All notable changes to this project will be documented in this file.

The format is based on [Keep a Changelog](https://keepachangelog.com/en/1.0.0/),
and this project adheres to [Semantic Versioning](https://semver.org/spec/v2.0.0.html).

## [Unreleased]

## [2.8.0rc1]

### Added
- Support for differentiation with respect to `GeometryGroup.geometries` elements.
- Users can now export `SimulationData` to MATLAB `.mat` files with the `to_mat_file` method.
<<<<<<< HEAD
- Convenience function for converting from wavelength (um) to frequency (Hz) using `td.wvl_to_freq(wvl)`
=======
- `ModeSolver` methods to plot the mode plane simulation components, including `.plot()`, `.plot_eps()`, `.plot_structures_eps()`, `.plot_grid()`, and `.plot_pml()`.
>>>>>>> d9612488

### Changed

### Fixed
- Bug where boundary layers would be plotted too small in 2D simulations.
- Bug when plotting transformed geometries.
- Bug when snapping `CoaxialLumpedPort` to grid cell boundaries.
- Errors in `PolySlab` when using autograd differentiation with non-zero `sidewall_angle` and `dilation`.
- Error in `EMESimulationData.smatrix_in_basis` when using older versions of xarray.
- Support for automatic differentiation with respect to `.eps_inf` and `.poles` contained in dispersive mediums `td.PoleResidue` and `td.CustomPoleResidue`.
- Gradients for `Box` objects when simulation size is < 3D.

## [2.7.0] - 2024-06-17

### Added
- EME solver through `EMESimulation` class.
- 2D heat simulations are now fully supported. 
- `tidy3d.plugins.adjoint.web.run_local` used in place of `run` will skip validators that restrict the size or number of `input_structures`.
- Introduces the `microwave` plugin which includes `ImpedanceCalculator` for computing the characteristic impedance of transmission lines.
- `Simulation` now accepts `LumpedElementType`, which currently only supports the `LumpedResistor` type. `LumpedPort` together with `LumpedResistor` make up the new `TerminalComponentModeler` in the `smatrix` plugin.
- Uniaxial medium Lithium Niobate to material library.
- Properties `num_time_steps_adjoint` and `tmesh_adjoint` to `JaxSimulation` to estimate adjoint run time.
- Ability to add `path` to `updated_copy()` method to recursively update sub-components of a tidy3d model. For example `sim2 = sim.updated_copy(size=new_size, path="structures/0/geometry")` creates a recursively updated copy of `sim` where `sim.structures[0].geometry` is updated with `size=new_size`.
- Python 3.12 support. Python 3.8 deprecation. Updated dependencies.
- Tidy3D objects may store arbitrary metadata in an `.attrs` dictionary.
- `JaxSimulation` now supports the following GDS export methods: `to_gds()`, `to_gds_file()`, `to_gdspy()`, and `to_gdstk()`.
- `RunTimeSpec` accepted by `Simulation.run_time` to adaptively set the run time based on Q-factor, propagation length, and other factors.
- `JaxDataArray` now supports selection by nearest value via `JaxDataArray.sel(..., method="nearest")`.
- Convenience method `constant_loss_tangent_model` in `FastDispersionFitter` to fit constant loss tangent material model.
- Classmethods in `DispersionFitter` to load complex-valued permittivity or loss tangent data.
- Pre-upload validator to check that mode sources overlap with more than 2 grid cells.
- Support `2DMedium` for `Transformed`/`GeometryGroup`/`ClipOperation` geometries.
- `num_proc` argument to `tidy3d.plugins.adjoint.web.run_local` to control the number of processes used on the local machine for gradient processing.
- Support for complex and self-intersecting polyslabs in adjoint module via `JaxComplexPolySlab`.
- Support for `.gz` files in `Simulation` version updater.
- Warning if a nonuniform custom medium is intersecting `PlaneWave`, `GaussianBeam`, `AstigmaticGaussianBeam`, `FieldProjectionCartesianMonitor`, `FieldProjectionAngleMonitor`, `FieldProjectionKSpaceMonitor`, and `DiffractionMonitor`.
- Added a `CoaxialLumpedPort` and `CoaxialLumpedResistor` for coaxial type transmission lines and excitations.
- Automatic differentiation supported natively in Tidy3D components, and through the `web.run()` and `web.run_async()` functions through `autograd`.
- A batch of `ModeSolver` objects can be run concurrently using `tidy3d.plugins.mode.web.run_batch()`
- `RectangularWaveguide.plot_field` optionally draws geometry edges over fields. 
- `RectangularWaveguide` supports layered cladding above and below core.
- `SubpixelSpec` accepted by `Simulation.subpixel` to select subpixel averaging methods separately for dielectric, metal, and PEC materials. Specifically, added support for conformal mesh methods near PEC structures that can be specified through the field `pec` in the `SubpixelSpec` class. Note: previously, `subpixel=False` was implementing staircasing for every material except PEC. Now, `subpixel=False` implements direct staircasing for all materials. For PEC, the behavior of `subpixel=False` in Tidy3D < 2.7 is now achieved through `subpixel=SubpixelSpec(pec=HeuristicPECStaircasing())`, while `subpixel=True` in Tidy3D < 2.7 is now achieved through `subpixel=SubpixelSpec(pec=Staircasing())`. The default is `subpixel=SubpixelSpec(pec=PECConformal())` for more accurate PEC modelling.
- Lossless `Green2008` variant for crystalline silicon added to material library.
- `GridSpec` supports `snapping_points` that enforce grid boundaries to pass through them.
- Support for unstructured datasets (`TriangularGridDataset` and `TetrahedralGridDataset`) in custom medium classes.
- Support for `Transformed`/`GeometryGroup`/`ClipOperation` geometries in heat solver.
- Parameter `relative_min_dl` in `UniformUnstructuredGrid` and `DistanceUnstructuredGrid` to control minimal mesh size.
- Improved validation for `HeatSimulation`.
- Functions to clean unstructured datasets from degenerate cells and unused points.

### Changed
- IMPORTANT NOTE: differentiable fields in the `adjoint` plugin (`JaxBox.size`, `JaxBox.center`, `JaxPolySlab.vertices`) no longer store the derivative information after the object is initialized. For example, if using JaxPolySlab.vertices directly in an objective function, the vertices will have no effect on the gradient. Instead, this information is now stored in a field of the same name with `_jax` suffix, eg. `JaxPolySlab.vertices_jax`. For some applications, such as evaluating penalty values, please change to `radius_penalty.evaluate(polyslab.vertices_jax)` or use the vertices as generated by your parameterization functions (`make_vertices(params)`).
- `run_time` of the adjoint simulation is set more robustly based on the adjoint sources and the forward simulation `run_time` as `sim_fwd.run_time + c / fwdith_adj` where `c=10`.
- `FieldTimeMonitor` restriction to record at a maximum of 5000 time steps if the monitor is not zero-dimensional, to avoid creating unnecessarily large amounts of data.
- Bumped `trimesh` version to `>=4,<4.2`.
- Make directories in path passed to `.to_gds_file()` methods, if they don't exist.
- Changed sign of mode solver PML conductivity to match the `exp(-1j * omega * t)` convention used everywhere else. Previously, loss due to PML was coming out as negative `k_eff` of the mode, while now it comes out as positive `k_eff`, in line with material loss.
- Augmented the PML mode solver profile to the form `s(x) = kappa(x) + 1j * sigma(x) / (omega * EPSILON_0)`. Previously, `kappa` was not used. The parameters are currently set to `kappa_min = 1`, `kappa_max = 3`, `sigma_max = 2`. These are not yet exposed to the user.
- Also scaling `sigma_max` by the average relative impedance in the mode solver PML region.
- `tidy3d convert` from `.lsf` files to tidy3d scripts has moved to another repository at `https://github.com/hirako22/Lumerical-to-Tidy3D-Converter`.
- Relax validation of smallest triangle area in `TriangleMesh`.
- Default variant for silicon dioxide in material library switched from `Horiba` to `Palik_Lossless`.
- Sources and monitors which are exactly at the simulation domain boundaries will now error. They can still be placed very close to the boundaries, but need to be on the inside of the region.
- Relaxed `dt` stability criterion for 1D and 2D simulations.
- Switched order of angle and bend transformations in mode solver when both are present.

### Fixed
- Bug in PolySlab intersection if slab bounds are `inf` on one side.
- Better error message when trying to transform a geometry with infinite bounds.
- `JaxSimulation.epsilon` properly handles `input_structures`.
- `FieldData.flux` in adjoint plugin properly returns `JaxDataArray` containing frequency coordinate `f` instead of summing over values.
- Proper error message when trying to compute Poynting vector for adjoint field data.
- Bug in plotting and computing tilted plane intersections of transformed 0 thickness geometries.
- `Simulation.to_gdspy()` and `Simulation.to_gdstk()` now place polygons in GDS layer `(0, 0)` when no `gds_layer_dtype_map` is provided, instead of erroring.
- `task_id` now properly stored in `JaxSimulationData`.
- Bug in `FastDispersionFitter` when poles move close to input frequencies.
- Bug in plotting polarization vector of angled sources.
- Bug in `SpatialDataArray.reflect()` that was causing errors for older versions of `xarray`.
- `ModeSolver.plot_field` correctly returning the plot axes.
- Avoid error if non-positive refractive index used for integration resolution in adjoint.
- Make `Batch.monitor` robust if the run status is not found.
- Bugs in slicing unstructured datasets along edges.
- Correct behavior of temperature monitors in the presence os symmetry.

## [2.6.4] - 2024-04-23

### Fixed
- Set `importlib-metadata`, `boto3`, `requests`, and `click` version requirements to how they were in Tidy3D v2.5.
- Bug in `td.FullyAnisotropicMedium` when added to `adjoint.JaxStructureStaticMedium`.
- Bug when extra `**kwargs` passed to `Design.run_batch()`.

## [2.6.3] - 2024-04-02

### Added
- Added new validators in `HeatSimulation`: no structures with dimensions of zero size, no all-Neumann boundary conditions, non-empty simulation domain.
- `web.Batch` uses multi-threading for upload and download operations. The total time for many tasks is reduced by an order of magnitude.

### Changed
- Revert forbidden `"` in component names.

## [2.6.2] - 2024-03-21

### Changed
- Characters `"` and `/` not allowed in component names.
- Change error when `JaxPolySlab.sidewall_angle != 0.0` to a warning, enabling optimization with slanted sidewalls if a lower accuracy gradient is acceptable.
- Simplified output and logging in `web.Batch` with `verbose=True`.

### Fixed
- Compute time stepping speed shown `tidy3d.log` using only the number of time steps that was run in the case of early shutoff. Previously, it was using the total number of time steps.
- Bug in PolySlab intersection if slab bounds are `inf` on one side.
- Divergence in the simultaneous presence of PML, absorber, and symmetry.
- Fixed validator for `ModeSpec.bend_radius == 0`, which was not raising an error.

## [2.6.1] - 2024-03-07

### Added
- `tidy3d.plugins.design.Results` store the `BatchData` for batch runs in the `.batch_data` field.
- Prompting user to check solver log when loading solver data if warnings were found in the log, or if the simulation diverged or errored.

### Changed
- Slightly reorganized `web.run` logging when `verbose=True` to make it clearer.

### Fixed
- Fix to 3D surface integration monitors with some surfaces completely outside of the simulation domain which would sometimes still record fields.
- Better error handling if remote `ModeSolver` creation gives response of `None`.
- Validates that certain incompatible material types do not have intersecting bounds.
- Fixed handling of the `frequency` argument in PEC medium.
- Corrected plotting cmap if `val='re'` passed to `SimulationData.plot_field`.
- Bug when converting point `FieldMonitor` data to scalar amplitude for adjoint source in later jax versions.
- Handle special case when vertices overlap in `JaxPolySlab` to give 0 grad contribution from edge.
- Corrected some mistakes in the estimation of the solver data size for each monitor type, which affects the restrictions on the maximum monitor size that can be submitted.
- Bug in visualizing a slanted cylinder along certain axes in 2D.
- Bug in `ModeSolver.reduced_simulation_copy` that was causing mode profiles to be all `NaN`.
- Bug in `Simulation.subsection()` that was causing zero-size dimensions not to be preserved.
- Bug in `CustomGrid` that was causing an error when using for zero-size dimensions.
- When downloading gzip-ed solver data, automatically create the parent folder of the `to_file` path if it does not exist.

## [2.6.0] - 2024-02-21

### Added
- Automatic subdivision of 2D materials with inhomogeneous substrate/superstrate.
- Mode field profiles can be stored directly from a `ModeMonitor` by setting `store_fields_direction`.
- Users can toggle https ssl version through `from tidy3d.web.core.environment import Env` and `Env.set_ssl_version(ssl_version: ssl.TLSVersion)`
- Free-carrier absorption (FCA) and free-carrier plasma dispersion (FCPD) nonlinearities inside `TwoPhotonAbsorption` class.
- `log_path` argument in `set_logging_file`, set to `False` by default.
- `ErosionDilationPenalty` to `tidy3d.plugins.adjoint.utils.penalty` to penalize parameter arrays that change under erosion and dilation. This is a simple and effective way to penalize features that violate minimum feature size or radius of curvature fabrication constraints in topology optimization.
- `tidy3d.plugins.design` tool to explore user-defined design spaces.
- `ModeData.dispersion` and `ModeSolverData.dispersion` are calculated together with the group index.
- A utility function `td.medium_from_nk()` that automatically constructs a non-dispersive medium when permittivity>=1, and a single-pole Lorentz medium when permittivity<1.
- Integration of the `documentation` alongside the main codebase repository.
- Integration of the `tidy3d-notebooks` repository.
- `tidy3d develop` CLI and development guide on the main documentation.
- Added a convenience method `Simulation.subsection()` to a create a new simulation based on a subregion of another one.
- Users can toggle task caching through `from tidy3d.web.core.environment import Env` and `Env.enable_caching(True)` to enable, `Env.enable_caching(False)` to disable, or `Env.enable_caching(None)` to use global setting from web client account page. 

### Changed
- `DataArray.to_hdf5()` accepts both file handles and file paths.
- `ModeSolverMonitor` is deprecated. Mode field profiles can be retrieved directly from `ModeMonitor` with `store_fields_direction` set.
- The log file for a simulation run has been modified to include more information including warnings collected during execution.
- `poetry` based installation. Removal of `setup.py` and `requirements.txt`.
- Upgrade to sphinx 6 for the documentation build, and change of theme.
- Remote mode solver web api automatically reduces the associated `Simulation` object to the mode solver plane before uploading it to server.
- All solver output is now compressed. However, it is automatically unpacked to the same `simulation_data.hdf5` by default when loading simulation data from the server.
- Internal refactor of `adjoint` plugin to separate `jax`-traced fields from regular `tidy3d` fields.
- Added an optional argument `field` in class method `.from_vtu()` of `TriangularGridDataset` and `TetrahedralGridDataset` for specifying the name of data field to load.

### Fixed
- Add dispersion information to dataframe output when available from mode solver under the column "dispersion (ps/(nm km))".
- Skip adjoint source for diffraction amplitudes of NaN.
- Helpful error message if `val` supplied to `SimulationData.plot_field` not supported.
- Fixed validator that warns if angled plane wave does not match simulation boundaries, which was not warning for periodic boundaries.
- Validates that no nans are present in `DataArray` values in custom components.
- Removed nans from Cartesian temperature monitors in thermal simulations by using nearest neighbor interpolation for values outside of heat simulation domain.
- Removed spurious warnings realted to reloading simulation containing `PerturbationMedium` with `CustomChargePerturbation`/`CustomHeatPerturbation`.

## [2.5.2] - 2024-01-11

### Fixed
- Internal storage estimation for 3D surface integration monitors now correctly includes only fields on the surfaces, and not the whole volume.

## [2.5.1] - 2024-01-08

### Added
- `ModeData.dispersion` and `ModeSolverData.dispersion` are calculated together with the group index.
- String matching feature `contains_str` to `assert_log_level` testing utility.
- Warning in automatic grid generation if a structure has a non-zero size along a given direction that is too small compared to a single mesh step.
- `assert_log_level` adds string matching with `contains_str` and ensures no higher log level recorded than expected.
- `AssertLogLevel` context manager for testing log level and automatically clearing capture.
- More robust validation for boundary conditions and symmetry in 1D and 2D simulations.

### Changed
- `jax` and `jaxlib` versions bumped to `0.4.*`.
- Improved and unified warning message for validation failure of dependency fields in validators.

### Fixed
- Error in automatic grid generation in specific cases with multiple thin structures.

## [2.5.0] - 2023-12-13

### Added
- Ability to mix regular mediums and geometries with differentiable analogues in `JaxStructure`. Enables support for shape optimization with dispersive mediums. New classes `JaxStructureStaticGeometry` and `JaxStructureStaticMedium` accept regular `Tidy3D` geometry and medium classes, respectively.
- Warning if nonlinear mediums are used in an `adjoint` simulation. In this case, the gradients will not be accurate, but may be approximately correct if the nonlinearity is weak.
- Validator for surface field projection monitors that warns if projecting backwards relative to the monitor's normal direction.
- Validator for field projection monitors when far field approximation is enabled but the projection distance is small relative to the near field domain.
- Ability to manually specify a medium through which to project fields, when using field projection monitors.
- Added support for two-photon absorption via `TwoPhotonAbsorption` class. Added `KerrNonlinearity` that implements Kerr effect without third-harmonic generation.
- Can create `PoleResidue` from LO-TO form via `PoleResidue.from_lo_to`.
- Added `TriangularGridDataset` and `TehrahedralGridDataset` for storing and manipulating unstructured data.
- Support for an anisotropic medium containing PEC components.
- `SimulationData.mnt_data_from_file()` method to load only a single monitor data object from a simulation data `.hdf5` file.
- `_hash_self` to base model, uses `hashlib` to hash a Tidy3D component the same way every session.
- `ComponentModeler.plot_sim_eps()` method to plot the simulation permittivity and ports.
- Support for 2D PEC materials.
- Ability to downsample recorded near fields to speed up server-side far field projections.
- `FieldData.apply_phase(phase)` to multiply field data by a phase.
- Optional `phase` argument to `SimulationData.plot_field` that applies a phase to complex-valued fields.
- Ability to window near fields for spatial filtering of far fields for both client- and server-side field projections.
- Support for multiple frequencies in `output_monitors` in `adjoint` plugin.
- GDSII export functions `to_gds_file`, `to_gds`, `to_gdspy`, and `to_gdstk` to `Simulation`, `Structure`, and `Geometry`.
- `verbose` argument to `estimate_cost` and `real_cost` functions such that the cost is logged if `verbose==True` (default). Additional helpful messages may also be logged.
- Support for space-time modulation of permittivity and electric conductivity via `ModulationSpec` class. The modulation function must be separable in space and time. Modulations with user-supplied distributions in space and harmonic modulation in time are supported.
- `Geometry.intersections_tilted_plane` calculates intersections with any plane, not only axis-aligned ones.
- `Transformed` class to support geometry transformations.
- Methods `Geometry.translated`, `Geometry.scaled`, and `Geometry.rotated` can be used to create transformed copies of any geometry.
- Time zone in webAPI logging output.
- Class `Scene` consisting of a background medium and structures for easier drafting and visualization of simulation setups as well as transferring such information between different simulations.
- Solver for thermal simulation (see `HeatSimulation` and related classes).
- Specification of material thermal properties in medium classes through an optional field `.heat_spec`.

### Changed
- Credit cost for remote mode solver has been modified to be defined in advance based on the mode solver details. Previously, the cost was based on elapsed runtime. On average, there should be little difference in the cost.
- Mode solves that are part of an FDTD simulation (i.e. for mode sources and monitors) are now charged at the same flex credit cost as a corresponding standalone mode solver call.
- Any `FreqMonitor.freqs` or `Source.source_time.freq0` smaller than `1e5` now raise an error as this must be incorrect setup that is outside the Tidy3D intended range (note default frequency is `Hz`).
- When using complex fields (e.g. with Bloch boundaries), FluxTimeMonitor and frequency-domain fields (including derived quantities like flux) now only use the real part of the time-domain electric field.
- Indent for the json string of Tidy3D models has been changed to `None` when used internally; kept as `indent=4` for writing to `json` and `yaml` files.
- API for specifying one or more nonlinear models via `NonlinearSpec.models`.
- `freqs` and `direction` are optional in `ModeSolver` methods converting to monitor and source, respectively. If not supplied, uses the values from the `ModeSolver` instance calling the method.
- Removed spurious ``-1`` factor in field amplitudes injected by field sources in some cases. The injected ``E``-field should now exactly match the analytic, mode, or custom fields that the source is expected to inject, both in the forward and in the backward direction.
- Restriction on the maximum memory that a monitor would need internally during the solver run, even if the final monitor data is smaller.
- Restriction on the maximum size of mode solver data produced by a `ModeSolver` server call.
- Updated versions of `boto3`, `requests`, and `click`.
- python 3.7 no longer tested nor supported.
- Removed warning that monitors now have `colocate=True` by default.
- If `PML` or any absorbing boundary condition is used along a direction where the `Simulation` size is zero, an error will be raised, rather than just a warning.
- Remove warning that monitors now have `colocate=True` by default.
- Internal refactor of Web API functionality.
- `Geometry.from_gds` doesn't create unnecessary groups of single elements.

### Fixed
- Fixed energy leakage in TFSF when using complex fields.
- Fixed the duplication of log messages in Jupyter when `set_logging_file` is used.
- If input to circular filters in adjoint have size smaller than the diameter, instead of erroring, warn user and truncate the filter kernel accordingly.
- When writing the json string of a model to an `hdf5` file, the string is split into chunks if it has more than a set (very large) number of characters. This fixes potential error if the string size is more than 4GB.
- Proper equality checking between `Tidy3dBaseModel` instances, which takes `DataArray` values and coords into account and handles `np.ndarray` types.
- Correctly set the contour length scale when exporting 2D (or 1D) structures with custom medium to GDSII.
- Improved error handling if file can not be downloaded from server.
- Fix for detection of file extensions for file names with dots.
- Restrict to `matplotlib` >= 3.5, avoiding bug in plotting `CustomMedium`.
- Fixes `ComponentModeler` batch file being different in different sessions by use of deterministic hash function for computing batch filename.
- Can pass `kwargs` to `ComponentModeler.plot_sim()` to use in `Simulation.plot()`.
- Ensure that mode solver fields are returned in single precision if `ModeSolver.ModeSpec.precision == "single"`.
- If there are no adjoint sources for a simulation involved in an objective function, make a mock source with zero amplitude and warn user.

## [2.4.3] - 2023-10-16

### Added
- `Geometry.zero_dims` method that uses `Geometry.bounds` and speeds up the validator for zero-sized geometries.

### Changed
- Limited number of distinct sources to 1000. In cases where a complicated spatial dependence of the source is desired, a ``CustomFieldSource`` or a ``CustomCurrentSource`` can be used instead of multiple distinct sources.

### Fixed
- Properly handle `.freqs` in `output_monitors` of adjoint plugin.
- Simulation updater for `.hdf5` files with custom data.
- Fix to solver geometry parsing in some edge cases of slanted polyslab and STL geometries that could lead to an error or divergence.
- Fix to errors in some edge cases of a TFSF source setup.

## [2.4.2] - 2023-9-28

### Added
- Warnings for too many frequencies in monitors; too many modes requested in a ``ModeSpec``; too many number of grid points in a mode monitor or mode source.

### Changed
- Time domain monitors warn about data usage if all defaults used in time sampler specs.

### Fixed
- Faster sorting of modes in `ModeSolverData.overlap_sort` by avoiding excessive data copying.
- Ensure same `Grid` is generated in forward and adjoint simulations by setting `GridSpec.wavelength` manually in adjoint.
- Properly handling of `JaxBox` derivatives both for multi-cell and single cell thickness.
- Properly handle `JaxSimulation.monitors` with `.freqs` as `np.ndarray` in adjoint plugin.
- Properly handle `JaxDataArray.sel()` with single coordinates and symmetry expansion.
- Properly handle `JaxDataArray * xr.DataArray` broadcasting.
- Stricter validation of `JaxDataArray` coordinates and values shape.


## [2.4.1] - 2023-9-20

### Added
- `ModeSolverData.pol_fraction` and `ModeSolverData.pol_fraction_waveguide` properties to compute polarization fraction of modes using two different definitions.
- `ModeSolverData.to_dataframe()` and `ModeSolverData.modes_info` for a convenient summary of various modal properties of the computed modes.
- Loss upper bound estimation in `PoleResidue` material model.
- Command line tool `tidy3d convert` for conversion from `.lsf` project files into equivalent python scripts implementing the project in Tidy3D. Usage:  `tidy3d convert example.lsf tidy3d_script.py`.

### Changed
- Output task URL before and after simulation run and make URLs blue underline formatting.
- Support to load and save compressed HDF5 files (`.hdf5.gz`) directly from `Tidy3dBaseModel`.
- Line numbers no longer printed in webapi log output.
- Empty list returned if the folder cannot be queried in `web.get_tasks()`.

### Fixed
- Filtering based on `ModeSpec.filter_pol` now uses the user-exposed `ModeSolverData.pol_fraction` property. This also fixes the previous internal handling which was not taking the nonuniform grid, as well as and the propagation axis direction for modes in angled waveguides. In practice, the results should be similar in most cases.
- Bug with truly anisotropic `JaxCustomMedium` in adjoint plugin.
- Bug in adjoint plugin when `JaxBox` is less than 1 grid cell thick.
- Bug in `adjoint` plugin where `JaxSimulation.structures` did not accept structures containing `td.PolySlab`.

## [2.4.0] - 2023-9-11

### Added
- Configuration option `config.log_suppression` can be used to control the suppression of log messages.
- `web.abort()` and `Job.abort()` methods allowing user to abort running tasks without deleting them. If a task is aborted, it cannot be restarted later, a new one needs to be created and submitted.
- `FastDispersionFitter` for fast fitting of material dispersion data.
- `Simulation.monitors_data_size` property mapping monitor name to its data size in bytes.
- Source with arbitrary user-specified time dependence through `CustomSourceTime`.
- Interface for specifying material heat and charge perturbation models. 
Specifically, non-dispersive and dispersive mediums with heat and/or charge perturbation models can be defined through classes `PerturbationMedium` and `PerturbationPoleResidue`, 
where perturbations to each parameter is specified using class `ParameterPerturbation`.
A convenience function `Simulation.perturbed_mediums_copy` is added to class `Simulation` which applies heat and/or charge fields to mediums containing perturbation models.
- Added `hlim` and `vlim` kwargs to `Simulation.plot()` and `Simulation.plot_eps()` for setting horizontal and vertical plot limits.
- Added support for chi3 nonlinearity via `NonlinearSusceptibility` class.
- Spatial downsampling allowed in ``PermittivityMonitor`` through the ``interval_space`` argument.
- `ClipOperation` geometry type allows the construction of complex geometries through boolean operations.
- Operations on geometry (`+`, `|`, `*`, `&`, `-`, `^`) will create the appropriate `ClipOperation` or `GeometryGroup`.
- `Geometry.from_shapely` to extrude shapely primitives into Tidy3D geometry.
- `Geometry.from_gds` to extrude GDS cells into geometry groups with support for holes.
- `components.geometry.utils.traverse_geometry` used internally to traverse geometry trees.
- `components.geometry.utils.flatten_groups` used internally to validate large geometry trees.

### Changed
- Add `width` and `height` options to `Simulation.plot_3d()`.
- `sim_with_source()`, `sim_with_monitor()`, and `sim_with_mode_solver_monitor()` methods allowing the `ModeSolver` to create a copy of its `Simulation` with an added `ModeSource`, `ModeMonitor`, or `ModeSolverMonitor`, respectively.
- `nyquist_step` also taking the frequency range of frequency-domain monitors into account.
- Added option to allow DC component in `GaussianPulse` spectrum, by setting `remove_dc_component=False` in `GaussianPulse`.
- Jax installation from `pip install "tidy3d[jax]"` handled same way on windows as other OS if python >= 3.9.
- `colocate` introduced as an argument to `ModeSolver` and a Field in `ModeSolverMonitor`, set to True by default.
- `FieldTimeMonitor`-s and `FieldMonitor`-s that have `colocate=True` return fields colocated to the grid boundaries rather than centers. This matches better user expectations for example when the simulation has a symmetry (explicitly defined, or implicit) w.r.t. a given axis. When colocating to centers, fields would be `dl / 2` away from that symmetry plane, and components that are expected to go to zero do not (of course, they still do if interpolated to the symmetry plane). Another convenient use case is that it is easier to place a 2D monitor exactly on a grid boundary in the automatically generated grid, by simply passing an override structure with the monitor geometry.
- In these monitors, `colocate` is now set to `True` by default. This is to avoid a lot of potential confusion coming from returning non-colocated fields by default, when colocated fields need to be used when computing quantities that depend on more than one field component, like flux or field intensity.
- Field colocation for computations like flux, Poynting, and modal overlap also happen to cell boundaries rather than centers. The effect on final results
should be close to imperceptible as verified by a large number of backend tests and our online examples. Any difference can be at most on the scale of
the difference that can be observed when slightly modifying the grid resolution.
- `GeometryGroup` accepts other `GeometryGroup` instances as group elements.
- FDTD and mode solver tasks always upload `hdf5.gz` file instead of `hdf5` or `json`.
- `web.download_json()` will download `simulation.hdf5.gz` and unzip it, then load the json from the hdf5 file.
- `SimulationTask.get_simulation_hdf5()` will download simulation.hdf5.gz and unzip it to hdf5 file.
- The width of Tidy3D logging output is changed to 80 characters.
- Upgrades to `pydantic==2.*` with `pydantic.v1` imports.
- Uses `ruff` for linting instead of `pylint`.
- Added lower bound validator to `freqs` in mode solver.
- Added lower bound validator to `group_index_step` in `ModeSpec`.
- `ComponentModeler.freqs` now a `FreqArray`, so it can be initialized from numpy, list or tuple.

### Fixed
- Handles `TIDY3D_ENV` properly when set to `prod`.
- Redundant phase compensation for shifted source in smatrix plugin.
- Bug in angled mode solver with negative `angle_theta`.
- Properly include `JaxSimulation.input_structures` in `JaxSimulationData.plot_field()`.
- Numerically stable sigmoid function in radius of curvature constraint.
- Spatial monitor downsampling when the monitor is crossing a symmetry plane or Bloch boundary conditions.
- Cast `JaxDataArray.__abs__` output to `jnp.array`, reducing conversions needed in objective functions.
- Correct color and zorder for line segments when plotting 2D geometries.
- Bug in `Simulation.eps_bounds` that was always setting the lower bound to 1.
- Extended lower limit of frequency range for `Graphene` to zero.
- Improved warnings for `Medium2D`.
- Improved mode solver handling of 1D problem to avoid singular matrix issue.
- Set `colocate=False` automatically in output `FieldMonitor` objects in adjoint plugin, warning instead of erroring for backwards compatibility.
- Validation for `ModeSpec.group_index_step` working incorrectly if the value was set to 1.


## [2.3.3] - 2023-07-28

### Added

### Changed

### Fixed
- Adjoint plugin import failures after `jax.numpy.DeviceArray` -> `jax.Array` in jax 0.4.14.
- Fixed definition of shapely box bounds in Geometry.intersections_2dbox()

## [2.3.2] - 2023-7-21

### Added

### Changed
- Surface integration monitor validator changed to error only if *all* integration surfaces are outside of the simulation domain.
- Inverse design convenience utilities in `plugins.adjoint.utils` for image filtering (`ConicFilter`), projection (`BinaryProjector`), and radius of curvature penalization (`RadiusPenalty`).

### Fixed
- Properly handle sign flip in `ModeMonitor` outputs with `direction="-"` in adjoint plugin.
- Bug in `CustomMedium.grids`, which was giving incorrect grid boundaries at edges.
- Out of date endpoint in `migrate` option of webapi.

## [2.3.1] - 2023-7-14

### Added
- Support for differentiating with respect to `JaxMedium.conductivity`.
- Validating that every surface (unless excluded in ``exclude_surfaces``) of a 3D ``SurfaceIntegrationMonitor`` (flux monitor or field projection monitor) is not completely outside the simulation domain.

### Changed
- Source validation happens before simulation upload and raises an error if no source is present.
- Warning instead of error if structure out of simulation bounds.
- Internal refactor of `ComponentModeler` to simplify logic.
- (Changed effective 2.3.0) Backward-direction mode amplitudes from `ModeMonitors` have a flipped sign compared to previous versions. 
Previously, the amplitudes were computed directly through the dot product ``amp = (mode, field)``, while, since 2.3.0, we use ``amp = (mode, field) / (mode, mode)`` instead.
The modes are already normalized to unit directed flux, such that ``(mode, mode) = 1`` for forward modes, and ``(mode, mode) = -1`` for backward modes
(the dot product of a mode with itself is equal to the flux through the mode plane). Therefore, the change in the ``amp`` formula is equivalent to a sign change for
backward modes. This makes their interpretation more intuitive, since the amplitude is now ``1`` if the recorded field and a mode match exactly. A ``-1`` amplitude means
that the fields match exactly except for a ``pi`` phase shift. This interpretation is also now independent of forward/backward direction.

### Fixed
- Point-like objects correctly appear as single points using `plt.scatter`.
- Cleaner display of `ArrayLike` in docs.
- `ArrayLike` validation properly fails with `None` or `nan` contents.
- Apply finite grid correction to the fields when calculating the Poynting vector from 2D monitors.
- `JaxCustomMedium` properly handles complex-valued permittivity.


## [2.3.0] - 2023-6-30

### Added
- Specification of spatial permittivity distribution of dispersive material using user-supplied data through `CustomPoleResidue`, `CustomSellmeier`, `CustomLorentz`, `CustomDebye`, and `CustomDrude` components.
- `CustomAnisotropicMedium` where each component can take user-supplied data to define spatial permittivity distribution of non-dispersive or dispersive material.
- `Coords.spatial_interp` to interpolate spatial data avoiding pitfalls of `xarray.interp` in directions where there is a single data point.
- All medium types accept `allow_gain` which is `False` by default, but allows the medium to be active if `True`.
- Causality validation in `PoleResidue` model.
- Group index calculation added to mode monitors and available through `ModeData.n_group`.
- Support for `JaxGeometryGroup` in adjoint plugin.
- Support for gradients w.r.t. `FieldMonitor` data from `output_monitors` in adjoint plugin.
- `estimate_cost()` method for `Job` and `Batch`.
- `s3utils.get_s3_sts_token` accepts extra query parameters.
- `plugins.mode.web` to control the server-side mode solver.
- Support for `JaxDataArray.interp`, allowing differentiable linear interpolation.
- Support for `JaxSimulationData.get_intensity()`, allowing intensity distribution to be differentiated in `adjoint` plugin.
- Support for `JaxFieldData.flux` to compute differentiable flux value from `FieldData`.
- All custom medium types accept `subpixel` which is `False` by default, but applies subpixel averaging of the permittivity on the interfaces of the structure (including exterior boundary and intersection interfaces with other structures) if `True` and simulation's `subpixel` is also `True`.

### Changed
- Add `Medium2D` to full simulation in tests.
- `DispersionFitter` and `StableDispersionFitter` unified in a single `DispersionFitter` interface.
- `StableDispersionFitter` deprecated, with stable fitter now being run instead through `plugins.dispersion.web.run(DispersionFitter)`.
- Removed validator from `CustomFieldSource` that ensured data spanned the source geometry. Now the current values are extrapolated outside of the supplied data ranges.
- `CustomMedium` now take fields `permittivity` and `conductivity`. `eps_dataset` will be deprecated in v3.0.
- Moved `CustomMedium._interp` to `Coords.spatial_interp` to be used by custom current sources.
- Adjoint simulations no longer contain unused gradient permittivity monitors, reducing processing time.
- `Batch` prints total estimated cost if `verbose=True`.
- Unified config and authentication.
- Remove restriction that `JaxCustomMedium` must not be a 3D pixelated array.
- Limit total number of input structures in adjoint plugin for performance reasons.
- `ModeSolver` and `ModeSolverMonitor` now contain `direction` field that explicitly specifies the mode propagation direction (default is "+").
- Added an `interpolate` option to `CustomCurrentSource` and `UniformCurrentSource`, which uses linear interpolation to emulate exact placement of the source along directions where the source has zero size, rather than snapping to the nearest grid location, similar to the behavior for `PointDipole`. Default: `True`.

### Fixed
- Plotting 2D materials in `SimulationData.plot_field` and other circumstances.
- More segments in plotting of large cylinder and sphere cross-sections.
- Proper handling of nested list of custom data components in IO, needed for custom dispersive medium coefficients.
- `ElectromagneticFieldData.outer_dot` now works correctly for `FieldData`, not only `ModeSolverData`.
- Fix to the setting of the mode solver PML parameters that produces better results for modes which do not decay in the PML, and fewer spurious modes.
- Fix to single-precision mode solver to do the type conversion on the final matrix only rather than at intermediate steps, which improves accuracy in some cases.
- Improvements to graphene medium fit.
- Schema titles in `ArrayLike` fields.
- Fix `web.estimate_cost` error/time-out for large simulations, it should now always work but may take some time for complex cases.
- A more accurate injection and decomposition of backward propagating waveguide modes in lossy and gyrotropic systems.

## [2.2.3] - 2023-6-15

### Added

### Changed

### Fixed
- Callback URL: "call_back_url" replaced with proper "callbackUrl".

## [2.2.2] - 2023-5-25

### Added

### Changed
- Tidy3D component `.to_hdf5()` and `.from_hdf5()` now accept custom encoder and decoder functions for more flexible IO.

### Fixed
- `JaxDataArrays` are properly handled when reading and writing to file, dramatically reducing the VJP simulation download size in server-side adjoint.
- A bug in a total-field scattered-field (TFSF) validator which was causing unnecessary errors when a TFSF surface intersected with 2D materials.
- CI tests working with binary installation of gdstk instead of compiling from source.

## [2.2.1] - 2023-5-23

### Added

### Changed

### Fixed
- Downgrade `typing_extensions` to `<=4.5.0` to avoid bug with pydantic for python <= 3.9.
- Bug in `ModeSolver` which was causing a preconditioner to be applied even when it is not needed.

## [2.2.0] - 2023-5-22

### Added
- Fully anisotropic medium class (`FullyAnisotropicMedium`) that allows to simulate materials with permittivity and conductivity tensors oriented arbitrary with respect to simulation grid.
- Adjoint processing is done server side by default, to avoid unnecessary downloading of data.
- `JaxPolySlab` in `adjoint` plugin, which can track derivatives through its `.vertices`.
- `run_local` and `run_async_local` options in `tidy3d.plugins.adjoint.web` to provide way to run adjoint processing locally.
- `web.test()` to simply test if the authentication is configured correctly and raise exception otherwise.
- `SimulationTask.get_running_tasks()` to get a list of running tasks from the server.
- Retry for set number of seconds in web functions if internet connection errors.
- Argument `scale` to `ModeSolver.plot_field` to control plot scaling.
- `Simulation.plot_3d()` method to make 3D rendering of simulation.


### Changed
- Perfect electric conductors (PECs) are now modeled as high-conductivity media in both the frontend and backend mode solvers, and their presence triggers the use of a preconditioner to improve numerical stability and robustness. Consequently, the mode solver provides more accurate eigenvectors and field distributions when PEC structures are present.
- Include source amplitude in `amp_time`.
- Increased the maximum allowed estimated simulation data storage to 50GB. Individual monitors with projected data larger than 10GB will trigger a warning.
- `PolySlab.inside` now uses `matplotlib.path.contains_points` for better performance.
- `JaxCustomMedium` accepts a maximum of 250,000 grid cells to avoid slow server-side processing.
- `PolySlab.inside` now uses `matplotlib.path.contains_points`.
- `JaxCustomMedium` accepts a maximum of 250,000 grid cells.
- Logging messages are suppressed and summarized to avoid repetitions.

### Fixed
- Log messages provide the correct caller origin (file name and line number).
- `Medium2D` is removed from the list of allowed options for `Simulation.medium` in the documentation.
- Symmetry works properly in `adjoint` plugin.

## [2.1.1] - 2023-4-25

### Added

### Changed
- `adjoint` plugin now filters out adjoint sources that are below a threshold in amplitude relative to the maximum amplitude of the monitor data, reducing unnecessary processing by eliminating sources that won't contribute to the gradient.
- `web.run_async` uses `Batch` under the hood instead of `asyncio`.

### Fixed
- More helpful error messages from HTTP responses.
- Bug in `_validate_no_structures_pml`, which was using wrong pml thicknesses.
- Broken `callback_url` in webapi.

## [2.1.0] - 2023-4-18

### Added
- Group index calculation added to ModeSpec.
- Waveguide plugin for quickly calculating modes in dielectric waveguides.
- `ElectromagneticFieldData.dot_intep` to calculate mode overlap integrals between modes with different discretizations.
- `ElectromagneticFieldData.mode_area` to calculate the effective mode area.
- `ElectromagneticFieldData.intensity` returns the sum of the squared components of the electric field.
- Group index calculation added to ModeSolver.
- Web interface prints clickable link to task on Tidy3D web interface.
- Allow configuration through API key in python via `tidy3d.web.configure(apikey: str)` function.

### Changed
- `adjoint` plugin now filters out adjoint sources that are below a threshold in amplitude relative to the maximum amplitude of the monitor data, reducing unnecessary processing by eliminating sources that won't contribute to the gradient.
- `ArrayLike` fields use `np.ndarray` internally instead of `TidyNDArray` subclass. Tidy3D objects are no longer hashable, instead, hash the `obj.json()` string.

### Fixed
- `web.Batch` monitoring is more robust, will not raise exception if a job errors or diverges. In this case, the progressbar text will render in red.
- More robust handling for 2D structure validator.

## [2.0.3] - 2023-4-11

### Added

### Changed
- Times logged in `tidy3d.log` during solver run now split into `Solver time` (time-stepping only), `Field projection time` (after the time stepping if any field projection monitors present) and `Data write time` (when the raw data is packaged to disk). Previously, `Solver time` used to include the `Field projection time` and not `Data write time`.

### Fixed
- Port name duplication in smatrix plugin for multimode ports.
- Web functions create the leading directories for the supplied filename if they don't exist.
- Some docstring examples that were giving warnings.
- `web.monitor()` only prints message when condition met.
- PML boxes have non-zero extent along any dimensions where the simulation has 0 size, to fix plotting issues for 2D simulations.
- Improved PEC handling around curved interfaces and structure intersections. Old handling accessible with `subpixel=False` (previously, it was independent of the subpixel setting).
- Fix to field projections sometimes containing `NaN` values.

## [2.0.2] - 2023-4-3

### Added

### Changed

### Fixed
- Bug in web interface when `Simulation` upload was not putting quotes around `td.inf` values.

## [2.0.1] - 2023-3-31

### Added

### Changed
- Default Tidy3D logging level is now set to `'WARNING'`.
- Tidy3D is no longer pip installable from `tidy3d-beta` on PyPI.
- Plugins must be imported from their respective directories, eg. `from tidy3d.plugins.mode import ModeSolver`.
- Removed `Geometry.intersections()`.
- Log level only accepts upper case strings.
- `PolySlab` `reference_plane` is `"middle"` by default.
- Boundary conditions are now `PML()` by default.
- `PointDipole` sources now have a continuous dependence on the source position, as opposed to snapping to Yee grid locations. Behavior is controlled by the `interpolate` argument, set to `True` by default. 
- `smatrix` plugin accepts list of frequencies and returns data as an `xarray.DataArray` instead of a nested `dict`.
- `importlib-metadata` version set to `>= 6.0.0`.

### Fixed
- Helpful error message if user has insufficient credits.

## [1.10.0] - 2023-3-28

### Added
- `TriangleMesh` class for modeling geometries specified by triangle surface meshes, with support for STL file import.
- Total-field scattered-field (TFSF) source which allows angled plane waves to be injected into a finite region of space (the total-field region), such that only scattered fields exist outside this region (scattered-field region).
- `Medium2D` class for surface conductivity model of a 2D material.
- Entries in `material_library` for graphene and some common TMDs.
- Ability to create a 2D representation of a thin 3D material.
- `SimulationData.plot_field` accepts new field components and values, including the Poynting vector.
- `SimulationData.get_poynting_vector` for calculating the 3D Poynting vector at the Yee cell centers.
- Post-init validation of Tidy3D components.
- Validate post-Simulation init to error if any structures have bounds that terminate inside of the PML.
- Validate `slab_bounds` for `PolySlab`.

### Changed
- Tidy3D account authentication done solely through API key. Migration option offered for users with old username / password authentication.
- `export_matlib_to_file` in `material_library` exports material's full name in addition to abbreviation.
- Simpler progress bars for `run_async`.
- Medium property `n_cfl` added to adjust time step size according to CFL condition.
- In the mode solver plugin, regular methods in `solver.py` transformed into classmethods.
- `ArrayLike` types are stored internally as `np.ndarray` and written to json as lists. `constrained_array()` provides way to validate `ArrayLike` values based on `ndim` and `dtype`.
- Pip installing tidy3d automatically creates `~/.tidy3d` directory in home directory.
- Percentage done and field decay determined through http request.
- `SourceTime` plotting methods `.plot()` and `.plot_spectrum()` accept a `val` kwarg, which selects which part of the data (`'real'`, `'imag'`, or `'abs'`) to plot, rather than plotting all at once.

### Fixed
- Bug in remote file transfer when client environment has no correct certificate authority pem file install locally. 
- Tidy3D exceptions inherit from `ValueError` so they are handled properly by pydantic.
- Two unstable materials in `material_library`: `Cu_JohnsonChristy1972` and `Ni_JohnsonChristy1972`. `TiOx_HoribStable` added for improved stability.
- Bug in infinite long cylinder when the `reference_plane` is not at the bottom or the cylinder is slanted.

## [1.9.3] - 2023-3-08

### Fixed
- Allow new `tidy3d.config.logging_level` to accept lower case for backwards compatibility.

## [1.9.2] - 2023-3-08

### Added
- `set_logging_console` allows redirection of console messages to stderr.

### Changed
- Use custom logger to avoid changing global logging state when importing tidy3d.
- Separate logging configuration from custom exception definitions.

## [1.9.1] - 2023-3-06

### Fixed
- Avoiding shapely warning in some cases when checking intersection with an empty shape.
- `Medium.eps_model` error when supplied a list of frequencies rather than a numpy array.
- Set install requirement `rich<12.6.0` to fix double output in webapi functions.

## [1.9.0] - 2023-3-01

### Added
- Specification of relative permittivity distribution using raw, user-supplied data through a `CustomMedium` component.
- Automatic differentiation through `Tidy3D` simulations using `jax` through `tidy3d.plugins.adjoint`.
- New Drude model variants for Gold and Silver in the `material_library`.
- Plugin `ComplexPolySlab` for supporting complex polyslabs containing self-intersecting polygons during extrusion.
- Asynchronous running of multiple simulations concurrently using `web.run_async`.
- Jax-compatible `run_async` in the `adjoint` plugin for efficiently running multi-simulation objectives concurrently and differentiating result.
- Warning in `Simulation.epsilon` if many grid cells and structures provided and slow run time expected as a result.
- `verbose` option in `tidy3d.web` functions and containers. If `False`, there will be no non-essential output when running simulations over web api.
- Warning if PML or absorbing boundaries are used along a simulation dimension with zero size.

### Changed
- Saving and loading of `.hdf5` files is made orders of magnitude faster due to an internal refactor.
- `PolySlab.from_gds` supports `gds_cell` from both `gdspy` and `gdstk`, both packages are made optional requirements.
- Adjoint plugin `JaxCustomMedium` is made faster and can handle several thousand pixels without significant overhead.
- Jax is made an optional requirement. The adjoint plugin supports jax versions 0.3 and 0.4 for windows and non-windows users, respectively.
- Issue a deprecation warning that `Geometry.intersections` will be renamed to `Geometry.intersections_plane` in 2.0.
- Limit some warnings to only show for the first structure for which they are encountered.
- Billed flex unit no longer shown at the end of `web.run` as it may take a few seconds until it is available. Instead, added a `web.real_cost(task_id)` function to get the cost after a task run.
- Refactored `tidy3d.web` for more robustness and test coverage.

### Fixed
- Progressbars always set to 100% when webapi functions are finished.
- Faster handling of `Geometry.intersects` and `Geometry.inside` by taking into account geometry bounds.
- Numpy divide by zero warning in mode solver fixed by initializing jacobians as real instead of complex.
- Bug in validators for 2D objects being in homogeneous media which were looking at the infinite plane in which the objects lie. This can also significantly speed up some validators in the case of many structures.
- Sources and monitors with bend radii are displayed with curved arrows.

## [1.8.4] - 2023-2-13

### Fixed
- Error importing `Axes` type with most recent `matplotlib` release (3.7).

## [1.8.3] - 2023-1-26

### Fixed
- Bug in `Simulation.epsilon` with `coord_key="centers"` in which structures were not rendered.
- Missing `@functools.wrap` in `ensure_freq_in_range` decorator from `medium.py` causing incorrect docstrings.

## [1.8.2] - 2023-1-12

### Added
- Warning if users install via `tidy3d-beta` on pip, from now on, best to use `tidy3d` directly.
- Support for dispersive media in `AnisotropicMedium`

### Changed
- Support shapely version >=2.0 for all python versions.
- Internally refactor `Simulation.epsilon` and move `eps_diagonal` to `Structure` in preparation for future changes.
- Readme displays updated instructions for installing tidy3d (remove beta version mention).

### Fixed
- Field decay warning in mode solver when symmetry present.
- Formatting bug in Tidy3d custom exceptions.

### Removed

## [1.8.1] - 2022-12-30

### Added
- Environment variable `TIDY3D_SSL_VERIFY` to optionally disable SSL authentication (default is `True`).
- Billed FlexUnit cost displayed at the end of `web.monitor`.

### Fixed
- Bug on Windows systems with submitting `CustomFieldSource` data to the server.
- Fix to `FieldData.symmetry_expanded_copy` for monitors with `colocate=True`.

### Changed
- The `Simulation` version updater is called every time a `Simulation` object is loaded, not just `from_file`.
- Boundary specifications that rely on the default `Periodic` boundary now print a deprecation warning, as the default boundaries will change to
 `PML` in Tidy3D 2.0. 

## [1.8.0] - 2022-12-14

### Added
- `CustomFieldSource` that can inject arbitrary source fields.
- `ElectromagneticFieldData.flux` property for data corresponding to 2D monitors, and `ElectromagneticFieldData.dot`
method for computing the overlap integral over two sets of frequency-domain field data.
- Data corresponding to 2D `FieldMonitor` and `FieldTimeMonitor`, as well as to `ModeSolverMonitor`, now also stores `grid_correction` data
 related to the finite grid along the normal direction. This needs to be taken into account to avoid e.g. numerical oscillations of the flux
 with the exact position of the monitor that is due to the interpolation from the grid cell boundaries. These corrections are automatically
 applied when using the `flux` and `dot` methods.
- Resonance finding plugin for estimating resonance frequency and Q-factor of multiple resonances from time-domain data.
 Accessed through `tidy3d.plugins.ResonanceFinder`.
- New `.updated_copy(**kwargs)` method to all tidy3d objects to add a more convenient shortcut to copying an instance with updated fields, 
 i.e. `med.copy(update=dict(permittivity=3.0))` becomes `med.updated_copy(permittivity=3.0)`.
- Test support for python 3.11.
- `sidewall_angle` option for `Cylinder` that allows a `Cylinder` to be tuned into a conical frustum or a cone.
- `reference_plane` for `PolySlab` that provides options to define the vertices at the bottom, middle, or top of the `PolySlab`.
- Automesh generation: `MeshOverrideStructure` that allows for a direct grid size specification in override structures,
 and `dl_min` that bounds the minimal grid size.
- More material models to the material database such as gold from Olman2012.
- In `AdvancedFitterParam` for `StableDispersionFitter`, `random_seed` option to set the random seed,
 and `bound_f_lower` to set the lower bound of pole frequency.
- Introduced the option to project fields at near, intermediate, and far distances using an exact Green's function formalism which does not
 make far-field approximations. This can be enabled in any `AbstractFieldProjectionMonitor` by setting `far_field_approx=False`. A tutorial notebook
 as a comprehensive reference for field projections was added to the documentation.
- Tracking of modes in `ModeSolverData` based on overlap values, controlled through `ModeSpec.track_freq`.
- Native broadband support for `GassuainBeam` `AstigmaticGaussianBeam`, and `ModeSource` through the `num_freqs` argument.
- Apodization option for frequency-domain monitors to ignore temporal data in the beginning and/or end of a simulation


### Changed
- Minimum flex unit charge reduced from `0.1` to `0.025`.
- Default Courant factor was changed from `0.9` to `0.99`.
- A point dipole source placed on a symmetry plane now always has twice the amplitude of the same source in a simulation without the 
 symmetry plane, as expected by continuity with the case when the dipole is slightly off the symmetry plane, in which case 
 there are effectively two dipoles, the original one and its mirror image. Previously, the amplitude was only doubled for dipoles polarized normal 
 to the plane, because of Yee grid specifics.
- `FluxMonitor` and `FluxTimeMonitor` no longer snap fields to centers, but instead provide continuous interpolation of the flux over the
 exact geometry of the monitor.
- Major refactor to internal handling of data structures, including pure `Dataset` components that do not depend on other `Tidy3D` components and may
 therefore be used to define custom data in `Tidy3D` models.
- Speed and memory usage improvement when writing and reading Tidy3d models to and from `.hdf5` files.
- Writing `Tidy3D` models containing custom data to `.json` file will log a warning and exclude the raw data from the file for performance reasons.
- Material database reorganization and fixing a few references to the dispersion data.
- The name `Near2Far` has been replaced with `FieldProjection`. For example, `Near2FarAngleMonitor` is now `FieldProjectionAngleMonitor`.
- The API for far field projections has been simplified and several methods have now become properties. 
 For example, the radar cross section is now accessed as `.radar_cross_section`, not `.radar_cross_section()`.
- Added a method `renormalize_fields` to `AbstractFieldProjectionData` to re-project far fields to different projection distances.
- The API for `DiffractionData` was refactored to unify it with the API for `AbstractFieldProjectionData`.
- The user no longer needs to supply `orders_x` and `orders_y` when creating a `DiffractionMonitor`; all allowed orders are automatically
generated and returned in the resulting `DiffractionData`.
- The user no longer needs to supply a `medium` when creating a `DiffractionMonitor` or any `AbstractFieldProjectionMonitor`; the medium through
which fields are to be projected is now determined automatically based on the medium in which the monitor is placed.
- The following attributes of `AbstractFieldProjectionMonitor` are now properties rather than methods:
`fields_spherical`, `fields_cartesian`, `power`, `radar_cross_section`.


### Fixed
- Some issues in `DiffractionMonitor` that is not `z`-normal that could lead to solver errors or wrong results.
- Bug leading to solver error when `Absorber` boundaries with `num_layers = 0` are used.
- Bug leading to solver error when a `FieldMonitor` crosses a `BlochBoundary` and not all field components are recorded.
- When running a `Batch`, `path_dir` is created if not existing.
- Ignore shapely `STRtree` deprecation warning.
- Ignore x axis when plotting 1D `Simulation` cross sections to avoid plot irregularities.
- Local web api tests.
- Use Tidy3D logger for some warnings that used to use default python logging.
 
### Changed

- Replaced `gdspy` dependency with `gdstk`.

## [1.7.1] - 2022-10-10

### Added
- `medium` field in `DiffractionMonitor` for decomposition of fields that are not in vacuum.

### Fixed
- Bug in meshing an empty simulation with zero size along one dimension.
- Bug causing error in the solver when a `PermittivityMonitor` is present in the list of monitors and is not at the end of the list.

## [1.7.0] - 2022-10-03

### Added
- `DiffractionMonitor` to compute the power amplitude distribution in all diffraction orders in simulations of periodic structures.
- `PolySlab` can be oriented along `x` or `y`, not just `z`.

### Removed
- Loading components without validation no longer supported as it is too unpredictable.
- Webplots plugin was removed as it was cumbersome to maintain and no longer used in web UI.

## [1.6.3] - 2022-9-13

### Added
- Type field for `DataArray` subclasses written to `hdf5`.

### Fixed
- Docstring for `FluxMonitor` and `FluxTimeMonitor`.

### Removed
- Explicit error message about `grid_size` deprecation.

## [1.6.2] - 2022-9-6

### Added
- Support for `Near2Far` monitors in the presence of simulation symmetries.

### Fixed
- Bug in 3D `Near2Far` monitors where surfaces defined in `exclude_surfaces` will no actually be excluded.
- Bug in getting angles from `k`-space values in `Near2FarKSpaceMonitor`.
- Bug in `SimulationData.plot_field` when getting the position along the normal axis for a 2D plot.

## [1.6.1] - 2022-8-31

### Fixed
- Bug in new simulation upload on Windows machines.

## [1.6.0] - 2022-8-29

### Added
- New classes of near-to-far monitors for server-side computation of the near field to far field projection.
- Option to exclude `DataArray` Fields from a `Tidy3dBaseModel` json.
- Option to save/load all models to/from `hdf5` format.
- Option to load base models without validation.
- Support negative sidewall angle for slanted `PolySlab`-s.
- Option to specify only a subset of the S-matrix to compute in the S-matrix plugin, as well as to provide mapping between elements (due to symmetries).
- More Lorentz-Drude material models to the material database.

### Fixed
- Raise a more meaningful error if login failed after `MAX_ATTEMPTS`.
- Environment login credentials set to `""` are now ignored and credentials stored to file are still looked for.
- Improved subpixel coefficients computation around sharp edges, corners, and three-structure intersections.

### Changed
- Major refactor of the way data structures are used internally.
- `ModeFieldMonitor` -> `ModeSolerMonitor` with associated `ModeSolverData`. `ModeSolverData` is now also stored internally in `ModeSolver`, 
 and the `plot_field` method can be called directly from `ModeSolver` instead of `ModeSolverData`.
- Field data for monitors that have a zero size along a given dimension is now interpolated to the exact `monitor.center` along that dimension.
- Removed `nlopt` from requirements, user-side material fitting now uses `scipy`.
- New Field `normalize_index` in `Simulation` - used to be input parameter when loading simulation data. A given `SimulationData` 
 can still be renormalized to a different source later on using the new `SimulationData.renormalize`.
- `FluxMonitor` and `FluxTimeMonitor`-s can now have a 3D box geometry, in which case the flux going out of all box surfaces is computed (optionally, 
 some surfaces can be excluded).
- Frequency-domain monitors require a non-empty list of frequencies.
- Reduced the minimum flex unit cost to run a simulation to `0.1`.
- Reduced the premium cost for dispersive materials in typical cases.
- Added a cost for monitors that should be negligible in typical cases but affects large monitors that significantly slow down the simulation.

## [1.5.0] - 2022-7-21

### Fixed
- Bug in computing the `bounds` of `GeometryGroup`.
- Bug in auto-mesh generation.

### Added
- Ability to compute field projections server-side.

### Changed
- All Tidy3D components apart from data structures are now fully immutable.
- Stopped support for python 3.6, improved support for python 3.10.
- Web material fitter for lossless input data (no `k` data provided) will now return a lossless medium.
- `sort_by` changed to `filter_pol` in `ModeSpec`.
- `center` no longer a field of all `Geometry` components, instead only present when needed, 
 removed in `PolySlab` and `GeometryGroup`. `Planar` geometries no longer have a mandatory `length` field, but 
 have `center_axis` and `lengt_axis` properties for the center and length along the extrusion axis. `PolySlab` now defined exclusively through `slab_bounds`, 
 while `Cylinder` through `center` and `length`.
- In mode solver, allow precision to switch between double and single precision.
- Near-to-far transformation tool is no longer a plugin, but is now part of Tidy3D's new core data structures


## [1.4.1] - 2022-6-13

### Fixed
- Bug in plotting polarization of a normal incidence source for some `angle_phi`.
- Bloch vector values required to be real rather than complex.
- Web security mitigation.

## [1.4.0] - 2022-6-3

### Fixed
- Bug in plotting when alpha is turned off in permittivity overlay.
- Bug in plotting polarization of an angled incidence source (S,P -> P,S).
- Throw warning if user tries to download data instances in `yaml` or `json` format. 
- Arrow length plotting issues for infinite sources.
- Issues with nonuniform mesh not extending exactly to simulation boundaries.

### Added
- Bloch periodic boundary conditions, enabling modeling of angled plane wave.
- `GeometryGroup` object to associate several `Geometry` instances in a single `Structure` leading to improved performance for many objects.
- Ability to uniquely specify boundary conditions on all 6 `Simulation` boundaries.
- Options in field monitors for spatial downsampling and evaluation at Yee grid centers.
- `BatchData.load()` can load the data for a batch directly from a directory.
- Utility for updating `Simulation` objects from old versions of `Tidy3d` to current version.
- Explicit `web.` functions for downloading only `simulation.json` and `tidy3d.log` files.

### Changed
- `Batch` objects automatically download their json file upon `download` and `load`.
- Uses `shapely` instead of `gdspy` to merge polygons from a gds cell.
- `ComponentModeler` (S matrix tool) stores the `Batch` rather than the `BatchData`.
- Custom caching of properties to speed up subsequent calculations.
- Tidy3D configuration now done through setting attributes of `tidy3d.config` object.

## [1.3.3] - 2022-5-18

### Fixed

 - Bug in `Cylinder.inside` when `axis != 2`.

### Added

 - `AstigmaticGaussianBeam` source.

### Changed

 - Internal functions that may require hashing the simulation many times now use a `make_static` decorator. This pre-computes the simulation hash and stores it,
 and makes sure that the simulation has not changed at the beginning and end of the function execution.
 - Speeding up initialization of `PolySlab` when there is no dilation or slant angle.
 - Allow customizing data range that colormap covers in `plot_field`.
 - Speeding up of the automatic grid generation using Rtree and other improvements.
 - Better handling of http response errors.
 - In `web.monitor`, the estimated cost is only displayed when available; avoid "Unable to get cost" warning.
 - In `PolySlab.from_gds`, the selected polygons are first merged if possible, before the `PolySlab`-s are made. This avoids bugs e.g. in the case of slanted walls.

## [1.3.2] - 2022-4-30

### Fixed

 - Bug in nonuniform mesh where the simulation background medium may be taken into account if higher than other structures overriding it.

## [1.3.1] - 2022-4-29

### Added

### Changed

 - The `copy()` method of Tidy3D components is deep by default.
 - Maximum allowed number of distinct materials is now 65530.

### Fixed

 - Monitor/source opacity values also applied to associated arrows.
 - Auto meshing in the presence of symmetries ignores anything outside of the main symmetry quadrant.
 - If an interface is completely covered by another structure, it is ignored by the mesher.

## [1.3.0] - 2022-4-26

### Added

- New `grid_spec` Field in `Simulation` that allows more flexibility in defining the mesh.
- `GridSpec1d` class defining how the meshing along each dimension should be done, with subclasses `UniformGrid` and `CustomGrid` that cover the functionality 
  previously offered by supplying a float or a list of floats to `Simulation.grid_size`. New functionality offered by `AutoGrid` subclass, with the 
  mesh automatically generated based on the minimum required steps per wavelength.
- New `PointDipole` source.
- Opacity kwargs for monitor and source in `sim.plot`.
- Separated `plotly`-based requirements from core requirements file, can be added with `"pip install tidy3d-beta[plotly]"`.

### Changed
- `Simulation.grid_spec` uses the default `GridSpec`, which has `AutoGrid(min_steps_per_wvl=10)` in each direction. To initialize a `Simulation` then it is no 
  longer needed to provide grid information, if sources are added to the simulation. Otherwise an error will be raised asking to provide a wavelength for the auto mesh.
- `VolumeSource` is now called `UniformCurrentSource`.
- S-matrix module now places the monitors exactly at the port locations and offsets the source slightly for numerical reasons (more accurate).
- Fixed bug in `PolySlab` visualization with sidewalls.
- Inheritance structure of `Source` reorganized.
- Better handling of only one `td.inf` in `Box.from_bounds`.
- Added proper label to intensity plots.
- Made all attributes `Field()` objects in `data.py` to clean up docs.
- Proper handling of `Medium.eps_model` at frequency of `td.inf` and `None`.

### Removed
- `Simulation.grid_size` is removed in favor of `Simulation.grid_spec`.

## [1.2.2] - 2022-4-16

### Added
- `SimulationDataApp` GUI for visualizing contents of `SimulationData` in `tidy3d.plugings`.
- `SimulationPlotly` interface for generating `Simulation.plot()` figures using `plotly` instead of `matplotlib`.
- New `PermittivityMonitor` and `PermittivityData` to store the complex relative permittivity as used in the simulation.
- The maximum credit cost for a simulation can now be queried using `web.estimate_cost`. It is also displayed by default during `web.upload`.

### Changed
- Faster plotting for matplotlib and plotly.
- `SimulationData` normalization keeps track of source index and can be normalized when loading directly from .hdf5 file.
- Monitor data with symmetries now store the minimum required data to file and expands the symmetries on the fly.
- Significant speedup in plotting complicated simulations without patch transparency.
- When a list of `dl` is provided as a `grid_size` along a given direction, the grid is placed such that the total size `np.sum(dl)` is centered at the simulation center.
  Previously, a grid boundary was always placed at the simulation center.

## [1.2.1] - 2022-3-30

### Added

### Changed

- `webapi` functions now only authenticate when needed.
- Credentials storing folder only created when needed.
- Added maximum number of attempts in authentication.
- Made plotly plotting faster.
- Cached Simulation.medium and Simulation.medium_map computation.

## [1.2.0] - 2022-3-28

### Added
- `PolySlab` geometries support dilation and angled sidewalls.
- Percent done monitoring of jobs running longer than 10 seconds.
- Can use vectorized spherical coordinates in `tidy3d.plugins.Near2Far`.
- `ModeSolver` returns a `ModeSolverData` object similar to `SimulationData`, containing all the information about the modes.
- `ModeFieldMonitor` and `ModeFieldData` allow the results of a mode solve run server-side to be stored.
- Plotting of `ModeFieldData` fields in `SimulationData.plot_field` and `ModeSolverData.plot_field`.
- Ordering of modes by polarization fraction can be specified in `ModeSpec`.
- Angled mode sources.

### Changed
- Significant speed improvement for `Near2Far` calculations.
- `freq` no longer passed to `ModeSolver` upon init, instead a list of `freqs` passed to `ModeSolver.solve`.
- Mode solver now returns `ModeSolverData` object containing information about the mode fields and propagation constants as data arrays over frequency and mode index.
- Reorganized some of the internal `Source` classes.
- Major improvements to `Batch` objects. `Batch.run()` returns a `BatchData` object that maps `task_name` to `SimulationData`.
- Infinity stored as `str` in json outputs, conforming to json file specifications.
- No longer need to specify one of `x/y/z` in `SimulationData.plot_field` if the monitor has a zero-sized dimension.
- `Simulation.run_time` but must be > 0 to upload to server.

## [1.1.1] - 2022-3-2

### Added

### Changed

- Fixed issue where smatrix was not uploaded to pyPI.

## [1.1.0] - 2022-3-1

### Added

- `Simulation` symmetries now fully functional.
- Ability to perform near-to-far transformations from multiple surface monitors oriented along the x, y or z directions using `tidy3d.plugins.Near2Far`.
- `tidy3d.plugins.ComponentModeler` tool for scattering matrix calculations.

### Changed

- Major enhancements to near field to far field transformation tool: multiple monitors supported with arbitrary configuration, user control over sampling point density.
- Fixed visualization bug in symmetry.

## [1.0.2] - 2022-2-24

### Added
 - Clarified license terms to not include scripts written using the tidy3d python API.
 - Simulation symmetries are now enabled but currently only affect the mode solver, if the mode plane lies on the simulation center and there's a symmetry.
 - Validator that mode objects with symmetries are either entirely in the main quadrant, or lie on the symmetry axis.
- `Simulation.plotly()` makes a plotly figure of the cross section.
- Dispersion fitter can parse urls from refractiveindex.info
 - Clarified license terms to not include scripts written using the tidy3d python API.

### Changed
- Fixed a bug in python 3.6 where polyslab vertices loaded differently from file.

## [1.0.1] - 2022-2-16

### Added
- `Selmeier.from_dispersion()` method to quickly make a single-pole fit for lossless weakly dispersive materials.
- Stable dispersive material fits via webservice.
- Allow to load dispersive data directly by providing URL to txt or csv file
- Validates simulation based on discretized size.

### Changed
- `Polyslab.from_gds` returns a list of `PolySlab` objects imported from all polygons in given layer and dtype, can optionally specify single dtype.
- Warning about structure close to PML disabled if Absorber type.
- Source dft now ignores insignificant time amplitudes for speed.
- New color schemes for plots.

## [1.0.0] - 2022-1-31

### Added
- Stable dispersive material fits via webservice.

### Changed
- Refined and updated documentation.

## [0.2.0] - 2022-1-29

### Added

- `FieldMonitor.surface()` to split volume monitors into their surfaces.
- Units and annotation to data.
- Faster preprocessing.
- Web authentication using environment variables `TIDY3D_USER` and `TIDY3D_PASS`.
- `callback_url` in web API to put job metadata when a job is finished.
- Support for non uniform grid size definition.
- Gaussian beam source.
- Automated testing through tox and github actions.

## [0.1.1] - 2021-11-09
### Added

- PML parameters and padding Grid with pml pixels by [@momchil-flex](https://github.com/momchil-flex) in #64
- Documentation by [@tylerflex](https://github.com/tylerflex) in #63
- Gds import from [@tylerflex](https://github.com/tylerflex) in #69
- Logging, by [@tylerflex](https://github.com/tylerflex) in #70
- Multi-pole Drude medium by [@weiliangjin2021](https://github.com/weiliangjin2021) in #73
- Mode Solver: from [@tylerflex](https://github.com/tylerflex) in #74
- Near2Far from [@tylerflex](https://github.com/tylerflex) in #77

### Changed
- Separated docs from [@tylerflex](https://github.com/tylerflex) in #78

## [0.1.0] - 2021-10-21

### Added
- Web API implemented by converting simulations to old tidy3D

## Alpha Release Changes

### 22.1.1
- Solver speed improvement (gain depending on simulation + hardware details).
- Bringing the speed of the non-angled mode solver back to pre-21.4.2 levels.

### 21.4.4
- Improvements to subpixel averaging for dispersive materials.
- Enabled web login using environment variables ``TIDY3D_USER`` and ``TIDY3D_PASS``.

### 21.4.3
- Bugfix when running simulation with zero ``run_time``.
- More internal logging.
- Fixed unstable ``'Li1993_293K'`` variant of ``cSi`` in the material library.

### 21.4.2.2
- Bugfix when downloading data on Windows.
- Bugfix in material fitting tool when target tolerance is not reached.

### 21.4.2
- New Gaussian beam source and `example usage <examples/GratingCoupler.html>`__.
- Modal sources and monitors in bent and in angled waveguides with `tutorial <examples/Modes_bent_angled.html>`__.
- Nyquist-limit sampling in frequency-domain monitors (much faster without loss of accuracy).
- Support for Drude model of material dispersion.
- Small bugfixes to some of the other dispersion models.
- PEC boundaries applied by default at the truncation of any boundary with PML, avoiding potential
   issues with using periodic boundaries under the PML instead.
- Source normalization no longer adding a spurious frequency-dependent phase to the fields.
- Fixed bug in unpacking monitor fields with symmetries and ``interpolate=False``.
- Lots of streamlining on the backend side.

### 21.4.1
- Fixed bug with zero-size monitor plotting.
- Fixed bug with empty simulation run introduced in 21.4.0.

### 21.4.0
- A few small fixes.


### 21.3.1.6
- Fixed nonlinear constraint in dispersive material fitting tool.
- Fixed potential issue when a monitor stores neither `'E'` nor `'H'`.
- Fixed some backwards compatibility issues introduced in 21.3.1.5.


### 21.3.1.5
 - Frequency monitors can now optionally store the complex permittivity at the same locations where 
   the E-fields are recorded, at the monitor frequencies.
 - Frequency monitors now also have an `'interpolate'` keyword, which defaults to `True` and 
   reproduces the behavior of previous versions. If set to `False`, however, the raw fields 
   evaluated at their corresponding Yee grid locations are returned, instead of the fields interpolated 
   to the Yee cell centers. This also affects the returned permittivity, if requested.
 - Reorganized internal source time dependence handling, enabling more complicated functionality 
   in the future, like custom source time.
 - Total field in the simulation now sampled at the time step of the peak of the source time dependence,
   for better estimation of the shutoff factor.
 - A number of bug fixes, especially in the new plotting introduced in 21.3.1.4.

### 21.3.1.4
- Reorganized plotting:
- Speeding up structure visualizations.
- Structures now shown based on primitive definitions rather than grid discretization. This 
    then shows the physical structures but not what the simulation "sees". Will add an option to 
    display the grid lines in next version.
- Bumped down matplotlib version requirement to 3.2 and python version requirement to 3.6.
- Improved handling of PEC interfaces.- Reorganized and extended internal logging.
- Added ``tidy3d.__version__``.
- A number of fixes to the example notebooks and the colab integration.

### 21.3.1.3
- Bumping back python version requirement from 3.8 to 3.7.

### 21.3.1.2
- Hotfix to an internal bug in some simulation runs.

### 21.3.1.1
- New dispersion fitting tool for material data and accompanying `tutorial <examples/Fitting.html>`__.
- (`beta`) Non-uniform Cartesian meshing now supported. The grid coordinates are provided
   by hand to `Simulation`. Next step is implementing auto-meshing.
- `DispersionModel` objects can now be directly used as materials.
- Fixed bug to `Cylinder` subpixel averaging.
- Small bugs fixes/added checks for some edge cases.

### 21.3.1.0
- Rehash of symmetries and support for mode sources and monitors with symmetries.
- Anisotropic materials (diagonal epsilon tensor).
- Rehashed error handling to output more runtime errors to tidy3d.log.
- Job and Batch classes for better simulation handling (eventually to fully replace webapi functions).
- A large number of small improvements and bug fixes.

[Unreleased]: https://github.com/flexcompute/tidy3d/compare/v2.7.0...develop
[2.7.0]: https://github.com/flexcompute/tidy3d/compare/v2.6.4...v2.7.0
[2.6.4]: https://github.com/flexcompute/tidy3d/compare/v2.6.3...v2.6.4
[2.6.3]: https://github.com/flexcompute/tidy3d/compare/v2.6.2...v2.6.3
[2.6.2]: https://github.com/flexcompute/tidy3d/compare/v2.6.1...v2.6.2
[2.6.1]: https://github.com/flexcompute/tidy3d/compare/v2.6.0...v2.6.1
[2.6.0]: https://github.com/flexcompute/tidy3d/compare/v2.5.2...v2.6.0
[2.5.2]: https://github.com/flexcompute/tidy3d/compare/v2.5.1...v2.5.2
[2.5.1]: https://github.com/flexcompute/tidy3d/compare/v2.5.0...v2.5.1
[2.5.0]: https://github.com/flexcompute/tidy3d/compare/v2.4.3...v2.5.0
[2.4.3]: https://github.com/flexcompute/tidy3d/compare/v2.4.2...v2.4.3
[2.4.2]: https://github.com/flexcompute/tidy3d/compare/v2.4.1...v2.4.2
[2.4.1]: https://github.com/flexcompute/tidy3d/compare/v2.4.0...v2.4.1
[2.4.0]: https://github.com/flexcompute/tidy3d/compare/v2.3.3...v2.4.0
[2.3.3]: https://github.com/flexcompute/tidy3d/compare/v2.3.2...v2.3.3
[2.3.2]: https://github.com/flexcompute/tidy3d/compare/v2.3.1...v2.3.2
[2.3.1]: https://github.com/flexcompute/tidy3d/compare/v2.3.0...v2.3.1
[2.3.0]: https://github.com/flexcompute/tidy3d/compare/v2.2.3...v2.3.0
[2.2.3]: https://github.com/flexcompute/tidy3d/compare/v2.2.2...v2.2.3
[2.2.2]: https://github.com/flexcompute/tidy3d/compare/v2.2.1...v2.2.2
[2.2.1]: https://github.com/flexcompute/tidy3d/compare/v2.2.0...v2.2.1
[2.2.0]: https://github.com/flexcompute/tidy3d/compare/v2.1.1...v2.2.0
[2.1.1]: https://github.com/flexcompute/tidy3d/compare/v2.1.0...v2.1.1
[2.1.0]: https://github.com/flexcompute/tidy3d/compare/v2.0.3...v2.1.0
[2.0.3]: https://github.com/flexcompute/tidy3d/compare/v2.0.2...v2.0.3
[2.0.2]: https://github.com/flexcompute/tidy3d/compare/v2.0.1...v2.0.2
[2.0.1]: https://github.com/flexcompute/tidy3d/compare/v1.10.0...v2.0.1
[1.10.0]: https://github.com/flexcompute/tidy3d/compare/v1.9.3...v1.10.0
[1.9.3]: https://github.com/flexcompute/tidy3d/compare/v1.9.2...v1.9.3
[1.9.2]: https://github.com/flexcompute/tidy3d/compare/v1.9.1...v1.9.2
[1.9.1]: https://github.com/flexcompute/tidy3d/compare/v1.9.0...v1.9.1
[1.9.0]: https://github.com/flexcompute/tidy3d/compare/v1.8.4...v1.9.0
[1.8.4]: https://github.com/flexcompute/tidy3d/compare/v1.8.3...v1.8.4
[1.8.3]: https://github.com/flexcompute/tidy3d/compare/v1.8.2...v1.8.3
[1.8.2]: https://github.com/flexcompute/tidy3d/compare/v1.8.1...v1.8.2
[1.8.1]: https://github.com/flexcompute/tidy3d/compare/v1.8.0...v1.8.1
[1.8.0]: https://github.com/flexcompute/tidy3d/compare/v1.7.1...v1.8.0
[1.7.1]: https://github.com/flexcompute/tidy3d/compare/v1.7.0...v1.7.1
[1.7.0]: https://github.com/flexcompute/tidy3d/compare/v1.6.3...v1.7.0
[1.6.3]: https://github.com/flexcompute/tidy3d/compare/v1.6.2...v1.6.3
[1.6.2]: https://github.com/flexcompute/tidy3d/compare/v1.6.1...v1.6.2
[1.6.1]: https://github.com/flexcompute/tidy3d/compare/v1.6.0...v1.6.1
[1.6.0]: https://github.com/flexcompute/tidy3d/compare/v1.5.0...v1.6.0
[1.5.0]: https://github.com/flexcompute/tidy3d/compare/v1.4.1...v1.5.0
[1.4.1]: https://github.com/flexcompute/tidy3d/compare/v1.4.0...v1.4.1
[1.4.0]: https://github.com/flexcompute/tidy3d/compare/v1.3.3...v1.4.0
[1.3.3]: https://github.com/flexcompute/tidy3d/compare/v1.3.2...v1.3.3
[1.3.2]: https://github.com/flexcompute/tidy3d/compare/v1.3.1...v1.3.2
[1.3.1]: https://github.com/flexcompute/tidy3d/compare/v1.3.0...v1.3.1
[1.3.0]: https://github.com/flexcompute/tidy3d/compare/v1.2.2...v1.3.0
[1.2.2]: https://github.com/flexcompute/tidy3d/compare/v1.2.1...v1.2.2
[1.2.1]: https://github.com/flexcompute/tidy3d/compare/v1.2.0...v1.2.1
[1.2.0]: https://github.com/flexcompute/tidy3d/compare/v1.1.1...v1.2.0
[1.1.1]: https://github.com/flexcompute/tidy3d/compare/v1.1.0...v1.1.1
[1.1.0]: https://github.com/flexcompute/tidy3d/compare/v1.0.2...v1.1.0
[1.0.2]: https://github.com/flexcompute/tidy3d/compare/v1.0.1...v1.0.2
[1.0.1]: https://github.com/flexcompute/tidy3d/compare/v1.0.0...v1.0.1
[1.0.0]: https://github.com/flexcompute/tidy3d/compare/v0.2.0...v1.0.0
[0.2.0]: https://github.com/flexcompute/tidy3d/compare/0.1.1...v0.2.0
[0.1.1]: https://github.com/flexcompute/tidy3d/compare/0.1.0...0.1.1
[0.1.0]: https://github.com/flexcompute/tidy3d/releases/tag/0.1.0<|MERGE_RESOLUTION|>--- conflicted
+++ resolved
@@ -10,11 +10,8 @@
 ### Added
 - Support for differentiation with respect to `GeometryGroup.geometries` elements.
 - Users can now export `SimulationData` to MATLAB `.mat` files with the `to_mat_file` method.
-<<<<<<< HEAD
-- Convenience function for converting from wavelength (um) to frequency (Hz) using `td.wvl_to_freq(wvl)`
-=======
 - `ModeSolver` methods to plot the mode plane simulation components, including `.plot()`, `.plot_eps()`, `.plot_structures_eps()`, `.plot_grid()`, and `.plot_pml()`.
->>>>>>> d9612488
+- Convenience function for converting from wavelength (um) to frequency (Hz) using `td.wvl_to_freq(wvl)`.
 
 ### Changed
 
