All notable changes to this project will be documented in this file.

The format is based on [Keep a Changelog](https://keepachangelog.com/en/1.0.0/),
and this project adheres to [Semantic Versioning](https://semver.org/spec/v2.0.0.html).

## [Unreleased]

## [2.8.0rc1]

### Added
- Support for differentiation with respect to `ComplexPolySlab.vertices`.
- Introduce RF material library. Users can now import `rf_material_library` from `tidy3d.plugins.microwave`.
- Users can specify the background medium for a structure in automatic differentiation by supplying `Structure.autograd_background_permittivity`.
- `DirectivityMonitor` to compute antenna directivity.
- Added `plot_length_units` to `Simulation` and `Scene` to allow for specifying units, which improves axis labels and scaling when plotting.
- Added the helper function `compute_power_delivered_by_port`  to `TerminalComponentModeler` which computes power delivered to a microwave network from a port.
- Added the account function `account` to check credit balance and daily free simulation balance.
- Added `WavePort` to the `TerminalComponentModeler` which is the suggested port type for exciting transmission lines.
- Added plotting functionality to voltage and current path integrals in the `microwave` plugin.
- Added convenience functions `from_terminal_positions` and `from_circular_path` to simplify setup of `VoltageIntegralAxisAligned` and `CustomCurrentIntegral2D`, respectively.
- Added `axial_ratio` to `DirectivityData.axial_ratio` for the `DirectivityMonitor`, defined as the ratio of the major axis to the minor axis of the polarization ellipse. 

### Changed
- Priority is given to `snapping_points` in `GridSpec` when close to structure boundaries, which reduces the chance of them being skipped.

### Fixed
- Significant speedup for field projection computations.
- Fix numerical precision issue in `FieldProjectionCartesianMonitor`.

## [2.7.2]

### Added
- Mode solver plugin now supports 'EMESimulation'.
- TriangleMesh class: automatic removal of zero-area faces, and functions fill_holes and fix_winding to attempt mesh repair.

### Changed
- Error if field projection monitors found in 2D simulations, except `FieldProjectionAngleMonitor` with `far_field_approx = True`. Support for other monitors and for exact field projection will be coming in a subsequent Tidy3D version.

### Fixed
- Error when loading a previously run Batch or ComponentModeler containing custom data.
- Error when plotting mode plane PML and the simulation has symmetry.
- Validators using TriangleMesh.intersections_plane will fall back on bounding box in case the method fails for a non-watertight mesh.


## [2.7.1]

### Added
<<<<<<< HEAD
=======
- Added value_and_grad function to the autograd plugin, importable via `from tidy3d.plugins.autograd import value_and_grad`. Supports differentiating functions with auxiliary data (`value_and_grad(f, has_aux=True)`).

### Fixed
- `DataArray` interpolation failure due to incorrect ordering of coordinates when interpolating with autograd tracers.
- Error in `CustomSourceTime` when evaluating at a list of times entirely outside of the range of the envelope definition times.

## [2.7.2] - 2024-08-07

### Added
- Mode solver plugin now supports 'EMESimulation'.
- `TriangleMesh` class: automatic removal of zero-area faces, and functions `fill_holes` and `fix_winding` to attempt mesh repair.
- Added progress bar for EME simulations.
- Support for grid specifications from grid cell boundary coordinates via `CustomGridBoundaries` that subclasses from `GridSpec1d`.
- More convenient mesh importing from another simulation through `grid_spec = GridSpec.from_grid(sim.grid)`.
- `autograd` gradient calculations can be performed on the server by passing `local_gradient = False` into `web.run()` or `web.run_async()`.
- Automatic differentiation with `autograd` supports multiple frequencies through single, broadband adjoint simulation when the objective function can be formulated as depending on a single dataset in the output `SimulationData` with frequency dependence only.
- Convenience method `EMESimulation.subsection` to create a new EME simulation based on a subregion of an existing one.
- Added `flux` and `poynting` properties to `FieldProjectionCartesianData`.

### Changed
- Mode solver now always operates on a reduced simulation copy.
- Moved `EMESimulation` size limit validators to preupload.
- Error if field projection monitors found in 2D simulations, except `FieldProjectionAngleMonitor` or `FieldProjectionCartesianMonitor` with `far_field_approx = True`. Support for other monitors and for exact field projection will be coming in a subsequent Tidy3D version.

### Fixed
- Error when loading a previously run `Batch` or `ComponentModeler` containing custom data.
- Error when plotting mode plane PML and the simulation has symmetry.
- Validators using `TriangleMesh.intersections_plane` will fall back on bounding box in case the method fails for a non-watertight mesh.
- Bug when running the same `ModeSolver` first locally then remotely, or vice versa, in which case the cached data from the first run is always returned.

## [2.7.1] - 2024-07-10

### Added
>>>>>>> 526f04f6
- Support for differentiation with respect to `GeometryGroup.geometries` elements.
- Users can now export `SimulationData` to MATLAB `.mat` files with the `to_mat_file` method.
- `ModeSolver` methods to plot the mode plane simulation components, including `.plot()`, `.plot_eps()`, `.plot_structures_eps()`, `.plot_grid()`, and `.plot_pml()`.
- Support for differentiation with respect to monitor attributes that require interpolation, such as flux and intensity.
- Support for automatic differentiation with respect to `.eps_inf` and `.poles` contained in dispersive mediums `td.PoleResidue` and `td.CustomPoleResidue`.
- Support for `FieldProjectionAngleMonitor` for 2D simulations with `far_field_approx = True`.

### Fixed
- Bug where boundary layers would be plotted too small in 2D simulations.
- Bug when plotting transformed geometries.
- Bug when snapping `CoaxialLumpedPort` to grid cell boundaries.
- Errors in `PolySlab` when using autograd differentiation with non-zero `sidewall_angle` and `dilation`.
- Error in `EMESimulationData.smatrix_in_basis` when using older versions of xarray.
- Gradients for `Box` objects when simulation size is < 3D.

## [2.7.0] - 2024-06-17

### Added
- `HeatSimulation` is now under the more generic class `HeatChargeSimulation`. This new class sallows for imulations of both HEAT and electric CONDUCTION types. One-way coupling between these is possible in which the CONDUCTION simulation is used to compute Joule heating which is subsequently used as a source in the HEAT simulation.
- EME solver through `EMESimulation` class.
- 2D heat simulations are now fully supported. 
- `tidy3d.plugins.adjoint.web.run_local` used in place of `run` will skip validators that restrict the size or number of `input_structures`.
- Introduces the `microwave` plugin which includes `ImpedanceCalculator` for computing the characteristic impedance of transmission lines.
- `Simulation` now accepts `LumpedElementType`, which currently only supports the `LumpedResistor` type. `LumpedPort` together with `LumpedResistor` make up the new `TerminalComponentModeler` in the `smatrix` plugin.
- Uniaxial medium Lithium Niobate to material library.
- Properties `num_time_steps_adjoint` and `tmesh_adjoint` to `JaxSimulation` to estimate adjoint run time.
- Ability to add `path` to `updated_copy()` method to recursively update sub-components of a tidy3d model. For example `sim2 = sim.updated_copy(size=new_size, path="structures/0/geometry")` creates a recursively updated copy of `sim` where `sim.structures[0].geometry` is updated with `size=new_size`.
- Python 3.12 support. Python 3.8 deprecation. Updated dependencies.
- Tidy3D objects may store arbitrary metadata in an `.attrs` dictionary.
- `JaxSimulation` now supports the following GDS export methods: `to_gds()`, `to_gds_file()`, `to_gdspy()`, and `to_gdstk()`.
- `RunTimeSpec` accepted by `Simulation.run_time` to adaptively set the run time based on Q-factor, propagation length, and other factors.
- `JaxDataArray` now supports selection by nearest value via `JaxDataArray.sel(..., method="nearest")`.
- Convenience method `constant_loss_tangent_model` in `FastDispersionFitter` to fit constant loss tangent material model.
- Classmethods in `DispersionFitter` to load complex-valued permittivity or loss tangent data.
- Pre-upload validator to check that mode sources overlap with more than 2 grid cells.
- Support `2DMedium` for `Transformed`/`GeometryGroup`/`ClipOperation` geometries.
- `num_proc` argument to `tidy3d.plugins.adjoint.web.run_local` to control the number of processes used on the local machine for gradient processing.
- Support for complex and self-intersecting polyslabs in adjoint module via `JaxComplexPolySlab`.
- Support for `.gz` files in `Simulation` version updater.
- Warning if a nonuniform custom medium is intersecting `PlaneWave`, `GaussianBeam`, `AstigmaticGaussianBeam`, `FieldProjectionCartesianMonitor`, `FieldProjectionAngleMonitor`, `FieldProjectionKSpaceMonitor`, and `DiffractionMonitor`.
- Added a `CoaxialLumpedPort` and `CoaxialLumpedResistor` for coaxial type transmission lines and excitations.
- Automatic differentiation supported natively in Tidy3D components, and through the `web.run()` and `web.run_async()` functions through `autograd`.
- A batch of `ModeSolver` objects can be run concurrently using `tidy3d.plugins.mode.web.run_batch()`
- `RectangularWaveguide.plot_field` optionally draws geometry edges over fields. 
- `RectangularWaveguide` supports layered cladding above and below core.
- `SubpixelSpec` accepted by `Simulation.subpixel` to select subpixel averaging methods separately for dielectric, metal, and PEC materials. Specifically, added support for conformal mesh methods near PEC structures that can be specified through the field `pec` in the `SubpixelSpec` class. Note: previously, `subpixel=False` was implementing staircasing for every material except PEC. Now, `subpixel=False` implements direct staircasing for all materials. For PEC, the behavior of `subpixel=False` in Tidy3D < 2.7 is now achieved through `subpixel=SubpixelSpec(pec=HeuristicPECStaircasing())`, while `subpixel=True` in Tidy3D < 2.7 is now achieved through `subpixel=SubpixelSpec(pec=Staircasing())`. The default is `subpixel=SubpixelSpec(pec=PECConformal())` for more accurate PEC modelling.
- Lossless `Green2008` variant for crystalline silicon added to material library.
- `GridSpec` supports `snapping_points` that enforce grid boundaries to pass through them.
- Support for unstructured datasets (`TriangularGridDataset` and `TetrahedralGridDataset`) in custom medium classes.
- Support for `Transformed`/`GeometryGroup`/`ClipOperation` geometries in heat solver.
- Parameter `relative_min_dl` in `UniformUnstructuredGrid` and `DistanceUnstructuredGrid` to control minimal mesh size.
- Improved validation for `HeatSimulation`.
- Functions to clean unstructured datasets from degenerate cells and unused points.

### Changed
- IMPORTANT NOTE: differentiable fields in the `adjoint` plugin (`JaxBox.size`, `JaxBox.center`, `JaxPolySlab.vertices`) no longer store the derivative information after the object is initialized. For example, if using JaxPolySlab.vertices directly in an objective function, the vertices will have no effect on the gradient. Instead, this information is now stored in a field of the same name with `_jax` suffix, eg. `JaxPolySlab.vertices_jax`. For some applications, such as evaluating penalty values, please change to `radius_penalty.evaluate(polyslab.vertices_jax)` or use the vertices as generated by your parameterization functions (`make_vertices(params)`).
- `run_time` of the adjoint simulation is set more robustly based on the adjoint sources and the forward simulation `run_time` as `sim_fwd.run_time + c / fwdith_adj` where `c=10`.
- `FieldTimeMonitor` restriction to record at a maximum of 5000 time steps if the monitor is not zero-dimensional, to avoid creating unnecessarily large amounts of data.
- Bumped `trimesh` version to `>=4,<4.2`.
- Make directories in path passed to `.to_gds_file()` methods, if they don't exist.
- Changed sign of mode solver PML conductivity to match the `exp(-1j * omega * t)` convention used everywhere else. Previously, loss due to PML was coming out as negative `k_eff` of the mode, while now it comes out as positive `k_eff`, in line with material loss.
- Augmented the PML mode solver profile to the form `s(x) = kappa(x) + 1j * sigma(x) / (omega * EPSILON_0)`. Previously, `kappa` was not used. The parameters are currently set to `kappa_min = 1`, `kappa_max = 3`, `sigma_max = 2`. These are not yet exposed to the user.
- Also scaling `sigma_max` by the average relative impedance in the mode solver PML region.
- `tidy3d convert` from `.lsf` files to tidy3d scripts has moved to another repository at `https://github.com/hirako22/Lumerical-to-Tidy3D-Converter`.
- Relax validation of smallest triangle area in `TriangleMesh`.
- Default variant for silicon dioxide in material library switched from `Horiba` to `Palik_Lossless`.
- Sources and monitors which are exactly at the simulation domain boundaries will now error. They can still be placed very close to the boundaries, but need to be on the inside of the region.
- Relaxed `dt` stability criterion for 1D and 2D simulations.
- Switched order of angle and bend transformations in mode solver when both are present.

### Fixed
- Bug in PolySlab intersection if slab bounds are `inf` on one side.
- Better error message when trying to transform a geometry with infinite bounds.
- `JaxSimulation.epsilon` properly handles `input_structures`.
- `FieldData.flux` in adjoint plugin properly returns `JaxDataArray` containing frequency coordinate `f` instead of summing over values.
- Proper error message when trying to compute Poynting vector for adjoint field data.
- Bug in plotting and computing tilted plane intersections of transformed 0 thickness geometries.
- `Simulation.to_gdspy()` and `Simulation.to_gdstk()` now place polygons in GDS layer `(0, 0)` when no `gds_layer_dtype_map` is provided, instead of erroring.
- `task_id` now properly stored in `JaxSimulationData`.
- Bug in `FastDispersionFitter` when poles move close to input frequencies.
- Bug in plotting polarization vector of angled sources.
- Bug in `SpatialDataArray.reflect()` that was causing errors for older versions of `xarray`.
- `ModeSolver.plot_field` correctly returning the plot axes.
- Avoid error if non-positive refractive index used for integration resolution in adjoint.
- Make `Batch.monitor` robust if the run status is not found.
- Bugs in slicing unstructured datasets along edges.
- Correct behavior of temperature monitors in the presence os symmetry.

## [2.6.4] - 2024-04-23

### Fixed
- Set `importlib-metadata`, `boto3`, `requests`, and `click` version requirements to how they were in Tidy3D v2.5.
- Bug in `td.FullyAnisotropicMedium` when added to `adjoint.JaxStructureStaticMedium`.
- Bug when extra `**kwargs` passed to `Design.run_batch()`.

## [2.6.3] - 2024-04-02

### Added
- Added new validators in `HeatSimulation`: no structures with dimensions of zero size, no all-Neumann boundary conditions, non-empty simulation domain.
- `web.Batch` uses multi-threading for upload and download operations. The total time for many tasks is reduced by an order of magnitude.

### Changed
- Revert forbidden `"` in component names.

## [2.6.2] - 2024-03-21

### Changed
- Characters `"` and `/` not allowed in component names.
- Change error when `JaxPolySlab.sidewall_angle != 0.0` to a warning, enabling optimization with slanted sidewalls if a lower accuracy gradient is acceptable.
- Simplified output and logging in `web.Batch` with `verbose=True`.

### Fixed
- Compute time stepping speed shown `tidy3d.log` using only the number of time steps that was run in the case of early shutoff. Previously, it was using the total number of time steps.
- Bug in PolySlab intersection if slab bounds are `inf` on one side.
- Divergence in the simultaneous presence of PML, absorber, and symmetry.
- Fixed validator for `ModeSpec.bend_radius == 0`, which was not raising an error.

## [2.6.1] - 2024-03-07

### Added
- `tidy3d.plugins.design.Results` store the `BatchData` for batch runs in the `.batch_data` field.
- Prompting user to check solver log when loading solver data if warnings were found in the log, or if the simulation diverged or errored.

### Changed
- Slightly reorganized `web.run` logging when `verbose=True` to make it clearer.

### Fixed
- Fix to 3D surface integration monitors with some surfaces completely outside of the simulation domain which would sometimes still record fields.
- Better error handling if remote `ModeSolver` creation gives response of `None`.
- Validates that certain incompatible material types do not have intersecting bounds.
- Fixed handling of the `frequency` argument in PEC medium.
- Corrected plotting cmap if `val='re'` passed to `SimulationData.plot_field`.
- Bug when converting point `FieldMonitor` data to scalar amplitude for adjoint source in later jax versions.
- Handle special case when vertices overlap in `JaxPolySlab` to give 0 grad contribution from edge.
- Corrected some mistakes in the estimation of the solver data size for each monitor type, which affects the restrictions on the maximum monitor size that can be submitted.
- Bug in visualizing a slanted cylinder along certain axes in 2D.
- Bug in `ModeSolver.reduced_simulation_copy` that was causing mode profiles to be all `NaN`.
- Bug in `Simulation.subsection()` that was causing zero-size dimensions not to be preserved.
- Bug in `CustomGrid` that was causing an error when using for zero-size dimensions.
- When downloading gzip-ed solver data, automatically create the parent folder of the `to_file` path if it does not exist.

## [2.6.0] - 2024-02-21

### Added
- Automatic subdivision of 2D materials with inhomogeneous substrate/superstrate.
- Mode field profiles can be stored directly from a `ModeMonitor` by setting `store_fields_direction`.
- Users can toggle https ssl version through `from tidy3d.web.core.environment import Env` and `Env.set_ssl_version(ssl_version: ssl.TLSVersion)`
- Free-carrier absorption (FCA) and free-carrier plasma dispersion (FCPD) nonlinearities inside `TwoPhotonAbsorption` class.
- `log_path` argument in `set_logging_file`, set to `False` by default.
- `ErosionDilationPenalty` to `tidy3d.plugins.adjoint.utils.penalty` to penalize parameter arrays that change under erosion and dilation. This is a simple and effective way to penalize features that violate minimum feature size or radius of curvature fabrication constraints in topology optimization.
- `tidy3d.plugins.design` tool to explore user-defined design spaces.
- `ModeData.dispersion` and `ModeSolverData.dispersion` are calculated together with the group index.
- A utility function `td.medium_from_nk()` that automatically constructs a non-dispersive medium when permittivity>=1, and a single-pole Lorentz medium when permittivity<1.
- Integration of the `documentation` alongside the main codebase repository.
- Integration of the `tidy3d-notebooks` repository.
- `tidy3d develop` CLI and development guide on the main documentation.
- Added a convenience method `Simulation.subsection()` to a create a new simulation based on a subregion of another one.
- Users can toggle task caching through `from tidy3d.web.core.environment import Env` and `Env.enable_caching(True)` to enable, `Env.enable_caching(False)` to disable, or `Env.enable_caching(None)` to use global setting from web client account page. 

### Changed
- `DataArray.to_hdf5()` accepts both file handles and file paths.
- `ModeSolverMonitor` is deprecated. Mode field profiles can be retrieved directly from `ModeMonitor` with `store_fields_direction` set.
- The log file for a simulation run has been modified to include more information including warnings collected during execution.
- `poetry` based installation. Removal of `setup.py` and `requirements.txt`.
- Upgrade to sphinx 6 for the documentation build, and change of theme.
- Remote mode solver web api automatically reduces the associated `Simulation` object to the mode solver plane before uploading it to server.
- All solver output is now compressed. However, it is automatically unpacked to the same `simulation_data.hdf5` by default when loading simulation data from the server.
- Internal refactor of `adjoint` plugin to separate `jax`-traced fields from regular `tidy3d` fields.
- Added an optional argument `field` in class method `.from_vtu()` of `TriangularGridDataset` and `TetrahedralGridDataset` for specifying the name of data field to load.

### Fixed
- Add dispersion information to dataframe output when available from mode solver under the column "dispersion (ps/(nm km))".
- Skip adjoint source for diffraction amplitudes of NaN.
- Helpful error message if `val` supplied to `SimulationData.plot_field` not supported.
- Fixed validator that warns if angled plane wave does not match simulation boundaries, which was not warning for periodic boundaries.
- Validates that no nans are present in `DataArray` values in custom components.
- Removed nans from Cartesian temperature monitors in thermal simulations by using nearest neighbor interpolation for values outside of heat simulation domain.
- Removed spurious warnings realted to reloading simulation containing `PerturbationMedium` with `CustomChargePerturbation`/`CustomHeatPerturbation`.

## [2.5.2] - 2024-01-11

### Fixed
- Internal storage estimation for 3D surface integration monitors now correctly includes only fields on the surfaces, and not the whole volume.

## [2.5.1] - 2024-01-08

### Added
- `ModeData.dispersion` and `ModeSolverData.dispersion` are calculated together with the group index.
- String matching feature `contains_str` to `assert_log_level` testing utility.
- Warning in automatic grid generation if a structure has a non-zero size along a given direction that is too small compared to a single mesh step.
- `assert_log_level` adds string matching with `contains_str` and ensures no higher log level recorded than expected.
- `AssertLogLevel` context manager for testing log level and automatically clearing capture.
- More robust validation for boundary conditions and symmetry in 1D and 2D simulations.

### Changed
- `jax` and `jaxlib` versions bumped to `0.4.*`.
- Improved and unified warning message for validation failure of dependency fields in validators.

### Fixed
- Error in automatic grid generation in specific cases with multiple thin structures.

## [2.5.0] - 2023-12-13

### Added
- Ability to mix regular mediums and geometries with differentiable analogues in `JaxStructure`. Enables support for shape optimization with dispersive mediums. New classes `JaxStructureStaticGeometry` and `JaxStructureStaticMedium` accept regular `Tidy3D` geometry and medium classes, respectively.
- Warning if nonlinear mediums are used in an `adjoint` simulation. In this case, the gradients will not be accurate, but may be approximately correct if the nonlinearity is weak.
- Validator for surface field projection monitors that warns if projecting backwards relative to the monitor's normal direction.
- Validator for field projection monitors when far field approximation is enabled but the projection distance is small relative to the near field domain.
- Ability to manually specify a medium through which to project fields, when using field projection monitors.
- Added support for two-photon absorption via `TwoPhotonAbsorption` class. Added `KerrNonlinearity` that implements Kerr effect without third-harmonic generation.
- Can create `PoleResidue` from LO-TO form via `PoleResidue.from_lo_to`.
- Added `TriangularGridDataset` and `TehrahedralGridDataset` for storing and manipulating unstructured data.
- Support for an anisotropic medium containing PEC components.
- `SimulationData.mnt_data_from_file()` method to load only a single monitor data object from a simulation data `.hdf5` file.
- `_hash_self` to base model, uses `hashlib` to hash a Tidy3D component the same way every session.
- `ComponentModeler.plot_sim_eps()` method to plot the simulation permittivity and ports.
- Support for 2D PEC materials.
- Ability to downsample recorded near fields to speed up server-side far field projections.
- `FieldData.apply_phase(phase)` to multiply field data by a phase.
- Optional `phase` argument to `SimulationData.plot_field` that applies a phase to complex-valued fields.
- Ability to window near fields for spatial filtering of far fields for both client- and server-side field projections.
- Support for multiple frequencies in `output_monitors` in `adjoint` plugin.
- GDSII export functions `to_gds_file`, `to_gds`, `to_gdspy`, and `to_gdstk` to `Simulation`, `Structure`, and `Geometry`.
- `verbose` argument to `estimate_cost` and `real_cost` functions such that the cost is logged if `verbose==True` (default). Additional helpful messages may also be logged.
- Support for space-time modulation of permittivity and electric conductivity via `ModulationSpec` class. The modulation function must be separable in space and time. Modulations with user-supplied distributions in space and harmonic modulation in time are supported.
- `Geometry.intersections_tilted_plane` calculates intersections with any plane, not only axis-aligned ones.
- `Transformed` class to support geometry transformations.
- Methods `Geometry.translated`, `Geometry.scaled`, and `Geometry.rotated` can be used to create transformed copies of any geometry.
- Time zone in webAPI logging output.
- Class `Scene` consisting of a background medium and structures for easier drafting and visualization of simulation setups as well as transferring such information between different simulations.
- Solver for thermal simulation (see `HeatSimulation` and related classes).
- Specification of material thermal properties in medium classes through an optional field `.heat_spec`.

### Changed
- Credit cost for remote mode solver has been modified to be defined in advance based on the mode solver details. Previously, the cost was based on elapsed runtime. On average, there should be little difference in the cost.
- Mode solves that are part of an FDTD simulation (i.e. for mode sources and monitors) are now charged at the same flex credit cost as a corresponding standalone mode solver call.
- Any `FreqMonitor.freqs` or `Source.source_time.freq0` smaller than `1e5` now raise an error as this must be incorrect setup that is outside the Tidy3D intended range (note default frequency is `Hz`).
- When using complex fields (e.g. with Bloch boundaries), FluxTimeMonitor and frequency-domain fields (including derived quantities like flux) now only use the real part of the time-domain electric field.
- Indent for the json string of Tidy3D models has been changed to `None` when used internally; kept as `indent=4` for writing to `json` and `yaml` files.
- API for specifying one or more nonlinear models via `NonlinearSpec.models`.
- `freqs` and `direction` are optional in `ModeSolver` methods converting to monitor and source, respectively. If not supplied, uses the values from the `ModeSolver` instance calling the method.
- Removed spurious ``-1`` factor in field amplitudes injected by field sources in some cases. The injected ``E``-field should now exactly match the analytic, mode, or custom fields that the source is expected to inject, both in the forward and in the backward direction.
- Restriction on the maximum memory that a monitor would need internally during the solver run, even if the final monitor data is smaller.
- Restriction on the maximum size of mode solver data produced by a `ModeSolver` server call.
- Updated versions of `boto3`, `requests`, and `click`.
- python 3.7 no longer tested nor supported.
- Removed warning that monitors now have `colocate=True` by default.
- If `PML` or any absorbing boundary condition is used along a direction where the `Simulation` size is zero, an error will be raised, rather than just a warning.
- Remove warning that monitors now have `colocate=True` by default.
- Internal refactor of Web API functionality.
- `Geometry.from_gds` doesn't create unnecessary groups of single elements.

### Fixed
- Fixed energy leakage in TFSF when using complex fields.
- Fixed the duplication of log messages in Jupyter when `set_logging_file` is used.
- If input to circular filters in adjoint have size smaller than the diameter, instead of erroring, warn user and truncate the filter kernel accordingly.
- When writing the json string of a model to an `hdf5` file, the string is split into chunks if it has more than a set (very large) number of characters. This fixes potential error if the string size is more than 4GB.
- Proper equality checking between `Tidy3dBaseModel` instances, which takes `DataArray` values and coords into account and handles `np.ndarray` types.
- Correctly set the contour length scale when exporting 2D (or 1D) structures with custom medium to GDSII.
- Improved error handling if file can not be downloaded from server.
- Fix for detection of file extensions for file names with dots.
- Restrict to `matplotlib` >= 3.5, avoiding bug in plotting `CustomMedium`.
- Fixes `ComponentModeler` batch file being different in different sessions by use of deterministic hash function for computing batch filename.
- Can pass `kwargs` to `ComponentModeler.plot_sim()` to use in `Simulation.plot()`.
- Ensure that mode solver fields are returned in single precision if `ModeSolver.ModeSpec.precision == "single"`.
- If there are no adjoint sources for a simulation involved in an objective function, make a mock source with zero amplitude and warn user.

## [2.4.3] - 2023-10-16

### Added
- `Geometry.zero_dims` method that uses `Geometry.bounds` and speeds up the validator for zero-sized geometries.

### Changed
- Limited number of distinct sources to 1000. In cases where a complicated spatial dependence of the source is desired, a ``CustomFieldSource`` or a ``CustomCurrentSource`` can be used instead of multiple distinct sources.

### Fixed
- Properly handle `.freqs` in `output_monitors` of adjoint plugin.
- Simulation updater for `.hdf5` files with custom data.
- Fix to solver geometry parsing in some edge cases of slanted polyslab and STL geometries that could lead to an error or divergence.
- Fix to errors in some edge cases of a TFSF source setup.

## [2.4.2] - 2023-9-28

### Added
- Warnings for too many frequencies in monitors; too many modes requested in a ``ModeSpec``; too many number of grid points in a mode monitor or mode source.

### Changed
- Time domain monitors warn about data usage if all defaults used in time sampler specs.

### Fixed
- Faster sorting of modes in `ModeSolverData.overlap_sort` by avoiding excessive data copying.
- Ensure same `Grid` is generated in forward and adjoint simulations by setting `GridSpec.wavelength` manually in adjoint.
- Properly handling of `JaxBox` derivatives both for multi-cell and single cell thickness.
- Properly handle `JaxSimulation.monitors` with `.freqs` as `np.ndarray` in adjoint plugin.
- Properly handle `JaxDataArray.sel()` with single coordinates and symmetry expansion.
- Properly handle `JaxDataArray * xr.DataArray` broadcasting.
- Stricter validation of `JaxDataArray` coordinates and values shape.


## [2.4.1] - 2023-9-20

### Added
- `ModeSolverData.pol_fraction` and `ModeSolverData.pol_fraction_waveguide` properties to compute polarization fraction of modes using two different definitions.
- `ModeSolverData.to_dataframe()` and `ModeSolverData.modes_info` for a convenient summary of various modal properties of the computed modes.
- Loss upper bound estimation in `PoleResidue` material model.
- Command line tool `tidy3d convert` for conversion from `.lsf` project files into equivalent python scripts implementing the project in Tidy3D. Usage:  `tidy3d convert example.lsf tidy3d_script.py`.

### Changed
- Output task URL before and after simulation run and make URLs blue underline formatting.
- Support to load and save compressed HDF5 files (`.hdf5.gz`) directly from `Tidy3dBaseModel`.
- Line numbers no longer printed in webapi log output.
- Empty list returned if the folder cannot be queried in `web.get_tasks()`.

### Fixed
- Filtering based on `ModeSpec.filter_pol` now uses the user-exposed `ModeSolverData.pol_fraction` property. This also fixes the previous internal handling which was not taking the nonuniform grid, as well as and the propagation axis direction for modes in angled waveguides. In practice, the results should be similar in most cases.
- Bug with truly anisotropic `JaxCustomMedium` in adjoint plugin.
- Bug in adjoint plugin when `JaxBox` is less than 1 grid cell thick.
- Bug in `adjoint` plugin where `JaxSimulation.structures` did not accept structures containing `td.PolySlab`.

## [2.4.0] - 2023-9-11

### Added
- Configuration option `config.log_suppression` can be used to control the suppression of log messages.
- `web.abort()` and `Job.abort()` methods allowing user to abort running tasks without deleting them. If a task is aborted, it cannot be restarted later, a new one needs to be created and submitted.
- `FastDispersionFitter` for fast fitting of material dispersion data.
- `Simulation.monitors_data_size` property mapping monitor name to its data size in bytes.
- Source with arbitrary user-specified time dependence through `CustomSourceTime`.
- Interface for specifying material heat and charge perturbation models. 
Specifically, non-dispersive and dispersive mediums with heat and/or charge perturbation models can be defined through classes `PerturbationMedium` and `PerturbationPoleResidue`, 
where perturbations to each parameter is specified using class `ParameterPerturbation`.
A convenience function `Simulation.perturbed_mediums_copy` is added to class `Simulation` which applies heat and/or charge fields to mediums containing perturbation models.
- Added `hlim` and `vlim` kwargs to `Simulation.plot()` and `Simulation.plot_eps()` for setting horizontal and vertical plot limits.
- Added support for chi3 nonlinearity via `NonlinearSusceptibility` class.
- Spatial downsampling allowed in ``PermittivityMonitor`` through the ``interval_space`` argument.
- `ClipOperation` geometry type allows the construction of complex geometries through boolean operations.
- Operations on geometry (`+`, `|`, `*`, `&`, `-`, `^`) will create the appropriate `ClipOperation` or `GeometryGroup`.
- `Geometry.from_shapely` to extrude shapely primitives into Tidy3D geometry.
- `Geometry.from_gds` to extrude GDS cells into geometry groups with support for holes.
- `components.geometry.utils.traverse_geometry` used internally to traverse geometry trees.
- `components.geometry.utils.flatten_groups` used internally to validate large geometry trees.

### Changed
- Add `width` and `height` options to `Simulation.plot_3d()`.
- `sim_with_source()`, `sim_with_monitor()`, and `sim_with_mode_solver_monitor()` methods allowing the `ModeSolver` to create a copy of its `Simulation` with an added `ModeSource`, `ModeMonitor`, or `ModeSolverMonitor`, respectively.
- `nyquist_step` also taking the frequency range of frequency-domain monitors into account.
- Added option to allow DC component in `GaussianPulse` spectrum, by setting `remove_dc_component=False` in `GaussianPulse`.
- Jax installation from `pip install "tidy3d[jax]"` handled same way on windows as other OS if python >= 3.9.
- `colocate` introduced as an argument to `ModeSolver` and a Field in `ModeSolverMonitor`, set to True by default.
- `FieldTimeMonitor`-s and `FieldMonitor`-s that have `colocate=True` return fields colocated to the grid boundaries rather than centers. This matches better user expectations for example when the simulation has a symmetry (explicitly defined, or implicit) w.r.t. a given axis. When colocating to centers, fields would be `dl / 2` away from that symmetry plane, and components that are expected to go to zero do not (of course, they still do if interpolated to the symmetry plane). Another convenient use case is that it is easier to place a 2D monitor exactly on a grid boundary in the automatically generated grid, by simply passing an override structure with the monitor geometry.
- In these monitors, `colocate` is now set to `True` by default. This is to avoid a lot of potential confusion coming from returning non-colocated fields by default, when colocated fields need to be used when computing quantities that depend on more than one field component, like flux or field intensity.
- Field colocation for computations like flux, Poynting, and modal overlap also happen to cell boundaries rather than centers. The effect on final results
should be close to imperceptible as verified by a large number of backend tests and our online examples. Any difference can be at most on the scale of
the difference that can be observed when slightly modifying the grid resolution.
- `GeometryGroup` accepts other `GeometryGroup` instances as group elements.
- FDTD and mode solver tasks always upload `hdf5.gz` file instead of `hdf5` or `json`.
- `web.download_json()` will download `simulation.hdf5.gz` and unzip it, then load the json from the hdf5 file.
- `SimulationTask.get_simulation_hdf5()` will download simulation.hdf5.gz and unzip it to hdf5 file.
- The width of Tidy3D logging output is changed to 80 characters.
- Upgrades to `pydantic==2.*` with `pydantic.v1` imports.
- Uses `ruff` for linting instead of `pylint`.
- Added lower bound validator to `freqs` in mode solver.
- Added lower bound validator to `group_index_step` in `ModeSpec`.
- `ComponentModeler.freqs` now a `FreqArray`, so it can be initialized from numpy, list or tuple.

### Fixed
- Handles `TIDY3D_ENV` properly when set to `prod`.
- Redundant phase compensation for shifted source in smatrix plugin.
- Bug in angled mode solver with negative `angle_theta`.
- Properly include `JaxSimulation.input_structures` in `JaxSimulationData.plot_field()`.
- Numerically stable sigmoid function in radius of curvature constraint.
- Spatial monitor downsampling when the monitor is crossing a symmetry plane or Bloch boundary conditions.
- Cast `JaxDataArray.__abs__` output to `jnp.array`, reducing conversions needed in objective functions.
- Correct color and zorder for line segments when plotting 2D geometries.
- Bug in `Simulation.eps_bounds` that was always setting the lower bound to 1.
- Extended lower limit of frequency range for `Graphene` to zero.
- Improved warnings for `Medium2D`.
- Improved mode solver handling of 1D problem to avoid singular matrix issue.
- Set `colocate=False` automatically in output `FieldMonitor` objects in adjoint plugin, warning instead of erroring for backwards compatibility.
- Validation for `ModeSpec.group_index_step` working incorrectly if the value was set to 1.


## [2.3.3] - 2023-07-28

### Added

### Changed

### Fixed
- Adjoint plugin import failures after `jax.numpy.DeviceArray` -> `jax.Array` in jax 0.4.14.
- Fixed definition of shapely box bounds in Geometry.intersections_2dbox()

## [2.3.2] - 2023-7-21

### Added

### Changed
- Surface integration monitor validator changed to error only if *all* integration surfaces are outside of the simulation domain.
- Inverse design convenience utilities in `plugins.adjoint.utils` for image filtering (`ConicFilter`), projection (`BinaryProjector`), and radius of curvature penalization (`RadiusPenalty`).

### Fixed
- Properly handle sign flip in `ModeMonitor` outputs with `direction="-"` in adjoint plugin.
- Bug in `CustomMedium.grids`, which was giving incorrect grid boundaries at edges.
- Out of date endpoint in `migrate` option of webapi.

## [2.3.1] - 2023-7-14

### Added
- Support for differentiating with respect to `JaxMedium.conductivity`.
- Validating that every surface (unless excluded in ``exclude_surfaces``) of a 3D ``SurfaceIntegrationMonitor`` (flux monitor or field projection monitor) is not completely outside the simulation domain.

### Changed
- Source validation happens before simulation upload and raises an error if no source is present.
- Warning instead of error if structure out of simulation bounds.
- Internal refactor of `ComponentModeler` to simplify logic.
- (Changed effective 2.3.0) Backward-direction mode amplitudes from `ModeMonitors` have a flipped sign compared to previous versions. 
Previously, the amplitudes were computed directly through the dot product ``amp = (mode, field)``, while, since 2.3.0, we use ``amp = (mode, field) / (mode, mode)`` instead.
The modes are already normalized to unit directed flux, such that ``(mode, mode) = 1`` for forward modes, and ``(mode, mode) = -1`` for backward modes
(the dot product of a mode with itself is equal to the flux through the mode plane). Therefore, the change in the ``amp`` formula is equivalent to a sign change for
backward modes. This makes their interpretation more intuitive, since the amplitude is now ``1`` if the recorded field and a mode match exactly. A ``-1`` amplitude means
that the fields match exactly except for a ``pi`` phase shift. This interpretation is also now independent of forward/backward direction.

### Fixed
- Point-like objects correctly appear as single points using `plt.scatter`.
- Cleaner display of `ArrayLike` in docs.
- `ArrayLike` validation properly fails with `None` or `nan` contents.
- Apply finite grid correction to the fields when calculating the Poynting vector from 2D monitors.
- `JaxCustomMedium` properly handles complex-valued permittivity.


## [2.3.0] - 2023-6-30

### Added
- Specification of spatial permittivity distribution of dispersive material using user-supplied data through `CustomPoleResidue`, `CustomSellmeier`, `CustomLorentz`, `CustomDebye`, and `CustomDrude` components.
- `CustomAnisotropicMedium` where each component can take user-supplied data to define spatial permittivity distribution of non-dispersive or dispersive material.
- `Coords.spatial_interp` to interpolate spatial data avoiding pitfalls of `xarray.interp` in directions where there is a single data point.
- All medium types accept `allow_gain` which is `False` by default, but allows the medium to be active if `True`.
- Causality validation in `PoleResidue` model.
- Group index calculation added to mode monitors and available through `ModeData.n_group`.
- Support for `JaxGeometryGroup` in adjoint plugin.
- Support for gradients w.r.t. `FieldMonitor` data from `output_monitors` in adjoint plugin.
- `estimate_cost()` method for `Job` and `Batch`.
- `s3utils.get_s3_sts_token` accepts extra query parameters.
- `plugins.mode.web` to control the server-side mode solver.
- Support for `JaxDataArray.interp`, allowing differentiable linear interpolation.
- Support for `JaxSimulationData.get_intensity()`, allowing intensity distribution to be differentiated in `adjoint` plugin.
- Support for `JaxFieldData.flux` to compute differentiable flux value from `FieldData`.
- All custom medium types accept `subpixel` which is `False` by default, but applies subpixel averaging of the permittivity on the interfaces of the structure (including exterior boundary and intersection interfaces with other structures) if `True` and simulation's `subpixel` is also `True`.

### Changed
- Add `Medium2D` to full simulation in tests.
- `DispersionFitter` and `StableDispersionFitter` unified in a single `DispersionFitter` interface.
- `StableDispersionFitter` deprecated, with stable fitter now being run instead through `plugins.dispersion.web.run(DispersionFitter)`.
- Removed validator from `CustomFieldSource` that ensured data spanned the source geometry. Now the current values are extrapolated outside of the supplied data ranges.
- `CustomMedium` now take fields `permittivity` and `conductivity`. `eps_dataset` will be deprecated in v3.0.
- Moved `CustomMedium._interp` to `Coords.spatial_interp` to be used by custom current sources.
- Adjoint simulations no longer contain unused gradient permittivity monitors, reducing processing time.
- `Batch` prints total estimated cost if `verbose=True`.
- Unified config and authentication.
- Remove restriction that `JaxCustomMedium` must not be a 3D pixelated array.
- Limit total number of input structures in adjoint plugin for performance reasons.
- `ModeSolver` and `ModeSolverMonitor` now contain `direction` field that explicitly specifies the mode propagation direction (default is "+").
- Added an `interpolate` option to `CustomCurrentSource` and `UniformCurrentSource`, which uses linear interpolation to emulate exact placement of the source along directions where the source has zero size, rather than snapping to the nearest grid location, similar to the behavior for `PointDipole`. Default: `True`.

### Fixed
- Plotting 2D materials in `SimulationData.plot_field` and other circumstances.
- More segments in plotting of large cylinder and sphere cross-sections.
- Proper handling of nested list of custom data components in IO, needed for custom dispersive medium coefficients.
- `ElectromagneticFieldData.outer_dot` now works correctly for `FieldData`, not only `ModeSolverData`.
- Fix to the setting of the mode solver PML parameters that produces better results for modes which do not decay in the PML, and fewer spurious modes.
- Fix to single-precision mode solver to do the type conversion on the final matrix only rather than at intermediate steps, which improves accuracy in some cases.
- Improvements to graphene medium fit.
- Schema titles in `ArrayLike` fields.
- Fix `web.estimate_cost` error/time-out for large simulations, it should now always work but may take some time for complex cases.
- A more accurate injection and decomposition of backward propagating waveguide modes in lossy and gyrotropic systems.

## [2.2.3] - 2023-6-15

### Added

### Changed

### Fixed
- Callback URL: "call_back_url" replaced with proper "callbackUrl".

## [2.2.2] - 2023-5-25

### Added

### Changed
- Tidy3D component `.to_hdf5()` and `.from_hdf5()` now accept custom encoder and decoder functions for more flexible IO.

### Fixed
- `JaxDataArrays` are properly handled when reading and writing to file, dramatically reducing the VJP simulation download size in server-side adjoint.
- A bug in a total-field scattered-field (TFSF) validator which was causing unnecessary errors when a TFSF surface intersected with 2D materials.
- CI tests working with binary installation of gdstk instead of compiling from source.

## [2.2.1] - 2023-5-23

### Added

### Changed

### Fixed
- Downgrade `typing_extensions` to `<=4.5.0` to avoid bug with pydantic for python <= 3.9.
- Bug in `ModeSolver` which was causing a preconditioner to be applied even when it is not needed.

## [2.2.0] - 2023-5-22

### Added
- Fully anisotropic medium class (`FullyAnisotropicMedium`) that allows to simulate materials with permittivity and conductivity tensors oriented arbitrary with respect to simulation grid.
- Adjoint processing is done server side by default, to avoid unnecessary downloading of data.
- `JaxPolySlab` in `adjoint` plugin, which can track derivatives through its `.vertices`.
- `run_local` and `run_async_local` options in `tidy3d.plugins.adjoint.web` to provide way to run adjoint processing locally.
- `web.test()` to simply test if the authentication is configured correctly and raise exception otherwise.
- `SimulationTask.get_running_tasks()` to get a list of running tasks from the server.
- Retry for set number of seconds in web functions if internet connection errors.
- Argument `scale` to `ModeSolver.plot_field` to control plot scaling.
- `Simulation.plot_3d()` method to make 3D rendering of simulation.


### Changed
- Perfect electric conductors (PECs) are now modeled as high-conductivity media in both the frontend and backend mode solvers, and their presence triggers the use of a preconditioner to improve numerical stability and robustness. Consequently, the mode solver provides more accurate eigenvectors and field distributions when PEC structures are present.
- Include source amplitude in `amp_time`.
- Increased the maximum allowed estimated simulation data storage to 50GB. Individual monitors with projected data larger than 10GB will trigger a warning.
- `PolySlab.inside` now uses `matplotlib.path.contains_points` for better performance.
- `JaxCustomMedium` accepts a maximum of 250,000 grid cells to avoid slow server-side processing.
- `PolySlab.inside` now uses `matplotlib.path.contains_points`.
- `JaxCustomMedium` accepts a maximum of 250,000 grid cells.
- Logging messages are suppressed and summarized to avoid repetitions.

### Fixed
- Log messages provide the correct caller origin (file name and line number).
- `Medium2D` is removed from the list of allowed options for `Simulation.medium` in the documentation.
- Symmetry works properly in `adjoint` plugin.

## [2.1.1] - 2023-4-25

### Added

### Changed
- `adjoint` plugin now filters out adjoint sources that are below a threshold in amplitude relative to the maximum amplitude of the monitor data, reducing unnecessary processing by eliminating sources that won't contribute to the gradient.
- `web.run_async` uses `Batch` under the hood instead of `asyncio`.

### Fixed
- More helpful error messages from HTTP responses.
- Bug in `_validate_no_structures_pml`, which was using wrong pml thicknesses.
- Broken `callback_url` in webapi.

## [2.1.0] - 2023-4-18

### Added
- Group index calculation added to ModeSpec.
- Waveguide plugin for quickly calculating modes in dielectric waveguides.
- `ElectromagneticFieldData.dot_intep` to calculate mode overlap integrals between modes with different discretizations.
- `ElectromagneticFieldData.mode_area` to calculate the effective mode area.
- `ElectromagneticFieldData.intensity` returns the sum of the squared components of the electric field.
- Group index calculation added to ModeSolver.
- Web interface prints clickable link to task on Tidy3D web interface.
- Allow configuration through API key in python via `tidy3d.web.configure(apikey: str)` function.

### Changed
- `adjoint` plugin now filters out adjoint sources that are below a threshold in amplitude relative to the maximum amplitude of the monitor data, reducing unnecessary processing by eliminating sources that won't contribute to the gradient.
- `ArrayLike` fields use `np.ndarray` internally instead of `TidyNDArray` subclass. Tidy3D objects are no longer hashable, instead, hash the `obj.json()` string.

### Fixed
- `web.Batch` monitoring is more robust, will not raise exception if a job errors or diverges. In this case, the progressbar text will render in red.
- More robust handling for 2D structure validator.

## [2.0.3] - 2023-4-11

### Added

### Changed
- Times logged in `tidy3d.log` during solver run now split into `Solver time` (time-stepping only), `Field projection time` (after the time stepping if any field projection monitors present) and `Data write time` (when the raw data is packaged to disk). Previously, `Solver time` used to include the `Field projection time` and not `Data write time`.

### Fixed
- Port name duplication in smatrix plugin for multimode ports.
- Web functions create the leading directories for the supplied filename if they don't exist.
- Some docstring examples that were giving warnings.
- `web.monitor()` only prints message when condition met.
- PML boxes have non-zero extent along any dimensions where the simulation has 0 size, to fix plotting issues for 2D simulations.
- Improved PEC handling around curved interfaces and structure intersections. Old handling accessible with `subpixel=False` (previously, it was independent of the subpixel setting).
- Fix to field projections sometimes containing `NaN` values.

## [2.0.2] - 2023-4-3

### Added

### Changed

### Fixed
- Bug in web interface when `Simulation` upload was not putting quotes around `td.inf` values.

## [2.0.1] - 2023-3-31

### Added

### Changed
- Default Tidy3D logging level is now set to `'WARNING'`.
- Tidy3D is no longer pip installable from `tidy3d-beta` on PyPI.
- Plugins must be imported from their respective directories, eg. `from tidy3d.plugins.mode import ModeSolver`.
- Removed `Geometry.intersections()`.
- Log level only accepts upper case strings.
- `PolySlab` `reference_plane` is `"middle"` by default.
- Boundary conditions are now `PML()` by default.
- `PointDipole` sources now have a continuous dependence on the source position, as opposed to snapping to Yee grid locations. Behavior is controlled by the `interpolate` argument, set to `True` by default. 
- `smatrix` plugin accepts list of frequencies and returns data as an `xarray.DataArray` instead of a nested `dict`.
- `importlib-metadata` version set to `>= 6.0.0`.

### Fixed
- Helpful error message if user has insufficient credits.

## [1.10.0] - 2023-3-28

### Added
- `TriangleMesh` class for modeling geometries specified by triangle surface meshes, with support for STL file import.
- Total-field scattered-field (TFSF) source which allows angled plane waves to be injected into a finite region of space (the total-field region), such that only scattered fields exist outside this region (scattered-field region).
- `Medium2D` class for surface conductivity model of a 2D material.
- Entries in `material_library` for graphene and some common TMDs.
- Ability to create a 2D representation of a thin 3D material.
- `SimulationData.plot_field` accepts new field components and values, including the Poynting vector.
- `SimulationData.get_poynting_vector` for calculating the 3D Poynting vector at the Yee cell centers.
- Post-init validation of Tidy3D components.
- Validate post-Simulation init to error if any structures have bounds that terminate inside of the PML.
- Validate `slab_bounds` for `PolySlab`.

### Changed
- Tidy3D account authentication done solely through API key. Migration option offered for users with old username / password authentication.
- `export_matlib_to_file` in `material_library` exports material's full name in addition to abbreviation.
- Simpler progress bars for `run_async`.
- Medium property `n_cfl` added to adjust time step size according to CFL condition.
- In the mode solver plugin, regular methods in `solver.py` transformed into classmethods.
- `ArrayLike` types are stored internally as `np.ndarray` and written to json as lists. `constrained_array()` provides way to validate `ArrayLike` values based on `ndim` and `dtype`.
- Pip installing tidy3d automatically creates `~/.tidy3d` directory in home directory.
- Percentage done and field decay determined through http request.
- `SourceTime` plotting methods `.plot()` and `.plot_spectrum()` accept a `val` kwarg, which selects which part of the data (`'real'`, `'imag'`, or `'abs'`) to plot, rather than plotting all at once.

### Fixed
- Bug in remote file transfer when client environment has no correct certificate authority pem file install locally. 
- Tidy3D exceptions inherit from `ValueError` so they are handled properly by pydantic.
- Two unstable materials in `material_library`: `Cu_JohnsonChristy1972` and `Ni_JohnsonChristy1972`. `TiOx_HoribStable` added for improved stability.
- Bug in infinite long cylinder when the `reference_plane` is not at the bottom or the cylinder is slanted.

## [1.9.3] - 2023-3-08

### Fixed
- Allow new `tidy3d.config.logging_level` to accept lower case for backwards compatibility.

## [1.9.2] - 2023-3-08

### Added
- `set_logging_console` allows redirection of console messages to stderr.

### Changed
- Use custom logger to avoid changing global logging state when importing tidy3d.
- Separate logging configuration from custom exception definitions.

## [1.9.1] - 2023-3-06

### Fixed
- Avoiding shapely warning in some cases when checking intersection with an empty shape.
- `Medium.eps_model` error when supplied a list of frequencies rather than a numpy array.
- Set install requirement `rich<12.6.0` to fix double output in webapi functions.

## [1.9.0] - 2023-3-01

### Added
- Specification of relative permittivity distribution using raw, user-supplied data through a `CustomMedium` component.
- Automatic differentiation through `Tidy3D` simulations using `jax` through `tidy3d.plugins.adjoint`.
- New Drude model variants for Gold and Silver in the `material_library`.
- Plugin `ComplexPolySlab` for supporting complex polyslabs containing self-intersecting polygons during extrusion.
- Asynchronous running of multiple simulations concurrently using `web.run_async`.
- Jax-compatible `run_async` in the `adjoint` plugin for efficiently running multi-simulation objectives concurrently and differentiating result.
- Warning in `Simulation.epsilon` if many grid cells and structures provided and slow run time expected as a result.
- `verbose` option in `tidy3d.web` functions and containers. If `False`, there will be no non-essential output when running simulations over web api.
- Warning if PML or absorbing boundaries are used along a simulation dimension with zero size.

### Changed
- Saving and loading of `.hdf5` files is made orders of magnitude faster due to an internal refactor.
- `PolySlab.from_gds` supports `gds_cell` from both `gdspy` and `gdstk`, both packages are made optional requirements.
- Adjoint plugin `JaxCustomMedium` is made faster and can handle several thousand pixels without significant overhead.
- Jax is made an optional requirement. The adjoint plugin supports jax versions 0.3 and 0.4 for windows and non-windows users, respectively.
- Issue a deprecation warning that `Geometry.intersections` will be renamed to `Geometry.intersections_plane` in 2.0.
- Limit some warnings to only show for the first structure for which they are encountered.
- Billed flex unit no longer shown at the end of `web.run` as it may take a few seconds until it is available. Instead, added a `web.real_cost(task_id)` function to get the cost after a task run.
- Refactored `tidy3d.web` for more robustness and test coverage.

### Fixed
- Progressbars always set to 100% when webapi functions are finished.
- Faster handling of `Geometry.intersects` and `Geometry.inside` by taking into account geometry bounds.
- Numpy divide by zero warning in mode solver fixed by initializing jacobians as real instead of complex.
- Bug in validators for 2D objects being in homogeneous media which were looking at the infinite plane in which the objects lie. This can also significantly speed up some validators in the case of many structures.
- Sources and monitors with bend radii are displayed with curved arrows.

## [1.8.4] - 2023-2-13

### Fixed
- Error importing `Axes` type with most recent `matplotlib` release (3.7).

## [1.8.3] - 2023-1-26

### Fixed
- Bug in `Simulation.epsilon` with `coord_key="centers"` in which structures were not rendered.
- Missing `@functools.wrap` in `ensure_freq_in_range` decorator from `medium.py` causing incorrect docstrings.

## [1.8.2] - 2023-1-12

### Added
- Warning if users install via `tidy3d-beta` on pip, from now on, best to use `tidy3d` directly.
- Support for dispersive media in `AnisotropicMedium`

### Changed
- Support shapely version >=2.0 for all python versions.
- Internally refactor `Simulation.epsilon` and move `eps_diagonal` to `Structure` in preparation for future changes.
- Readme displays updated instructions for installing tidy3d (remove beta version mention).

### Fixed
- Field decay warning in mode solver when symmetry present.
- Formatting bug in Tidy3d custom exceptions.

### Removed

## [1.8.1] - 2022-12-30

### Added
- Environment variable `TIDY3D_SSL_VERIFY` to optionally disable SSL authentication (default is `True`).
- Billed FlexUnit cost displayed at the end of `web.monitor`.

### Fixed
- Bug on Windows systems with submitting `CustomFieldSource` data to the server.
- Fix to `FieldData.symmetry_expanded_copy` for monitors with `colocate=True`.

### Changed
- The `Simulation` version updater is called every time a `Simulation` object is loaded, not just `from_file`.
- Boundary specifications that rely on the default `Periodic` boundary now print a deprecation warning, as the default boundaries will change to
 `PML` in Tidy3D 2.0. 

## [1.8.0] - 2022-12-14

### Added
- `CustomFieldSource` that can inject arbitrary source fields.
- `ElectromagneticFieldData.flux` property for data corresponding to 2D monitors, and `ElectromagneticFieldData.dot`
method for computing the overlap integral over two sets of frequency-domain field data.
- Data corresponding to 2D `FieldMonitor` and `FieldTimeMonitor`, as well as to `ModeSolverMonitor`, now also stores `grid_correction` data
 related to the finite grid along the normal direction. This needs to be taken into account to avoid e.g. numerical oscillations of the flux
 with the exact position of the monitor that is due to the interpolation from the grid cell boundaries. These corrections are automatically
 applied when using the `flux` and `dot` methods.
- Resonance finding plugin for estimating resonance frequency and Q-factor of multiple resonances from time-domain data.
 Accessed through `tidy3d.plugins.ResonanceFinder`.
- New `.updated_copy(**kwargs)` method to all tidy3d objects to add a more convenient shortcut to copying an instance with updated fields, 
 i.e. `med.copy(update=dict(permittivity=3.0))` becomes `med.updated_copy(permittivity=3.0)`.
- Test support for python 3.11.
- `sidewall_angle` option for `Cylinder` that allows a `Cylinder` to be tuned into a conical frustum or a cone.
- `reference_plane` for `PolySlab` that provides options to define the vertices at the bottom, middle, or top of the `PolySlab`.
- Automesh generation: `MeshOverrideStructure` that allows for a direct grid size specification in override structures,
 and `dl_min` that bounds the minimal grid size.
- More material models to the material database such as gold from Olman2012.
- In `AdvancedFitterParam` for `StableDispersionFitter`, `random_seed` option to set the random seed,
 and `bound_f_lower` to set the lower bound of pole frequency.
- Introduced the option to project fields at near, intermediate, and far distances using an exact Green's function formalism which does not
 make far-field approximations. This can be enabled in any `AbstractFieldProjectionMonitor` by setting `far_field_approx=False`. A tutorial notebook
 as a comprehensive reference for field projections was added to the documentation.
- Tracking of modes in `ModeSolverData` based on overlap values, controlled through `ModeSpec.track_freq`.
- Native broadband support for `GassuainBeam` `AstigmaticGaussianBeam`, and `ModeSource` through the `num_freqs` argument.
- Apodization option for frequency-domain monitors to ignore temporal data in the beginning and/or end of a simulation


### Changed
- Minimum flex unit charge reduced from `0.1` to `0.025`.
- Default Courant factor was changed from `0.9` to `0.99`.
- A point dipole source placed on a symmetry plane now always has twice the amplitude of the same source in a simulation without the 
 symmetry plane, as expected by continuity with the case when the dipole is slightly off the symmetry plane, in which case 
 there are effectively two dipoles, the original one and its mirror image. Previously, the amplitude was only doubled for dipoles polarized normal 
 to the plane, because of Yee grid specifics.
- `FluxMonitor` and `FluxTimeMonitor` no longer snap fields to centers, but instead provide continuous interpolation of the flux over the
 exact geometry of the monitor.
- Major refactor to internal handling of data structures, including pure `Dataset` components that do not depend on other `Tidy3D` components and may
 therefore be used to define custom data in `Tidy3D` models.
- Speed and memory usage improvement when writing and reading Tidy3d models to and from `.hdf5` files.
- Writing `Tidy3D` models containing custom data to `.json` file will log a warning and exclude the raw data from the file for performance reasons.
- Material database reorganization and fixing a few references to the dispersion data.
- The name `Near2Far` has been replaced with `FieldProjection`. For example, `Near2FarAngleMonitor` is now `FieldProjectionAngleMonitor`.
- The API for far field projections has been simplified and several methods have now become properties. 
 For example, the radar cross section is now accessed as `.radar_cross_section`, not `.radar_cross_section()`.
- Added a method `renormalize_fields` to `AbstractFieldProjectionData` to re-project far fields to different projection distances.
- The API for `DiffractionData` was refactored to unify it with the API for `AbstractFieldProjectionData`.
- The user no longer needs to supply `orders_x` and `orders_y` when creating a `DiffractionMonitor`; all allowed orders are automatically
generated and returned in the resulting `DiffractionData`.
- The user no longer needs to supply a `medium` when creating a `DiffractionMonitor` or any `AbstractFieldProjectionMonitor`; the medium through
which fields are to be projected is now determined automatically based on the medium in which the monitor is placed.
- The following attributes of `AbstractFieldProjectionMonitor` are now properties rather than methods:
`fields_spherical`, `fields_cartesian`, `power`, `radar_cross_section`.


### Fixed
- Some issues in `DiffractionMonitor` that is not `z`-normal that could lead to solver errors or wrong results.
- Bug leading to solver error when `Absorber` boundaries with `num_layers = 0` are used.
- Bug leading to solver error when a `FieldMonitor` crosses a `BlochBoundary` and not all field components are recorded.
- When running a `Batch`, `path_dir` is created if not existing.
- Ignore shapely `STRtree` deprecation warning.
- Ignore x axis when plotting 1D `Simulation` cross sections to avoid plot irregularities.
- Local web api tests.
- Use Tidy3D logger for some warnings that used to use default python logging.
 
### Changed

- Replaced `gdspy` dependency with `gdstk`.

## [1.7.1] - 2022-10-10

### Added
- `medium` field in `DiffractionMonitor` for decomposition of fields that are not in vacuum.

### Fixed
- Bug in meshing an empty simulation with zero size along one dimension.
- Bug causing error in the solver when a `PermittivityMonitor` is present in the list of monitors and is not at the end of the list.

## [1.7.0] - 2022-10-03

### Added
- `DiffractionMonitor` to compute the power amplitude distribution in all diffraction orders in simulations of periodic structures.
- `PolySlab` can be oriented along `x` or `y`, not just `z`.

### Removed
- Loading components without validation no longer supported as it is too unpredictable.
- Webplots plugin was removed as it was cumbersome to maintain and no longer used in web UI.

## [1.6.3] - 2022-9-13

### Added
- Type field for `DataArray` subclasses written to `hdf5`.

### Fixed
- Docstring for `FluxMonitor` and `FluxTimeMonitor`.

### Removed
- Explicit error message about `grid_size` deprecation.

## [1.6.2] - 2022-9-6

### Added
- Support for `Near2Far` monitors in the presence of simulation symmetries.

### Fixed
- Bug in 3D `Near2Far` monitors where surfaces defined in `exclude_surfaces` will no actually be excluded.
- Bug in getting angles from `k`-space values in `Near2FarKSpaceMonitor`.
- Bug in `SimulationData.plot_field` when getting the position along the normal axis for a 2D plot.

## [1.6.1] - 2022-8-31

### Fixed
- Bug in new simulation upload on Windows machines.

## [1.6.0] - 2022-8-29

### Added
- New classes of near-to-far monitors for server-side computation of the near field to far field projection.
- Option to exclude `DataArray` Fields from a `Tidy3dBaseModel` json.
- Option to save/load all models to/from `hdf5` format.
- Option to load base models without validation.
- Support negative sidewall angle for slanted `PolySlab`-s.
- Option to specify only a subset of the S-matrix to compute in the S-matrix plugin, as well as to provide mapping between elements (due to symmetries).
- More Lorentz-Drude material models to the material database.

### Fixed
- Raise a more meaningful error if login failed after `MAX_ATTEMPTS`.
- Environment login credentials set to `""` are now ignored and credentials stored to file are still looked for.
- Improved subpixel coefficients computation around sharp edges, corners, and three-structure intersections.

### Changed
- Major refactor of the way data structures are used internally.
- `ModeFieldMonitor` -> `ModeSolerMonitor` with associated `ModeSolverData`. `ModeSolverData` is now also stored internally in `ModeSolver`, 
 and the `plot_field` method can be called directly from `ModeSolver` instead of `ModeSolverData`.
- Field data for monitors that have a zero size along a given dimension is now interpolated to the exact `monitor.center` along that dimension.
- Removed `nlopt` from requirements, user-side material fitting now uses `scipy`.
- New Field `normalize_index` in `Simulation` - used to be input parameter when loading simulation data. A given `SimulationData` 
 can still be renormalized to a different source later on using the new `SimulationData.renormalize`.
- `FluxMonitor` and `FluxTimeMonitor`-s can now have a 3D box geometry, in which case the flux going out of all box surfaces is computed (optionally, 
 some surfaces can be excluded).
- Frequency-domain monitors require a non-empty list of frequencies.
- Reduced the minimum flex unit cost to run a simulation to `0.1`.
- Reduced the premium cost for dispersive materials in typical cases.
- Added a cost for monitors that should be negligible in typical cases but affects large monitors that significantly slow down the simulation.

## [1.5.0] - 2022-7-21

### Fixed
- Bug in computing the `bounds` of `GeometryGroup`.
- Bug in auto-mesh generation.

### Added
- Ability to compute field projections server-side.

### Changed
- All Tidy3D components apart from data structures are now fully immutable.
- Stopped support for python 3.6, improved support for python 3.10.
- Web material fitter for lossless input data (no `k` data provided) will now return a lossless medium.
- `sort_by` changed to `filter_pol` in `ModeSpec`.
- `center` no longer a field of all `Geometry` components, instead only present when needed, 
 removed in `PolySlab` and `GeometryGroup`. `Planar` geometries no longer have a mandatory `length` field, but 
 have `center_axis` and `lengt_axis` properties for the center and length along the extrusion axis. `PolySlab` now defined exclusively through `slab_bounds`, 
 while `Cylinder` through `center` and `length`.
- In mode solver, allow precision to switch between double and single precision.
- Near-to-far transformation tool is no longer a plugin, but is now part of Tidy3D's new core data structures


## [1.4.1] - 2022-6-13

### Fixed
- Bug in plotting polarization of a normal incidence source for some `angle_phi`.
- Bloch vector values required to be real rather than complex.
- Web security mitigation.

## [1.4.0] - 2022-6-3

### Fixed
- Bug in plotting when alpha is turned off in permittivity overlay.
- Bug in plotting polarization of an angled incidence source (S,P -> P,S).
- Throw warning if user tries to download data instances in `yaml` or `json` format. 
- Arrow length plotting issues for infinite sources.
- Issues with nonuniform mesh not extending exactly to simulation boundaries.

### Added
- Bloch periodic boundary conditions, enabling modeling of angled plane wave.
- `GeometryGroup` object to associate several `Geometry` instances in a single `Structure` leading to improved performance for many objects.
- Ability to uniquely specify boundary conditions on all 6 `Simulation` boundaries.
- Options in field monitors for spatial downsampling and evaluation at Yee grid centers.
- `BatchData.load()` can load the data for a batch directly from a directory.
- Utility for updating `Simulation` objects from old versions of `Tidy3d` to current version.
- Explicit `web.` functions for downloading only `simulation.json` and `tidy3d.log` files.

### Changed
- `Batch` objects automatically download their json file upon `download` and `load`.
- Uses `shapely` instead of `gdspy` to merge polygons from a gds cell.
- `ComponentModeler` (S matrix tool) stores the `Batch` rather than the `BatchData`.
- Custom caching of properties to speed up subsequent calculations.
- Tidy3D configuration now done through setting attributes of `tidy3d.config` object.

## [1.3.3] - 2022-5-18

### Fixed

 - Bug in `Cylinder.inside` when `axis != 2`.

### Added

 - `AstigmaticGaussianBeam` source.

### Changed

 - Internal functions that may require hashing the simulation many times now use a `make_static` decorator. This pre-computes the simulation hash and stores it,
 and makes sure that the simulation has not changed at the beginning and end of the function execution.
 - Speeding up initialization of `PolySlab` when there is no dilation or slant angle.
 - Allow customizing data range that colormap covers in `plot_field`.
 - Speeding up of the automatic grid generation using Rtree and other improvements.
 - Better handling of http response errors.
 - In `web.monitor`, the estimated cost is only displayed when available; avoid "Unable to get cost" warning.
 - In `PolySlab.from_gds`, the selected polygons are first merged if possible, before the `PolySlab`-s are made. This avoids bugs e.g. in the case of slanted walls.

## [1.3.2] - 2022-4-30

### Fixed

 - Bug in nonuniform mesh where the simulation background medium may be taken into account if higher than other structures overriding it.

## [1.3.1] - 2022-4-29

### Added

### Changed

 - The `copy()` method of Tidy3D components is deep by default.
 - Maximum allowed number of distinct materials is now 65530.

### Fixed

 - Monitor/source opacity values also applied to associated arrows.
 - Auto meshing in the presence of symmetries ignores anything outside of the main symmetry quadrant.
 - If an interface is completely covered by another structure, it is ignored by the mesher.

## [1.3.0] - 2022-4-26

### Added

- New `grid_spec` Field in `Simulation` that allows more flexibility in defining the mesh.
- `GridSpec1d` class defining how the meshing along each dimension should be done, with subclasses `UniformGrid` and `CustomGrid` that cover the functionality 
  previously offered by supplying a float or a list of floats to `Simulation.grid_size`. New functionality offered by `AutoGrid` subclass, with the 
  mesh automatically generated based on the minimum required steps per wavelength.
- New `PointDipole` source.
- Opacity kwargs for monitor and source in `sim.plot`.
- Separated `plotly`-based requirements from core requirements file, can be added with `"pip install tidy3d-beta[plotly]"`.

### Changed
- `Simulation.grid_spec` uses the default `GridSpec`, which has `AutoGrid(min_steps_per_wvl=10)` in each direction. To initialize a `Simulation` then it is no 
  longer needed to provide grid information, if sources are added to the simulation. Otherwise an error will be raised asking to provide a wavelength for the auto mesh.
- `VolumeSource` is now called `UniformCurrentSource`.
- S-matrix module now places the monitors exactly at the port locations and offsets the source slightly for numerical reasons (more accurate).
- Fixed bug in `PolySlab` visualization with sidewalls.
- Inheritance structure of `Source` reorganized.
- Better handling of only one `td.inf` in `Box.from_bounds`.
- Added proper label to intensity plots.
- Made all attributes `Field()` objects in `data.py` to clean up docs.
- Proper handling of `Medium.eps_model` at frequency of `td.inf` and `None`.

### Removed
- `Simulation.grid_size` is removed in favor of `Simulation.grid_spec`.

## [1.2.2] - 2022-4-16

### Added
- `SimulationDataApp` GUI for visualizing contents of `SimulationData` in `tidy3d.plugings`.
- `SimulationPlotly` interface for generating `Simulation.plot()` figures using `plotly` instead of `matplotlib`.
- New `PermittivityMonitor` and `PermittivityData` to store the complex relative permittivity as used in the simulation.
- The maximum credit cost for a simulation can now be queried using `web.estimate_cost`. It is also displayed by default during `web.upload`.

### Changed
- Faster plotting for matplotlib and plotly.
- `SimulationData` normalization keeps track of source index and can be normalized when loading directly from .hdf5 file.
- Monitor data with symmetries now store the minimum required data to file and expands the symmetries on the fly.
- Significant speedup in plotting complicated simulations without patch transparency.
- When a list of `dl` is provided as a `grid_size` along a given direction, the grid is placed such that the total size `np.sum(dl)` is centered at the simulation center.
  Previously, a grid boundary was always placed at the simulation center.

## [1.2.1] - 2022-3-30

### Added

### Changed

- `webapi` functions now only authenticate when needed.
- Credentials storing folder only created when needed.
- Added maximum number of attempts in authentication.
- Made plotly plotting faster.
- Cached Simulation.medium and Simulation.medium_map computation.

## [1.2.0] - 2022-3-28

### Added
- `PolySlab` geometries support dilation and angled sidewalls.
- Percent done monitoring of jobs running longer than 10 seconds.
- Can use vectorized spherical coordinates in `tidy3d.plugins.Near2Far`.
- `ModeSolver` returns a `ModeSolverData` object similar to `SimulationData`, containing all the information about the modes.
- `ModeFieldMonitor` and `ModeFieldData` allow the results of a mode solve run server-side to be stored.
- Plotting of `ModeFieldData` fields in `SimulationData.plot_field` and `ModeSolverData.plot_field`.
- Ordering of modes by polarization fraction can be specified in `ModeSpec`.
- Angled mode sources.

### Changed
- Significant speed improvement for `Near2Far` calculations.
- `freq` no longer passed to `ModeSolver` upon init, instead a list of `freqs` passed to `ModeSolver.solve`.
- Mode solver now returns `ModeSolverData` object containing information about the mode fields and propagation constants as data arrays over frequency and mode index.
- Reorganized some of the internal `Source` classes.
- Major improvements to `Batch` objects. `Batch.run()` returns a `BatchData` object that maps `task_name` to `SimulationData`.
- Infinity stored as `str` in json outputs, conforming to json file specifications.
- No longer need to specify one of `x/y/z` in `SimulationData.plot_field` if the monitor has a zero-sized dimension.
- `Simulation.run_time` but must be > 0 to upload to server.

## [1.1.1] - 2022-3-2

### Added

### Changed

- Fixed issue where smatrix was not uploaded to pyPI.

## [1.1.0] - 2022-3-1

### Added

- `Simulation` symmetries now fully functional.
- Ability to perform near-to-far transformations from multiple surface monitors oriented along the x, y or z directions using `tidy3d.plugins.Near2Far`.
- `tidy3d.plugins.ComponentModeler` tool for scattering matrix calculations.

### Changed

- Major enhancements to near field to far field transformation tool: multiple monitors supported with arbitrary configuration, user control over sampling point density.
- Fixed visualization bug in symmetry.

## [1.0.2] - 2022-2-24

### Added
 - Clarified license terms to not include scripts written using the tidy3d python API.
 - Simulation symmetries are now enabled but currently only affect the mode solver, if the mode plane lies on the simulation center and there's a symmetry.
 - Validator that mode objects with symmetries are either entirely in the main quadrant, or lie on the symmetry axis.
- `Simulation.plotly()` makes a plotly figure of the cross section.
- Dispersion fitter can parse urls from refractiveindex.info
 - Clarified license terms to not include scripts written using the tidy3d python API.

### Changed
- Fixed a bug in python 3.6 where polyslab vertices loaded differently from file.

## [1.0.1] - 2022-2-16

### Added
- `Selmeier.from_dispersion()` method to quickly make a single-pole fit for lossless weakly dispersive materials.
- Stable dispersive material fits via webservice.
- Allow to load dispersive data directly by providing URL to txt or csv file
- Validates simulation based on discretized size.

### Changed
- `Polyslab.from_gds` returns a list of `PolySlab` objects imported from all polygons in given layer and dtype, can optionally specify single dtype.
- Warning about structure close to PML disabled if Absorber type.
- Source dft now ignores insignificant time amplitudes for speed.
- New color schemes for plots.

## [1.0.0] - 2022-1-31

### Added
- Stable dispersive material fits via webservice.

### Changed
- Refined and updated documentation.

## [0.2.0] - 2022-1-29

### Added

- `FieldMonitor.surface()` to split volume monitors into their surfaces.
- Units and annotation to data.
- Faster preprocessing.
- Web authentication using environment variables `TIDY3D_USER` and `TIDY3D_PASS`.
- `callback_url` in web API to put job metadata when a job is finished.
- Support for non uniform grid size definition.
- Gaussian beam source.
- Automated testing through tox and github actions.

## [0.1.1] - 2021-11-09
### Added

- PML parameters and padding Grid with pml pixels by [@momchil-flex](https://github.com/momchil-flex) in #64
- Documentation by [@tylerflex](https://github.com/tylerflex) in #63
- Gds import from [@tylerflex](https://github.com/tylerflex) in #69
- Logging, by [@tylerflex](https://github.com/tylerflex) in #70
- Multi-pole Drude medium by [@weiliangjin2021](https://github.com/weiliangjin2021) in #73
- Mode Solver: from [@tylerflex](https://github.com/tylerflex) in #74
- Near2Far from [@tylerflex](https://github.com/tylerflex) in #77

### Changed
- Separated docs from [@tylerflex](https://github.com/tylerflex) in #78

## [0.1.0] - 2021-10-21

### Added
- Web API implemented by converting simulations to old tidy3D

## Alpha Release Changes

### 22.1.1
- Solver speed improvement (gain depending on simulation + hardware details).
- Bringing the speed of the non-angled mode solver back to pre-21.4.2 levels.

### 21.4.4
- Improvements to subpixel averaging for dispersive materials.
- Enabled web login using environment variables ``TIDY3D_USER`` and ``TIDY3D_PASS``.

### 21.4.3
- Bugfix when running simulation with zero ``run_time``.
- More internal logging.
- Fixed unstable ``'Li1993_293K'`` variant of ``cSi`` in the material library.

### 21.4.2.2
- Bugfix when downloading data on Windows.
- Bugfix in material fitting tool when target tolerance is not reached.

### 21.4.2
- New Gaussian beam source and `example usage <examples/GratingCoupler.html>`__.
- Modal sources and monitors in bent and in angled waveguides with `tutorial <examples/Modes_bent_angled.html>`__.
- Nyquist-limit sampling in frequency-domain monitors (much faster without loss of accuracy).
- Support for Drude model of material dispersion.
- Small bugfixes to some of the other dispersion models.
- PEC boundaries applied by default at the truncation of any boundary with PML, avoiding potential
   issues with using periodic boundaries under the PML instead.
- Source normalization no longer adding a spurious frequency-dependent phase to the fields.
- Fixed bug in unpacking monitor fields with symmetries and ``interpolate=False``.
- Lots of streamlining on the backend side.

### 21.4.1
- Fixed bug with zero-size monitor plotting.
- Fixed bug with empty simulation run introduced in 21.4.0.

### 21.4.0
- A few small fixes.


### 21.3.1.6
- Fixed nonlinear constraint in dispersive material fitting tool.
- Fixed potential issue when a monitor stores neither `'E'` nor `'H'`.
- Fixed some backwards compatibility issues introduced in 21.3.1.5.


### 21.3.1.5
 - Frequency monitors can now optionally store the complex permittivity at the same locations where 
   the E-fields are recorded, at the monitor frequencies.
 - Frequency monitors now also have an `'interpolate'` keyword, which defaults to `True` and 
   reproduces the behavior of previous versions. If set to `False`, however, the raw fields 
   evaluated at their corresponding Yee grid locations are returned, instead of the fields interpolated 
   to the Yee cell centers. This also affects the returned permittivity, if requested.
 - Reorganized internal source time dependence handling, enabling more complicated functionality 
   in the future, like custom source time.
 - Total field in the simulation now sampled at the time step of the peak of the source time dependence,
   for better estimation of the shutoff factor.
 - A number of bug fixes, especially in the new plotting introduced in 21.3.1.4.

### 21.3.1.4
- Reorganized plotting:
- Speeding up structure visualizations.
- Structures now shown based on primitive definitions rather than grid discretization. This 
    then shows the physical structures but not what the simulation "sees". Will add an option to 
    display the grid lines in next version.
- Bumped down matplotlib version requirement to 3.2 and python version requirement to 3.6.
- Improved handling of PEC interfaces.- Reorganized and extended internal logging.
- Added ``tidy3d.__version__``.
- A number of fixes to the example notebooks and the colab integration.

### 21.3.1.3
- Bumping back python version requirement from 3.8 to 3.7.

### 21.3.1.2
- Hotfix to an internal bug in some simulation runs.

### 21.3.1.1
- New dispersion fitting tool for material data and accompanying `tutorial <examples/Fitting.html>`__.
- (`beta`) Non-uniform Cartesian meshing now supported. The grid coordinates are provided
   by hand to `Simulation`. Next step is implementing auto-meshing.
- `DispersionModel` objects can now be directly used as materials.
- Fixed bug to `Cylinder` subpixel averaging.
- Small bugs fixes/added checks for some edge cases.

### 21.3.1.0
- Rehash of symmetries and support for mode sources and monitors with symmetries.
- Anisotropic materials (diagonal epsilon tensor).
- Rehashed error handling to output more runtime errors to tidy3d.log.
- Job and Batch classes for better simulation handling (eventually to fully replace webapi functions).
- A large number of small improvements and bug fixes.

<<<<<<< HEAD
[Unreleased]: https://github.com/flexcompute/tidy3d/compare/v2.8.0rc1...pre/2.8
[2.8.0rc1]: https://github.com/flexcompute/tidy3d/compare/v2.7.1...v2.8.0rc1
=======
[Unreleased]: https://github.com/flexcompute/tidy3d/compare/v2.7.2...develop
[2.7.2]: https://github.com/flexcompute/tidy3d/compare/v2.7.1...v2.7.2
>>>>>>> 526f04f6
[2.7.1]: https://github.com/flexcompute/tidy3d/compare/v2.7.0...v2.7.1
[2.7.0]: https://github.com/flexcompute/tidy3d/compare/v2.6.4...v2.7.0
[2.6.4]: https://github.com/flexcompute/tidy3d/compare/v2.6.3...v2.6.4
[2.6.3]: https://github.com/flexcompute/tidy3d/compare/v2.6.2...v2.6.3
[2.6.2]: https://github.com/flexcompute/tidy3d/compare/v2.6.1...v2.6.2
[2.6.1]: https://github.com/flexcompute/tidy3d/compare/v2.6.0...v2.6.1
[2.6.0]: https://github.com/flexcompute/tidy3d/compare/v2.5.2...v2.6.0
[2.5.2]: https://github.com/flexcompute/tidy3d/compare/v2.5.1...v2.5.2
[2.5.1]: https://github.com/flexcompute/tidy3d/compare/v2.5.0...v2.5.1
[2.5.0]: https://github.com/flexcompute/tidy3d/compare/v2.4.3...v2.5.0
[2.4.3]: https://github.com/flexcompute/tidy3d/compare/v2.4.2...v2.4.3
[2.4.2]: https://github.com/flexcompute/tidy3d/compare/v2.4.1...v2.4.2
[2.4.1]: https://github.com/flexcompute/tidy3d/compare/v2.4.0...v2.4.1
[2.4.0]: https://github.com/flexcompute/tidy3d/compare/v2.3.3...v2.4.0
[2.3.3]: https://github.com/flexcompute/tidy3d/compare/v2.3.2...v2.3.3
[2.3.2]: https://github.com/flexcompute/tidy3d/compare/v2.3.1...v2.3.2
[2.3.1]: https://github.com/flexcompute/tidy3d/compare/v2.3.0...v2.3.1
[2.3.0]: https://github.com/flexcompute/tidy3d/compare/v2.2.3...v2.3.0
[2.2.3]: https://github.com/flexcompute/tidy3d/compare/v2.2.2...v2.2.3
[2.2.2]: https://github.com/flexcompute/tidy3d/compare/v2.2.1...v2.2.2
[2.2.1]: https://github.com/flexcompute/tidy3d/compare/v2.2.0...v2.2.1
[2.2.0]: https://github.com/flexcompute/tidy3d/compare/v2.1.1...v2.2.0
[2.1.1]: https://github.com/flexcompute/tidy3d/compare/v2.1.0...v2.1.1
[2.1.0]: https://github.com/flexcompute/tidy3d/compare/v2.0.3...v2.1.0
[2.0.3]: https://github.com/flexcompute/tidy3d/compare/v2.0.2...v2.0.3
[2.0.2]: https://github.com/flexcompute/tidy3d/compare/v2.0.1...v2.0.2
[2.0.1]: https://github.com/flexcompute/tidy3d/compare/v1.10.0...v2.0.1
[1.10.0]: https://github.com/flexcompute/tidy3d/compare/v1.9.3...v1.10.0
[1.9.3]: https://github.com/flexcompute/tidy3d/compare/v1.9.2...v1.9.3
[1.9.2]: https://github.com/flexcompute/tidy3d/compare/v1.9.1...v1.9.2
[1.9.1]: https://github.com/flexcompute/tidy3d/compare/v1.9.0...v1.9.1
[1.9.0]: https://github.com/flexcompute/tidy3d/compare/v1.8.4...v1.9.0
[1.8.4]: https://github.com/flexcompute/tidy3d/compare/v1.8.3...v1.8.4
[1.8.3]: https://github.com/flexcompute/tidy3d/compare/v1.8.2...v1.8.3
[1.8.2]: https://github.com/flexcompute/tidy3d/compare/v1.8.1...v1.8.2
[1.8.1]: https://github.com/flexcompute/tidy3d/compare/v1.8.0...v1.8.1
[1.8.0]: https://github.com/flexcompute/tidy3d/compare/v1.7.1...v1.8.0
[1.7.1]: https://github.com/flexcompute/tidy3d/compare/v1.7.0...v1.7.1
[1.7.0]: https://github.com/flexcompute/tidy3d/compare/v1.6.3...v1.7.0
[1.6.3]: https://github.com/flexcompute/tidy3d/compare/v1.6.2...v1.6.3
[1.6.2]: https://github.com/flexcompute/tidy3d/compare/v1.6.1...v1.6.2
[1.6.1]: https://github.com/flexcompute/tidy3d/compare/v1.6.0...v1.6.1
[1.6.0]: https://github.com/flexcompute/tidy3d/compare/v1.5.0...v1.6.0
[1.5.0]: https://github.com/flexcompute/tidy3d/compare/v1.4.1...v1.5.0
[1.4.1]: https://github.com/flexcompute/tidy3d/compare/v1.4.0...v1.4.1
[1.4.0]: https://github.com/flexcompute/tidy3d/compare/v1.3.3...v1.4.0
[1.3.3]: https://github.com/flexcompute/tidy3d/compare/v1.3.2...v1.3.3
[1.3.2]: https://github.com/flexcompute/tidy3d/compare/v1.3.1...v1.3.2
[1.3.1]: https://github.com/flexcompute/tidy3d/compare/v1.3.0...v1.3.1
[1.3.0]: https://github.com/flexcompute/tidy3d/compare/v1.2.2...v1.3.0
[1.2.2]: https://github.com/flexcompute/tidy3d/compare/v1.2.1...v1.2.2
[1.2.1]: https://github.com/flexcompute/tidy3d/compare/v1.2.0...v1.2.1
[1.2.0]: https://github.com/flexcompute/tidy3d/compare/v1.1.1...v1.2.0
[1.1.1]: https://github.com/flexcompute/tidy3d/compare/v1.1.0...v1.1.1
[1.1.0]: https://github.com/flexcompute/tidy3d/compare/v1.0.2...v1.1.0
[1.0.2]: https://github.com/flexcompute/tidy3d/compare/v1.0.1...v1.0.2
[1.0.1]: https://github.com/flexcompute/tidy3d/compare/v1.0.0...v1.0.1
[1.0.0]: https://github.com/flexcompute/tidy3d/compare/v0.2.0...v1.0.0
[0.2.0]: https://github.com/flexcompute/tidy3d/compare/0.1.1...v0.2.0
[0.1.1]: https://github.com/flexcompute/tidy3d/compare/0.1.0...0.1.1
[0.1.0]: https://github.com/flexcompute/tidy3d/releases/tag/0.1.0<|MERGE_RESOLUTION|>--- conflicted
+++ resolved
@@ -2,8 +2,6 @@
 
 The format is based on [Keep a Changelog](https://keepachangelog.com/en/1.0.0/),
 and this project adheres to [Semantic Versioning](https://semver.org/spec/v2.0.0.html).
-
-## [Unreleased]
 
 ## [2.8.0rc1]
 
@@ -22,36 +20,11 @@
 
 ### Changed
 - Priority is given to `snapping_points` in `GridSpec` when close to structure boundaries, which reduces the chance of them being skipped.
+- Gradients for autograd are computed server-side by default. They can be computed locally (requiring more data download) by passing `local_gradient=True` to the `web.run()` and related functions.
 
 ### Fixed
 - Significant speedup for field projection computations.
 - Fix numerical precision issue in `FieldProjectionCartesianMonitor`.
-
-## [2.7.2]
-
-### Added
-- Mode solver plugin now supports 'EMESimulation'.
-- TriangleMesh class: automatic removal of zero-area faces, and functions fill_holes and fix_winding to attempt mesh repair.
-
-### Changed
-- Error if field projection monitors found in 2D simulations, except `FieldProjectionAngleMonitor` with `far_field_approx = True`. Support for other monitors and for exact field projection will be coming in a subsequent Tidy3D version.
-
-### Fixed
-- Error when loading a previously run Batch or ComponentModeler containing custom data.
-- Error when plotting mode plane PML and the simulation has symmetry.
-- Validators using TriangleMesh.intersections_plane will fall back on bounding box in case the method fails for a non-watertight mesh.
-
-
-## [2.7.1]
-
-### Added
-<<<<<<< HEAD
-=======
-- Added value_and_grad function to the autograd plugin, importable via `from tidy3d.plugins.autograd import value_and_grad`. Supports differentiating functions with auxiliary data (`value_and_grad(f, has_aux=True)`).
-
-### Fixed
-- `DataArray` interpolation failure due to incorrect ordering of coordinates when interpolating with autograd tracers.
-- Error in `CustomSourceTime` when evaluating at a list of times entirely outside of the range of the envelope definition times.
 
 ## [2.7.2] - 2024-08-07
 
@@ -80,7 +53,6 @@
 ## [2.7.1] - 2024-07-10
 
 ### Added
->>>>>>> 526f04f6
 - Support for differentiation with respect to `GeometryGroup.geometries` elements.
 - Users can now export `SimulationData` to MATLAB `.mat` files with the `to_mat_file` method.
 - `ModeSolver` methods to plot the mode plane simulation components, including `.plot()`, `.plot_eps()`, `.plot_structures_eps()`, `.plot_grid()`, and `.plot_pml()`.
@@ -1316,13 +1288,8 @@
 - Job and Batch classes for better simulation handling (eventually to fully replace webapi functions).
 - A large number of small improvements and bug fixes.
 
-<<<<<<< HEAD
 [Unreleased]: https://github.com/flexcompute/tidy3d/compare/v2.8.0rc1...pre/2.8
 [2.8.0rc1]: https://github.com/flexcompute/tidy3d/compare/v2.7.1...v2.8.0rc1
-=======
-[Unreleased]: https://github.com/flexcompute/tidy3d/compare/v2.7.2...develop
-[2.7.2]: https://github.com/flexcompute/tidy3d/compare/v2.7.1...v2.7.2
->>>>>>> 526f04f6
 [2.7.1]: https://github.com/flexcompute/tidy3d/compare/v2.7.0...v2.7.1
 [2.7.0]: https://github.com/flexcompute/tidy3d/compare/v2.6.4...v2.7.0
 [2.6.4]: https://github.com/flexcompute/tidy3d/compare/v2.6.3...v2.6.4
