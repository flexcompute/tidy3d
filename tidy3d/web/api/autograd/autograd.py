--- conflicted
+++ resolved
@@ -11,10 +11,7 @@
 import tidy3d as td
 from tidy3d.components.autograd import AutogradFieldMap, get_static
 from tidy3d.components.autograd.derivative_utils import DerivativeInfo
-<<<<<<< HEAD
-=======
 from tidy3d.components.data.sim_data import AdjointSourceInfo
->>>>>>> 526f04f6
 
 from ...core.s3utils import download_file, upload_file
 from ..asynchronous import DEFAULT_DATA_DIR
@@ -43,7 +40,7 @@
 MAX_NUM_TRACED_STRUCTURES = 500
 
 # default value for whether to do local gradient calculation (True) or server side (False)
-LOCAL_GRADIENT = True
+LOCAL_GRADIENT = False
 
 
 def is_valid_for_autograd(simulation: td.Simulation) -> bool:
@@ -802,12 +799,7 @@
         # todo: handle multi-frequency, move to a property?
         frequencies = {src.source_time.freq0 for src in sim_data_adj.simulation.sources}
         frequencies = list(frequencies)
-<<<<<<< HEAD
-        assert len(frequencies) == 1, "Multiple adjoint freqs found"
-        freq_adj = frequencies[0]
-=======
         freq_adj = frequencies[0] or None
->>>>>>> 526f04f6
 
         eps_in = np.mean(structure.medium.eps_model(freq_adj))
         eps_out = np.mean(sim_data_orig.simulation.medium.eps_model(freq_adj))
