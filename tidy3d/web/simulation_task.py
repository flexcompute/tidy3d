"""Tidy3d webapi types."""
from __future__ import annotations

import os.path
import tempfile
from datetime import datetime
from typing import List, Optional, Callable, Tuple
import pydantic as pd
from pydantic import Extra, Field, parse_obj_as

from tidy3d import Simulation
from tidy3d.version import __version__

from .cache import FOLDER_CACHE
from .http_management import http
from .s3utils import download_file, upload_file, upload_string
from .types import Queryable, ResourceLifecycle, Submittable
from .types import Tidy3DResource

SIMULATION_JSON = "simulation.json"
SIMULATION_HDF5 = "output/monitor_data.hdf5"
RUNNING_INFO = "output/solver_progress.csv"
LOG_FILE = "output/tidy3d.log"
SIM_FILE_HDF5 = "simulation.hdf5"


class Folder(Tidy3DResource, Queryable, extra=Extra.allow):
    """Tidy3D Folder."""

    folder_id: str = Field(..., title="Folder id", description="folder id", alias="projectId")
    folder_name: str = Field(
        ..., title="Folder name", description="folder name", alias="projectName"
    )

    # pylint: disable=arguments-differ
    @classmethod
    def list(cls) -> []:
        """List all folders.

        Returns
        -------
        folders : [Folder]
            List of folders
        """
        resp = http.get("tidy3d/projects")
        return (
            parse_obj_as(
                List[Folder],
                resp,
            )
            if resp
            else None
        )

    # pylint: disable=arguments-differ
    @classmethod
    def get(cls, folder_name: str):
        """Get folder by name.

        Parameters
        ----------
        folder_name : str
            Name of the folder.

        Returns
        -------
        folder : Folder
        """
        resp = http.get(f"tidy3d/project?projectName={folder_name}")
        return Folder(**resp) if resp else None

    # pylint: disable=arguments-differ
    @classmethod
    def create(cls, folder_name: str):
        """Create a folder, return existing folder if there is one has the same name.

        Parameters
        ----------
        ----------
        folder_name : str
            Name of the folder.

        Returns
        -------
        folder : Folder
        """
        folder = Folder.get(folder_name)
        if folder:
            return folder
        resp = http.post("tidy3d/projects", {"projectName": folder_name})
        return Folder(**resp) if resp else None

    def delete(self):
        """Remove this folder."""

        http.delete(f"tidy3d/projects/{self.folder_id}")

    def list_tasks(self) -> List[Tidy3DResource]:
        """List all tasks in this folder.

        Returns
        -------
        tasks : List[:class:`.SimulationTask`]
            List of tasks in this folder
        """
        resp = http.get(f"tidy3d/projects/{self.folder_id}/tasks")
        return (
            parse_obj_as(
                List[SimulationTask],
                resp,
            )
            if resp
            else None
        )


class SimulationTask(ResourceLifecycle, Submittable, extra=Extra.allow):
    """Interface for managing the running of a :class:`.Simulation` task on server."""

    task_id: Optional[str] = Field(
        ...,
        title="task_id",
        description="Task ID number, set when the task is uploaded, leave as None.",
        alias="taskId",
    )
    status: Optional[str] = Field(title="status", description="Simulation task status.")

    real_flex_unit: float = Field(
        None, title="real FlexCredits", description="Billed FlexCredits.", alias="realCost"
    )

    created_at: Optional[datetime] = Field(
        title="created_at", description="Time at which this task was created.", alias="createdAt"
    )

    simulation: Optional[Simulation] = Field(
        title="simulation", description="A copy of the Simulation being run as this task."
    )

    folder_name: Optional[str] = Field(
        "default",
        title="Folder Name",
        description="Name of the folder associated with this task.",
        alias="projectName",
    )

    folder: Optional[Folder]

    callback_url: str = Field(
        None,
        title="Callback URL",
        description="Http PUT url to receive simulation finish event. "
        "The body content is a json file with fields "
        "``{'id', 'status', 'name', 'workUnit', 'solverVersion'}``.",
    )

    # simulation_type: str = pd.Field(
    #     None,
    #     title="Simulation Type",
    #     description="Type of simulation, used internally only.",
    # )

    # parent_tasks: Tuple[TaskId, ...] = pd.Field(
    #     None,
    #     title="Parent Tasks",
    #     description="List of parent task ids for the simulation, used internally only."
    # )

    @pd.root_validator(pre=True)
    def _error_if_jax_sim(cls, values):
        """Raise error if user tries to submit simulation that's a JaxSimulation."""
        sim = values.get("simulation")
        if sim is None:
            return values
        if "JaxSimulation" in str(type(sim)):
            raise ValueError(
                "'JaxSimulation' not compatible with regular webapi functions. "
                "Either convert it to Simulation with 'jax_sim.to_simulation()[0]' or use "
                "the 'adjoint.run' function to run JaxSimulations."
            )
        return values

    # pylint: disable=arguments-differ,too-many-arguments
    @classmethod
    def create(
<<<<<<< HEAD
        cls, simulation: Simulation, task_name: str, folder_name="default", callback_url=None
=======
        cls,
        simulation: Simulation,
        task_name: str,
        folder_name="default",
        call_back_url=None,
        simulation_type: str = "tidy3d",
        parent_tasks: List[str] = None,
>>>>>>> 23b23d6d
    ) -> SimulationTask:
        """Create a new task on the server.

        Parameters
        ----------
        simulation: :class".Simulation"
            The :class:`.Simulation` will be uploaded to server in the submitting phase.
            If Simulation is too large to fit into memory, pass None to this parameter
            and use :meth:`.simulationTask.upload_file` instead.
        task_name: str
            The name of the task.
        folder_name: str,
            The name of the folder to store the task. Default is "default".
        callback_url: str
            Http PUT url to receive simulation finish event. The body content is a json file with
            fields ``{'id', 'status', 'name', 'workUnit', 'solverVersion'}``.
        simulation_type : str
            Type of simulation being uploaded.
        parent_tasks : List[str]
            List of related task ids.

        Returns
        -------
        :class:`SimulationTask`
            :class:`SimulationTask` object containing info about status, size,
             credits of task and others.
        """
        folder = FOLDER_CACHE.get(folder_name)
        if not folder:
            folder = Folder.get(folder_name)
        if not folder:
            folder = Folder.create(folder_name)
        FOLDER_CACHE[folder_name] = folder

        resp = http.post(
            f"tidy3d/projects/{folder.folder_id}/tasks",
<<<<<<< HEAD
            {"taskName": task_name, "callbackUrl": callback_url},
=======
            {
                "taskName": task_name,
                "call_back_url": call_back_url,
                "simulationType": simulation_type,
                "parentTasks": parent_tasks,
            },
>>>>>>> 23b23d6d
        )

        return SimulationTask(**resp, simulation=simulation, folder=folder)

    # pylint: disable=arguments-differ
    @classmethod
    def get(cls, task_id: str) -> SimulationTask:
        """Get task from the server by id.

        Parameters
        ----------
        task_id: str
            Unique identifier of task on server.

        Returns
        -------
        :class:`.SimulationTask`
            :class:`.SimulationTask` object containing info about status,
             size, credits of task and others.
        """
        resp = http.get(f"tidy3d/tasks/{task_id}/detail")
        return SimulationTask(**resp) if resp else None

    @classmethod
    def get_running_tasks(cls) -> List[SimulationTask]:
        """Get a list of running tasks from the server"


        Parameters
        ----------

        Returns
        -------
        List[:class:`.SimulationTask`]
            :class:`.SimulationTask` object containing info about status,
             size, credits of task and others.
        """
        resp = http.get("tidy3d/py/tasks")
        if not resp:
            return []
        return parse_obj_as(List[SimulationTask], resp)

    def delete(self):
        """Delete current task from server."""
        if not self.task_id:
            raise ValueError("Task id not found.")
        http.delete(f"tidy3d/tasks/{self.task_id}")

    def get_simulation(self) -> Optional[Simulation]:
        """Download simulation from server.

        Returns
        -------
        :class:`.Simulation`
            :class:`.Simulation` object containing info about status, size,
             credits of task and others.
        """
        if self.simulation:
            return self.simulation

        with tempfile.NamedTemporaryFile(suffix=".json") as temp:
            self.get_simulation_json(temp.name)
            if os.path.exists(temp.name):
                self.simulation = Simulation.from_file(temp.name)
                return self.simulation
        return None

    def get_simulation_json(
        self, to_file: str, verbose: bool = True, progress_callback: Callable[[float], None] = None
    ) -> None:
        """Get json file for a :class:`.Simulation` from server.

        Parameters
        ----------
        to_file: str
            save file to path.
        verbose: bool = True
            Whether to display progressbars.
        progress_callback : Callable[[float], None] = None
            Optional callback function called when uploading file.
        """
        assert self.task_id
        download_file(
            self.task_id,
            SIMULATION_JSON,
            to_file=to_file,
            verbose=verbose,
            progress_callback=progress_callback,
        )

    def upload_simulation(
        self, verbose: bool = True, progress_callback: Callable[[float], None] = None
    ) -> None:
        """Upload :class:`.Simulation` object to Server.

        Parameters
        ----------
        verbose: bool = True
            Whether to display progressbars.
        progress_callback : Callable[[float], None] = None
            Optional callback function called when uploading file.
        """
        assert self.task_id
        assert self.simulation
        upload_string(
            self.task_id,
            self.simulation._json_string,  # pylint: disable=protected-access
            SIMULATION_JSON,
            verbose=verbose,
            progress_callback=progress_callback,
        )
        if len(self.simulation.custom_datasets) > 0:
            # Also upload hdf5 containing all data.
            # The temp file will be re-opened in `to_hdf5` which can cause an error on some systems
            # so we explicitly close it first.
            data_file = tempfile.NamedTemporaryFile()  # pylint:disable=consider-using-with
            data_file.close()
            self.simulation.to_hdf5(data_file.name)
            upload_file(
                self.task_id,
                data_file.name,
                SIM_FILE_HDF5,
                verbose=verbose,
                progress_callback=progress_callback,
            )

    def upload_file(
        self,
        local_file: str,
        remote_filename: str,
        verbose: bool = True,
        progress_callback: Callable[[float], None] = None,
    ) -> None:
        """
        Upload file to platform. Using this method when the json file is too large to parse
         as :class".simulation".
        Parameters
        ----------
        local_file: str
            local file path.
        remote_filename: str
            file name on the server
        verbose: bool = True
            Whether to display progressbars.
        progress_callback : Callable[[float], None] = None
            Optional callback function called when uploading file.
        """
        assert self.task_id

        upload_file(
            self.task_id,
            local_file,
            remote_filename,
            verbose=verbose,
            progress_callback=progress_callback,
        )

    def submit(
        self,
        solver_version: str = None,
        worker_group: str = None,
    ):
        """Kick off this task. If this task instance contain a :class:`.Simulation`,
         it will be uploaded to server first,
        then kick off the task. Otherwise, this method makes assumption that
         the Simulation has been uploaded by the
        upload_file function, so the task will be kicked off directly.

        Parameters
        ----------
        solver_version: str = None
            target solver version.
        worker_group: str = None
            worker group
        """
        if self.simulation:
            upload_string(
                self.task_id,
                self.simulation._json_string,  # pylint: disable=protected-access
                SIMULATION_JSON,
                verbose=False,
            )

        if solver_version:
            protocol_version = None
        else:
            protocol_version = __version__

        http.post(
            f"tidy3d/tasks/{self.task_id}/submit",
            {
                "solverVersion": solver_version,
                "workerGroup": worker_group,
                "protocolVersion": protocol_version,
            },
        )

    def estimate_cost(self, solver_version=None) -> float:
        """Compute the maximum flex unit charge for a given task, assuming the simulation runs for
        the full ``run_time``. If early shut-off is triggered, the cost is adjusted proportionately.

        Parameters
        ----------
        solver_version: str
            target solver version.

        Returns
        -------
        flex_unit_cost: float
            estimated cost in FlexCredits
        """

        if solver_version:
            protocol_version = None
        else:
            protocol_version = __version__

        assert self.task_id
        resp = http.post(
            f"tidy3d/tasks/{self.task_id}/metadata",
            {
                "solverVersion": solver_version,
                "protocolVersion": protocol_version,
            },
        )
        return resp

    def get_simulation_hdf5(
        self, to_file: str, verbose: bool = True, progress_callback: Callable[[float], None] = None
    ) -> None:
        """Get hdf5 file from Server.

        Parameters
        ----------
        to_file: str
            save file to path.
        verbose: bool = True
            Whether to display progressbars.
        progress_callback : Callable[[float], None] = None
            Optional callback function called when uploading file.
        """
        assert self.task_id
        download_file(
            self.task_id,
            SIMULATION_HDF5,
            to_file=to_file,
            verbose=verbose,
            progress_callback=progress_callback,
        )

    def get_running_info(self) -> Tuple[float, float]:
        """Gets the % done and field_decay for a running task.

        Returns
        -------
        perc_done : float
            Percentage of run done (in terms of max number of time steps).
            Is ``None`` if run info not available.
        field_decay : float
            Average field intensity normlized to max value (1.0).
            Is ``None`` if run info not available.
        """
        assert self.task_id

        resp = http.get(f"tidy3d/tasks/{self.task_id}/progress")
        perc_done = resp.get("perc_done")
        field_decay = resp.get("field_decay")
        return perc_done, field_decay

    def get_log(
        self, to_file: str, verbose: bool = True, progress_callback: Callable[[float], None] = None
    ) -> None:
        """Get log file from Server.

        Parameters
        ----------
        to_file: str
            save file to path.
        verbose: bool = True
            Whether to display progressbars.
        progress_callback : Callable[[float], None] = None
            Optional callback function called when uploading file.
        """

        assert self.task_id
        download_file(
            self.task_id,
            LOG_FILE,
            to_file=to_file,
            verbose=verbose,
            progress_callback=progress_callback,
        )<|MERGE_RESOLUTION|>--- conflicted
+++ resolved
@@ -183,9 +183,6 @@
     # pylint: disable=arguments-differ,too-many-arguments
     @classmethod
     def create(
-<<<<<<< HEAD
-        cls, simulation: Simulation, task_name: str, folder_name="default", callback_url=None
-=======
         cls,
         simulation: Simulation,
         task_name: str,
@@ -193,7 +190,6 @@
         call_back_url=None,
         simulation_type: str = "tidy3d",
         parent_tasks: List[str] = None,
->>>>>>> 23b23d6d
     ) -> SimulationTask:
         """Create a new task on the server.
 
@@ -230,16 +226,12 @@
 
         resp = http.post(
             f"tidy3d/projects/{folder.folder_id}/tasks",
-<<<<<<< HEAD
-            {"taskName": task_name, "callbackUrl": callback_url},
-=======
             {
                 "taskName": task_name,
                 "call_back_url": call_back_url,
                 "simulationType": simulation_type,
                 "parentTasks": parent_tasks,
             },
->>>>>>> 23b23d6d
         )
 
         return SimulationTask(**resp, simulation=simulation, folder=folder)
