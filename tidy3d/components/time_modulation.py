""" Defines time modulation to the medium"""
from __future__ import annotations

from abc import ABC, abstractmethod
from typing import Union
from math import isclose

import pydantic.v1 as pd
import numpy as np

<<<<<<< HEAD
from .base import Tidy3dBaseModel, cached_property
from .types import InterpMethod, Bound
=======
from .base import Tidy3dBaseModel, cached_property, skip_if_fields_missing
from .types import InterpMethod
>>>>>>> 366c6672
from .time import AbstractTimeDependence
from .data.data_array import SpatialDataArray
from ..exceptions import ValidationError
from ..constants import HERTZ, RADIAN


class AbstractTimeModulation(AbstractTimeDependence, ABC):
    """Base class for modulation in time.

    Note
    ----
    This class describes the time dependence part of the separable space-time modulation type
    as shown below,

    .. math::

        amp(r, t) = \\Re[amp\\_time(t) \\cdot amp\\_space(r)]

    """

    @cached_property
    @abstractmethod
    def max_modulation(self) -> float:
        """Estimated maximum modulation amplitude."""


class ContinuousWaveTimeModulation(AbstractTimeDependence):
    """Class describing modulation with a harmonic time dependence.

    Note
    ----
    .. math::

        amp\\_time(t) = amplitude \\cdot \\
                e^{i \\cdot phase - 2 \\pi i \\cdot freq0 \\cdot t}

    Note
    ----
    The full space-time modulation is,

    .. math::

        amp(r, t) = \\Re[amp\\_time(t) \\cdot amp\\_space(r)]


    Example
    -------
    >>> cw = ContinuousWaveTimeModulation(freq0=200e12, amplitude=1, phase=0)
    """

    freq0: pd.PositiveFloat = pd.Field(
        ..., title="Modulation Frequency", description="Modulation frequency.", units=HERTZ
    )

    def amp_time(self, time: float) -> complex:
        """Complex-valued source amplitude as a function of time."""

        omega = 2 * np.pi * self.freq0
        return self.amplitude * np.exp(-1j * omega * time + 1j * self.phase)

    @cached_property
    def max_modulation(self) -> float:
        """Estimated maximum modulation amplitude."""
        return abs(self.amplitude)


TimeModulationType = Union[ContinuousWaveTimeModulation]


class AbstractSpaceModulation(ABC, Tidy3dBaseModel):
    """Base class for modulation in space.

    Note
    ----
    This class describes the 2nd term in the full space-time modulation below,
    .. math::

        amp(r, t) = \\Re[amp\\_time(t) \\cdot amp\\_space(r)]

    """

    @cached_property
    @abstractmethod
    def max_modulation(self) -> float:
        """Estimated maximum modulation amplitude."""


class SpaceModulation(AbstractSpaceModulation):
    """The modulation profile with a user-supplied spatial distribution of
    amplitude and phase.

    Note
    ----
    .. math::

        amp\\_space(r) = amplitude(r) \\cdot e^{i \\cdot phase(r)}

    The full space-time modulation is,

    .. math::

        amp(r, t) = \\Re[amp\\_time(t) \\cdot amp\\_space(r)]

    Example
    -------
    >>> Nx, Ny, Nz = 10, 9, 8
    >>> X = np.linspace(-1, 1, Nx)
    >>> Y = np.linspace(-1, 1, Ny)
    >>> Z = np.linspace(-1, 1, Nz)
    >>> coords = dict(x=X, y=Y, z=Z)
    >>> amp = SpatialDataArray(np.random.random((Nx, Ny, Nz)), coords=coords)
    >>> phase = SpatialDataArray(np.random.random((Nx, Ny, Nz)), coords=coords)
    >>> space = SpaceModulation(amplitude=amp, phase=phase)
    """

    amplitude: Union[float, SpatialDataArray] = pd.Field(
        1,
        title="Amplitude of modulation in space",
        description="Amplitude of modulation that can vary spatially. "
        "It takes the unit of whatever is being modulated.",
    )

    phase: Union[float, SpatialDataArray] = pd.Field(
        0,
        title="Phase of modulation in space",
        description="Phase of modulation that can vary spatially.",
        units=RADIAN,
    )

    interp_method: InterpMethod = pd.Field(
        "nearest",
        title="Interpolation method",
        description="Method of interpolation to use to obtain values at spatial locations on the Yee grids.",
    )

    @pd.validator("amplitude", always=True)
    def _real_amplitude(cls, val):
        """Assert that the amplitude is real."""
        if np.iscomplexobj(val):
            raise ValidationError("'amplitude' must be real.")
        return val

    @pd.validator("phase", always=True)
    def _real_phase(cls, val):
        """Assert that the phase is real."""
        if np.iscomplexobj(val):
            raise ValidationError("'phase' must be real.")
        return val

    @cached_property
    def max_modulation(self) -> float:
        """Estimated maximum modulation amplitude."""
        return np.max(abs(np.array(self.amplitude)))

    def sel_inside(self, bounds: Bound) -> SpaceModulation:
        """Return a new space modulation that contains the minimal amount data necessary to cover
        a spatial region defined by ``bounds``.


        Parameters
        ----------
        bounds : Tuple[float, float, float], Tuple[float, float float]
            Min and max bounds packaged as ``(minx, miny, minz), (maxx, maxy, maxz)``.

        Returns
        -------
        SpaceModulation
            SpaceModulation with reduced data.
        """

        if isinstance(self.amplitude, SpatialDataArray):
            amp_reduced = self.amplitude.sel_inside(bounds)
        else:
            amp_reduced = self.amplitude

        if isinstance(self.phase, SpatialDataArray):
            phase_reduced = self.phase.sel_inside(bounds)
        else:
            phase_reduced = self.phase

        return self.updated_copy(amplitude=amp_reduced, phase=phase_reduced)


SpaceModulationType = Union[SpaceModulation]


class SpaceTimeModulation(Tidy3dBaseModel):
    """Space-time modulation applied to a medium, adding
    on top of the time-independent part.


    Note
    ----
    The space-time modulation must be separable in space and time.
    e.g. when applied to permittivity,

    .. math::

        \\delta \\epsilon(r, t) = \\Re[amp\\_time(t) \\cdot amp\\_space(r)]
    """

    space_modulation: SpaceModulationType = pd.Field(
        SpaceModulation(),
        title="Space modulation",
        description="Space modulation part from the separable SpaceTimeModulation.",
        # discriminator=TYPE_TAG_STR,
    )

    time_modulation: TimeModulationType = pd.Field(
        ...,
        title="Time modulation",
        description="Time modulation part from the separable SpaceTimeModulation.",
        # discriminator=TYPE_TAG_STR,
    )

    @cached_property
    def max_modulation(self) -> float:
        """Estimated maximum modulation amplitude."""
        return self.time_modulation.max_modulation * self.space_modulation.max_modulation

    @cached_property
    def negligible_modulation(self) -> bool:
        """whether the modulation is weak enough to be regarded as zero."""
        # if isclose(np.diff(time_modulation.range), 0) and
        if isclose(self.max_modulation, 0):
            return True
        return False

    def sel_inside(self, bounds: Bound) -> SpaceTimeModulation:
        """Return a new space-time modulation that contains the minimal amount data necessary to cover
        a spatial region defined by ``bounds``.


        Parameters
        ----------
        bounds : Tuple[float, float, float], Tuple[float, float float]
            Min and max bounds packaged as ``(minx, miny, minz), (maxx, maxy, maxz)``.

        Returns
        -------
        SpaceTimeModulation
            SpaceTimeModulation with reduced data.
        """

        return self.updated_copy(space_modulation=self.space_modulation.sel_inside(bounds))


class ModulationSpec(Tidy3dBaseModel):
    """Specification adding space-time modulation to the non-dispersive part of medium
    including relative permittivity at infinite frequency and electric conductivity.
    """

    permittivity: SpaceTimeModulation = pd.Field(
        None,
        title="Space-time modulation of relative permittivity",
        description="Space-time modulation of relative permittivity at infinite frequency "
        "applied on top of the base permittivity at infinite frequency.",
    )

    conductivity: SpaceTimeModulation = pd.Field(
        None,
        title="Space-time modulation of conductivity",
        description="Space-time modulation of electric conductivity "
        "applied on top of the base conductivity.",
    )

    @pd.validator("conductivity", always=True)
    @skip_if_fields_missing(["permittivity"])
    def _same_modulation_frequency(cls, val, values):
        """Assert same time-modulation applied to permittivity and conductivity."""
        permittivity = values.get("permittivity")
        if val is not None and permittivity is not None:
            if val.time_modulation != permittivity.time_modulation:
                raise ValidationError(
                    "'permittivity' and 'conductivity' should have the same time modulation."
                )
        return val

    @cached_property
    def applied_modulation(self) -> bool:
        """Check if any modulation has been applied to `permittivity` or `conductivity`."""
        return self.permittivity is not None or self.conductivity is not None

    def sel_inside(self, bounds: Bound) -> ModulationSpec:
        """Return a new modulation specficiation that contains the minimal amount data necessary to cover
        a spatial region defined by ``bounds``.


        Parameters
        ----------
        bounds : Tuple[float, float, float], Tuple[float, float float]
            Min and max bounds packaged as ``(minx, miny, minz), (maxx, maxy, maxz)``.

        Returns
        -------
        ModulationSpec
            ModulationSpec with reduced data.
        """

        perm_reduced = None
        if self.permittivity is not None:
            perm_reduced = self.permittivity.sel_inside(bounds)

        cond_reduced = None
        if self.conductivity is not None:
            cond_reduced = self.conductivity.sel_inside(bounds)

        return self.updated_copy(permittivity=perm_reduced, conductivity=cond_reduced)<|MERGE_RESOLUTION|>--- conflicted
+++ resolved
@@ -8,13 +8,8 @@
 import pydantic.v1 as pd
 import numpy as np
 
-<<<<<<< HEAD
-from .base import Tidy3dBaseModel, cached_property
+from .base import Tidy3dBaseModel, cached_property, skip_if_fields_missing
 from .types import InterpMethod, Bound
-=======
-from .base import Tidy3dBaseModel, cached_property, skip_if_fields_missing
-from .types import InterpMethod
->>>>>>> 366c6672
 from .time import AbstractTimeDependence
 from .data.data_array import SpatialDataArray
 from ..exceptions import ValidationError
