--- conflicted
+++ resolved
@@ -572,24 +572,19 @@
                 c0 = de * w ** 2 / 4 / r
                 a1 = -d - r
                 c1 = -c0
+                a0 = self.complex_to_tuple(a0)
+                c0 = self.complex_to_tuple(c0)    
+                a1 = self.complex_to_tuple(a1)
+                c1 = self.complex_to_tuple(c1)                    
                 poles.append((a0, c0))
                 poles.append((a1, c1))
             else:
                 r = np.sqrt(w * w - d * d)
-<<<<<<< HEAD
-
-            a = d - 1j * r
-            c = 1j * de * w ** 2 / 2 / r
-
-            a = self.complex_to_tuple(a)
-            c = self.complex_to_tuple(c)
-
-            poles.append((a, c))
-=======
                 a = -d - 1j * r
                 c = 1j * de * w ** 2 / 2 / r
+                a = self.complex_to_tuple(a)
+                c = self.complex_to_tuple(c)    
                 poles.append((a, c))
->>>>>>> 7d5a152b
 
         return PoleResidue(
             eps_inf=self.eps_inf,
