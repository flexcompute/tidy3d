--- conflicted
+++ resolved
@@ -1157,11 +1157,7 @@
             )
             vjp_value += vjp_value_fld
 
-<<<<<<< HEAD
-        return vjp_value
-=======
         return vjp_value.sum("f")
->>>>>>> 526f04f6
 
 
 class AbstractCustomMedium(AbstractMedium, ABC):
@@ -1406,11 +1402,7 @@
 
         # TODO: probably this could be more robust. eg if the DataArray has weird edge cases
         E_der_dim = E_der_map[f"E{dim}"]
-<<<<<<< HEAD
-        E_der_dim_interp = E_der_dim.interp(**coords_interp).fillna(0.0).sum(dims_sum)
-=======
         E_der_dim_interp = E_der_dim.interp(**coords_interp).fillna(0.0).sum(dims_sum).sum("f")
->>>>>>> 526f04f6
         vjp_array = np.array(E_der_dim_interp.values).astype(complex)
         vjp_array = vjp_array.reshape(eps_data.shape)
 
@@ -2599,16 +2591,10 @@
 
         # TODO: probably this could be more robust. eg if the DataArray has weird edge cases
         E_der_dim = E_der_map[f"E{dim}"]
-<<<<<<< HEAD
-        E_der_dim_interp = E_der_dim.interp(**coords_interp).fillna(0.0).sum(dims_sum)
-        vjp_array = np.array(E_der_dim_interp.values).astype(complex)
-=======
         E_der_dim_interp = E_der_dim.interp(**coords_interp).fillna(0.0).sum(dims_sum).real
         E_der_dim_interp = E_der_dim_interp.sum("f")
 
         vjp_array = np.array(E_der_dim_interp.values, dtype=float)
-
->>>>>>> 526f04f6
         vjp_array = vjp_array.reshape(eps_data.shape)
 
         # multiply by volume elements (if possible, being defensive here..)
