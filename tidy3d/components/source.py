--- conflicted
+++ resolved
@@ -844,7 +844,6 @@
 
     Example
     -------
-<<<<<<< HEAD
     >>> Flux_monitor = td.FluxMonitor(
     ...     center=(0, 0, 0),
     ...     size=(3, 3, 3),
@@ -860,11 +859,7 @@
     ...       run_time = 1e-6,
     ...       shutoff=1e-6,
     ...    )
-    >>> sim_empty = sim.updated_copy(monitors = [Flux_monitor],
-=======
-
     >>> sim_empty = sim.updated_copy(monitors = [Flux_monitor],  # doctest: +SKIP
->>>>>>> 526f04f6
     ...             structures = [],
     ...             grid_spec= sim.grid_spec.updated_copy(override_structures = sim.structures)
     ...             )
