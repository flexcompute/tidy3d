--- conflicted
+++ resolved
@@ -9,13 +9,10 @@
 from mpl_toolkits.axes_grid1 import make_axes_locatable
 from descartes import PolygonPatch
 
-<<<<<<< HEAD
 from .types import Symmetry, Ax, Shapely, FreqBound
 from .geometry import Box, PolySlab, Cylinder, Sphere  # pytest:disable=unused-imports
-=======
 from .types import Symmetry, Ax, Shapely, FreqBound, Numpy
 from .geometry import Box
->>>>>>> c355009d
 from .grid import Coords1D, Grid, Coords
 from .medium import Medium, MediumType, eps_complex_to_nk
 from .structure import Structure
