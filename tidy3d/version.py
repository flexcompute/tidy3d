"""Defines the front end version of tidy3d"""

<<<<<<< HEAD
__version__ = "1.9.0rc2"
=======
__version__ = "1.8.4"
>>>>>>> 65547c07

PIP_NAME = "tidy3d-beta"<|MERGE_RESOLUTION|>--- conflicted
+++ resolved
@@ -1,9 +1,4 @@
 """Defines the front end version of tidy3d"""
 
-<<<<<<< HEAD
 __version__ = "1.9.0rc2"
-=======
-__version__ = "1.8.4"
->>>>>>> 65547c07
-
 PIP_NAME = "tidy3d-beta"