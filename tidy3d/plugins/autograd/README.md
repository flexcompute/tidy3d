# Automatic Differentiation in Tidy3D

### Context

As of version 2.7.0, `tidy3d` supports the ability to differentiate functions involving a `web.run` of a `tidy3d` simulation. This allows users to optimize objective functions involving `tidy3d` simulations using gradient-descent. This gradient calculation is done under the hood using the adjoint method, which requires just 1 additional simulation, no matter how many design parameters are involved.

This functionality was previously available using the `adjoint` plugin, which used `jax`. There were a few issues with this approach:

1. `jax` was often quite difficult to install on many systems and often conflicted with other packages.
2. Because we wanted `jax` to be an optional dependency, the `adjoint` plugin was separated from the regular `tidy3d` components, requiring a new set of `Jax_` classes.
3. Because we inherited these classes from their `tidy3d` components, for technical reasons, we needed to separate the `jax`-traced fields from the regular fields. For example, `JaxSimulation.input_structures` and `.output_monitors` were needed.

All of these limitations (among others) motivated us to come up with a new approach to automatic differentiation, which will be introduced as an experimental feature in `2.7`. The `adjoint` plugin will still be supported in the indefinite future, but will not be developed with new features. We also believe the new approach offers a far better user experience, so we encourage users to switch whenever is convenient. This guide will give some instructions on how to do so.

## New implementation using `autograd`

Automatic differentiation in 2.7 is built directly into `tidy3d`. One can perform objective function differentiation similarly to what was possible in the `adjoint` plugin. However, this can be done using regular `td.` components, such as `td.Simulation`, `td.Structure`, and `td.Medium`. Also, the regular `web.run()` function is now differentiable so there is no need to import a wrapper. In short, users can take existing functional code and differentiate it without changing much:

```py
def objective(eps: float) -> float:

	structure = td.Structure(
		medium=td.Medium(permittivity=eps),
		geometry=td.Box(...),
	)

	sim = td.Simulation(
		structures=[structure],
		...
	)

	data = td.web.run(sim)

	return np.sum(abs(data['mode'].amps.sel(mode_index=0).values))

# compute derivative of objective(1.0) with respect to input
autograd.grad(objective)(1.0)

```

Instead of using `jax`, we now use the [autograd](https://github.com/HIPS/autograd) package for our "core" automatic differentiation. Many `tidy3d` components now accept and are now compatible with `autograd` arrays. Because `autograd` is far lighter and has very few requirements, it was made a core dependency of `tidy3d`. 

While we use `autograd` internally, in the future, we will include wrappers so you can use automatic differentiation frameworks of your choice (e.g. `jax`, `pytorch`) without much of a change to the syntax.

The usability of `autograd` is extremely similar to `jax` but with a couple modifications, which we'll outline below.

### Migrating from jax to autograd

Like in `jax`, the gradient functions can be imported directly from `autograd`:

```py
import jax
jax.grad(f)
```

becomes

```py
import autograd
autograd.grad(f)
```

There is also a `numpy` wrapper that can be similarly imported from `autograd.numpy`

```py
import jax.numpy as jnp
jnp.sum(...)

```

becomes
```py
import autograd.numpy as anp
anp.sum(...)

```

`Autograd` supports fewer features than `jax`. So, for example, the `has_aux` option is not supported in the `jax.grad()`, but one can write their own utilities to implement these features, as we show in the notebook examples.

Otherwise, `jax` and `autograd` are very similar to each other in practice.

### Migrating from `adjoint` plugin

Converting code from the `adjoint` plugin to the native autograd support is straightforward.

Instead of importing classes from the `tda` namespace, with names like `tda.Jax_`, we can just use regular `td.` classes.

```py
import tidy3d.plugins.adjoint as tda
tda.JaxStructure(...)
```

becomes

```py
import tidy3d as td
td.Structure(...)
```

These `td.` classes can be used directly in the differentiable objective functions. Like before, only some fields are traceable for differentiation, and we outline the full list of supported fields in the feature roadmap below.

Furthermore, there is no need for separated fields in the `JaxSimulation`, so one can eliminate `output_monitors` and `input_structures` and put everything in `monitors` and `structures`, respectively. `tidy3d` will automatically determine which structure and monitor is traced for differentiation.

Finally, the regular `web.run()` and `web.run_async()` functions have their derivatives registered with `autograd`, so there is no need to use special web API functions. If there are no tracers found in `web.run()` or `web.run_async()` simulations, the original (non-`autograd`) code will be called.

## Feature Roadmap

### Currently Supported

The following components are traceable as inputs to the `td.Simulation`

- `Box.center`
- `Box.size`

- `PolySlab.vertices`

- `Medium.permittivity`
- `Medium.conductivity`

- `CustomMedium.permittivity`
- `CustomMedium.eps_dataset`

- `GeometryGroup.geometries`

<<<<<<< HEAD
- `ComplexPolySlab.vertices`

=======
>>>>>>> 526f04f6
- `PoleResidue.eps_inf`
- `PoleResidue.poles`

- `CustomPoleResidue.eps_inf`
- `CustomPoleResidue.poles`

The following components are traceable as outputs of the `td.SimulationData`

- `ModeData.amps`
- `DiffractionData.amps`
- `FieldData.field_components`

We currently have the following restrictions:

- All monitors in the `Simulation` must be single frequency only.
- Only 500 max structures containing tracers can be added to the `Simulation` to cut down on processing time. In the future, `GeometryGroup` support will allow us to relax this restriction.
- `web.run_async` for simulations with tracers does not return a `BatchData` but rather a `dict` mapping task name to `SimulationData`. There may be high memory usage with many simulations or a lot of data for each.
- Gradient calculations are done client-side, meaning the field data in the traced structure regions must be downloaded. This can be a large amount of data for large, 3D structures.

### To be supported soon

Next on our roadmap (targeting 2.8 and 2.9, summer 2024) is to support:

- support for multi-frequency monitors in certain situations (single adjoint source).
- server-side gradient processing.

- `FieldData` operations:
  - `FieldData.flux`
  - `SimulationData.get_intensity`
  - `SimulationData.get_poynting`

- `PoleResidue` and other dispersive models.
- custom (spatially-dependent) dispersive models, allowing topology optimization with metals.

<<<<<<< HEAD
=======
- `ComplexPolySlab`

>>>>>>> 526f04f6
Later this year (2024), we plan to support:

- `TriangleMesh`.
- `GUI` integration of invdes plugin.

### Finally

If you have feature requests or questions, please feel free to file an issue or discussion on the `tidy3d` front end repository.

Happy autogradding!

## Developer Notes

To convert existing tidy3d front end code to be autograd compatible, will need to be aware of
- `numpy` -> `autograd.numpy`
- `x.real` -> `np.real(x)``
- `float()` is not supported as far as I can tell.
- `isclose()` -> `np.isclose()`
- `array[i] = something` needs a different approach (happens in mesher a lot)
- whenever we pass things to other modules, like `shapely` especially, we need to be careful that they are untraced.
- I just made structures static before any meshing, as a cutoff point. So if we add a new `make_grid()` call somewhere, eg in a validator, just need to be aware.<|MERGE_RESOLUTION|>--- conflicted
+++ resolved
@@ -109,63 +109,61 @@
 
 The following components are traceable as inputs to the `td.Simulation`
 
+rectangular prisms
 - `Box.center`
 - `Box.size`
 
+polyslab (including those with dilation or slanted sidewalls)
 - `PolySlab.vertices`
 
+regular mediums
 - `Medium.permittivity`
 - `Medium.conductivity`
 
+spatially varying mediums (for topology optimization mainly)
 - `CustomMedium.permittivity`
 - `CustomMedium.eps_dataset`
 
+groups of geometries with the same medium (for faster processing)
 - `GeometryGroup.geometries`
 
-<<<<<<< HEAD
+complex and self-intersecting polyslabs
 - `ComplexPolySlab.vertices`
 
-=======
->>>>>>> 526f04f6
+dispersive materials
 - `PoleResidue.eps_inf`
 - `PoleResidue.poles`
 
+spatially dependent dispersive materials:
 - `CustomPoleResidue.eps_inf`
 - `CustomPoleResidue.poles`
 
-The following components are traceable as outputs of the `td.SimulationData`
+The following data types are traceable as outputs of the `td.SimulationData`
 
 - `ModeData.amps`
 - `DiffractionData.amps`
 - `FieldData.field_components`
+- `FieldData` operations:
+  - `FieldData.flux`
+  - `SimulationData.get_intensity(fld_monitor_name)`
+  - `SimulationData.get_poynting(fld_monitor_name)`
+
+We also support the following high level features
+
+- gradients for objective functions depending on multi-frequency data with single broadband adjoint source.
+- server-side gradient processing by default, which saves transfer.  This can be turned off by passing `local_gradient=True` to the `web.run()` and related functions.
 
 We currently have the following restrictions:
 
-- All monitors in the `Simulation` must be single frequency only.
-- Only 500 max structures containing tracers can be added to the `Simulation` to cut down on processing time. In the future, `GeometryGroup` support will allow us to relax this restriction.
-- `web.run_async` for simulations with tracers does not return a `BatchData` but rather a `dict` mapping task name to `SimulationData`. There may be high memory usage with many simulations or a lot of data for each.
-- Gradient calculations are done client-side, meaning the field data in the traced structure regions must be downloaded. This can be a large amount of data for large, 3D structures.
+- Only 500 max structures containing tracers can be added to the `Simulation` to cut down on processing time. If you hit this, try using `GeometryGroup` to group any structures with the same `.medium` to relax the requirement.
 
 ### To be supported soon
 
-Next on our roadmap (targeting 2.8 and 2.9, summer 2024) is to support:
+Next on our roadmap (targeting 2.8 and 2.9, fall 2024) is to support:
 
-- support for multi-frequency monitors in certain situations (single adjoint source).
-- server-side gradient processing.
+- Field projection support
+- Automatic handling of all broadband objective functions using a fitting approach.
 
-- `FieldData` operations:
-  - `FieldData.flux`
-  - `SimulationData.get_intensity`
-  - `SimulationData.get_poynting`
-
-- `PoleResidue` and other dispersive models.
-- custom (spatially-dependent) dispersive models, allowing topology optimization with metals.
-
-<<<<<<< HEAD
-=======
-- `ComplexPolySlab`
-
->>>>>>> 526f04f6
 Later this year (2024), we plan to support:
 
 - `TriangleMesh`.
@@ -185,5 +183,6 @@
 - `float()` is not supported as far as I can tell.
 - `isclose()` -> `np.isclose()`
 - `array[i] = something` needs a different approach (happens in mesher a lot)
+- be careful with `+=` in autograd, it can fail silently..
 - whenever we pass things to other modules, like `shapely` especially, we need to be careful that they are untraced.
-- I just made structures static before any meshing, as a cutoff point. So if we add a new `make_grid()` call somewhere, eg in a validator, just need to be aware.+- I just made structures static (`obj = obj.to_static()`) before any meshing, as a cutoff point. So if we add a new `make_grid()` call somewhere, eg in a validator, just need to be aware.