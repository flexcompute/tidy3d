--- conflicted
+++ resolved
@@ -9,10 +9,7 @@
 from tidy3d.components import simulation
 from tidy3d.components.simulation import MAX_NUM_MEDIUMS
 from ..utils import assert_log_level, SIM_FULL, log_capture
-<<<<<<< HEAD
-=======
 from tidy3d.constants import LARGE_NUMBER
->>>>>>> f097761f
 
 SIM = td.Simulation(size=(1, 1, 1), run_time=1e-12, grid_spec=td.GridSpec(wavelength=1.0))
 
@@ -191,11 +188,7 @@
         s.validate_pre_upload()
 
 
-<<<<<<< HEAD
-@pytest.mark.parametrize("freq, log_level", [(1.5, "warning"), (2.5, None), (3.5, "warning")])
-=======
 @pytest.mark.parametrize("freq, log_level", [(1.5, "warning"), (2.5, "info"), (3.5, "warning")])
->>>>>>> f097761f
 def test_monitor_medium_frequency_range(log_capture, freq, log_level):
     # monitor frequency above or below a given medium's range should throw a warning
 
@@ -219,11 +212,7 @@
     assert_log_level(log_capture, log_level)
 
 
-<<<<<<< HEAD
-@pytest.mark.parametrize("fwidth, log_level", [(0.1, "warning"), (2, None)])
-=======
 @pytest.mark.parametrize("fwidth, log_level", [(0.1, "warning"), (2, "info")])
->>>>>>> f097761f
 def test_monitor_simulation_frequency_range(log_capture, fwidth, log_level):
     # monitor frequency outside of the simulation's frequency range should throw a warning
 
@@ -573,11 +562,7 @@
     assert_log_level(log_capture, log_level)
 
 
-<<<<<<< HEAD
-@pytest.mark.parametrize("box_size,log_level", [(0.001, None), (9.9, "warning"), (20, None)])
-=======
 @pytest.mark.parametrize("box_size,log_level", [(0.001, "info"), (9.9, "warning"), (20, "info")])
->>>>>>> f097761f
 def test_sim_structure_gap(log_capture, box_size, log_level):
     """Make sure the gap between a structure and PML is not too small compared to lambda0."""
     medium = td.Medium(permittivity=2)
@@ -886,8 +871,6 @@
     )
 
     assert_log_level(log_capture, log_level)
-<<<<<<< HEAD
-=======
 
 
 @pytest.mark.parametrize(
@@ -924,7 +907,6 @@
     )
 
     assert_log_level(log_capture, log_level)
->>>>>>> f097761f
 
 
 def test_num_mediums():
@@ -1341,9 +1323,6 @@
         structures=structures,
     )
     sim.epsilon(box=td.Box(size=(size, size, size)))
-<<<<<<< HEAD
-    assert_log_level(log_capture, log_level)
-=======
     assert_log_level(log_capture, log_level)
 
 
@@ -1505,5 +1484,4 @@
             medium=box.medium,
         )
     with pytest.raises(Exception):
-        _ = td.Structure(geometry=td.Sphere(radius=1), medium=box.medium)
->>>>>>> f097761f
+        _ = td.Structure(geometry=td.Sphere(radius=1), medium=box.medium)