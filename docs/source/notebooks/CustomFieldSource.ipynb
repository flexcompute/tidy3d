{
 "cells": [
  {
   "cell_type": "markdown",
   "id": "0667fa3c",
   "metadata": {},
   "source": [
<<<<<<< HEAD
    "# Defining complex, spatially-varying sources\n",
=======
    "# Defining spatially-varying sources\n",
>>>>>>> b6a0d8b9
    "\n",
    "In this example we illustrate how to incorporate a source with a custom spatial dependence in a Tidy3D simulation. We will illustrate this both using data taken from a monitor from another Tidy3D simulation and using a simple array defined from scratch. This notebook will cover both custom \"field\" sources and custom \"current\" sources.\n",
    "\n",
    "The custom field source can be used to inject a specific (E, H) field distribution on a plane, e.g. coming from another simulation. Internally, we use the equivalence principle to compute the actual source currents (all sources in FDTD have to be converted to current sources). Because of this, the custom field source will only produce reliable results if the provided fields decay by the edges of the source plane, or if they extend through the simulation boundaries, and are well-matched to those boundaries.\n",
    "\n",
    "The custom current source is simpler, and can be used to simply provide a specific electric current and magnetic current distribution within a volume. The component labels `Ex, Ey, Ez, Hx, Hy, Hz` in the dataset are directly assigned as electric/magnetic current amplitudes `Jx, Jy, Jz, Mx, My, Mz`.\n",
    "\n",
    "If you are new to the finite-difference time-domain (FDTD) method, we highly recommend going through our [FDTD101](https://www.flexcompute.com/fdtd101/) tutorials. "
   ]
  },
  {
   "cell_type": "code",
   "execution_count": 1,
   "id": "590771ce",
   "metadata": {
    "execution": {
     "iopub.execute_input": "2023-06-27T00:52:51.667538Z",
     "iopub.status.busy": "2023-06-27T00:52:51.666907Z",
     "iopub.status.idle": "2023-06-27T00:52:52.900339Z",
     "shell.execute_reply": "2023-06-27T00:52:52.899735Z"
    }
   },
   "outputs": [],
   "source": [
    "# standard python imports\n",
    "import numpy as np\n",
    "import matplotlib.pyplot as plt\n",
    "\n",
    "# tidy3D import\n",
    "import tidy3d as td\n",
    "from tidy3d import web\n"
   ]
  },
  {
   "cell_type": "markdown",
   "id": "2f985512",
   "metadata": {},
   "source": [
    "### Starting simulation with an in-built source\n",
    "\n",
    "We will first run a simulation with a [GaussianBeam](../_autosummary/tidy3d.GaussianBeam.html) source propagating in empty space. The definition of the source below is for a converging Gaussian beam (negative `waist_distance` parameter)."
   ]
  },
  {
   "cell_type": "code",
   "execution_count": 2,
   "id": "cdd2a272",
   "metadata": {
    "execution": {
     "iopub.execute_input": "2023-06-27T00:52:52.902861Z",
     "iopub.status.busy": "2023-06-27T00:52:52.902596Z",
     "iopub.status.idle": "2023-06-27T00:52:52.929767Z",
     "shell.execute_reply": "2023-06-27T00:52:52.929262Z"
    }
   },
   "outputs": [],
   "source": [
    "# Free-space wavelength (in um) and frequency (in Hz)\n",
    "lambda0 = 1.55\n",
    "freq0 = td.C_0 / lambda0\n",
    "fwidth = freq0 / 10\n",
    "\n",
    "# Simulation size and run time\n",
    "sim_size = [10, 10, 10]\n",
    "run_time = 20 / fwidth\n",
    "\n",
    "# Grid specification\n",
    "grid_spec = td.GridSpec.auto(wavelength=lambda0)\n",
    "\n",
    "# In-built GaussianBeam source\n",
    "pulse = td.GaussianPulse(freq0=freq0, fwidth=fwidth)\n",
    "waist_radius = 2\n",
    "src_pos = -4\n",
    "gaussian_source = td.GaussianBeam(\n",
    "    source_time=pulse,\n",
    "    center=(src_pos, 0, 0),\n",
    "    size=(0, 10, 10),\n",
    "    waist_radius=waist_radius,\n",
    "    waist_distance=-8,\n",
    "    direction=\"+\",\n",
    ")\n"
   ]
  },
  {
   "cell_type": "markdown",
   "id": "635a5b42",
   "metadata": {},
   "source": [
<<<<<<< HEAD
    "We will use monitors to record the fields at the beam waist along the propagation direction, and inject those in another simulation using a [CustomFieldSource](../_autosummary/tidy3d.CustomFieldSource.html). The best way to achieve this is to take into account the numerical grid used in the FDTD algorithm. Specifically, we need to record the raw fields at their Yee grid locations in order to achieve the highest accuracy in injecting the recorded data. For this purpose, we need to set `colocate=False` in the monitor definition. Furthermore, it is best to set a slightly nonzero size in the propagation direction. A monitor with a zero size will interpolate the fields to the exact monitor location along the zero-size dimension, which loses a bit of information. On the other hand, a monitor with a small but nonzero size along the propagation direction will store the fields exactly as they are in the simulation. We will illustrate the difference in the results below."
=======
    "We will use monitors to record the fields at the beam waist along the propagation direction, and inject those in another simulation using a [CustomFieldSource](../_autosummary/tidy3d.CustomFieldSource.html). The best way to achieve this is to use a monitor with a slightly nonzero size in the propagation direction. This is because of the details associated with the Yee grid used in the FDTD algorithm. A monitor with a zero size will interpolate the fields to the exact monitor location along the zero-size dimension, which loses a bit of information related to the numerical grid. On the other hand, a monitor with a small but nonzero size along the propagation direction will store the fields exactly as they are in the simulation. We will illustrate the difference in the results below."
>>>>>>> b6a0d8b9
   ]
  },
  {
   "cell_type": "code",
   "execution_count": 3,
   "id": "d21c681b",
   "metadata": {
    "execution": {
     "iopub.execute_input": "2023-06-27T00:52:52.932056Z",
     "iopub.status.busy": "2023-06-27T00:52:52.931896Z",
     "iopub.status.idle": "2023-06-27T00:52:52.950076Z",
     "shell.execute_reply": "2023-06-27T00:52:52.949673Z"
    }
   },
   "outputs": [],
   "source": [
    "# Monitor for propagation\n",
    "mnt_xy = td.FieldMonitor(\n",
    "    center=(0, 0, 0), size=(10, 10, 0), freqs=[freq0], name=\"field_xy\"\n",
    ")\n",
    "\n",
    "# Monitors for forward and backward flux\n",
    "mnt_flux_pos = src_pos - 0.5\n",
    "mnt_flux_f = td.FluxMonitor(\n",
    "    center=(-mnt_flux_pos, 0, 0), size=(0, td.inf, td.inf), freqs=[freq0], name=\"flux_f\"\n",
    ")\n",
    "mnt_flux_b = td.FluxMonitor(\n",
    "    center=(mnt_flux_pos, 0, 0), size=(0, td.inf, td.inf), freqs=[freq0], name=\"flux_b\"\n",
    ")\n",
    "\n",
    "# Monitor to be used as custom source, 0D along x\n",
    "mnt_yz_1 = td.FieldMonitor(\n",
<<<<<<< HEAD
    "    center=(-src_pos, 0, 0), size=(0, 8, 8), freqs=[freq0], colocate=False, name=\"yz_zero_size_x\"\n",
=======
    "    center=(-src_pos, 0, 0), size=(0, 8, 8), freqs=[freq0], name=\"yz_zero_size_x\"\n",
>>>>>>> b6a0d8b9
    ")\n",
    "\n",
    "# Monitor to be used as custom source, small nonzero along x\n",
    "mnt_yz_2 = td.FieldMonitor(\n",
<<<<<<< HEAD
    "    center=(-src_pos, 0, 0), size=(1e-5, 8, 8), freqs=[freq0], colocate=False, name=\"yz_nonzero_size_x\"\n",
=======
    "    center=(-src_pos, 0, 0), size=(1e-5, 8, 8), freqs=[freq0], name=\"yz_nonzero_size_x\"\n",
>>>>>>> b6a0d8b9
    ")\n"
   ]
  },
  {
   "cell_type": "code",
   "execution_count": 4,
   "id": "9773710c",
   "metadata": {
    "execution": {
     "iopub.execute_input": "2023-06-27T00:52:52.952009Z",
     "iopub.status.busy": "2023-06-27T00:52:52.951873Z",
     "iopub.status.idle": "2023-06-27T00:52:53.212101Z",
     "shell.execute_reply": "2023-06-27T00:52:53.211569Z"
    }
   },
   "outputs": [
    {
     "data": {
      "image/png": "iVBORw0KGgoAAAANSUhEUgAAAQ0AAAEYCAYAAABGCaMgAAAAOXRFWHRTb2Z0d2FyZQBNYXRwbG90bGliIHZlcnNpb24zLjYuMiwgaHR0cHM6Ly9tYXRwbG90bGliLm9yZy8o6BhiAAAACXBIWXMAAAsTAAALEwEAmpwYAAAhDElEQVR4nO2debQkVZ3nP7+X+d6roqqgeDyLpaqoBVksQYQBXJh2A21aOKJte2RUFHEGdZSDyMBhaZee02N7uqe16caRUw0444ALBxWX0VaUxaYZwBKoYqkSgZraoKgqXi3vvarKrMz8zR8R+SpfvtwiM25ERsTvc06ekxnL99688ctf3oi4N76iqhiGYXTKQNwVMAwjWVjSMAwjEJY0DMMIhCUNwzACYUnDMIxAWNIwDCMQljSMrhGRX4jIx+KuhxEtljSMjhCRL4vI7bXLVPXPVPV/RVyPpSKiIpJ3XM45IrJORPaKyH0isqRNne7zt10nIufWrb9SRLaKyB4RuU1Ehl3W3TWWNGLAdcAbvSEio8APgS8AI8Aq4Pstdvku8DhwBHADcJeIvMrX+lPgWuAcYAmwHPgrZ5WPAlW1V0gvYDFesG0HXgFu8pdfAvwb8HV/+V8DhwHf9rfdAPwlMOBv/2rgAWA3sAP4vr9cfI1twB7gSeDkJnW5BHgBGAfWAx+uWXcpsBbYCfwSWFKz7rXAPcAY8DJwPXAeUAQOABPAan/b+4H/6L8f8L/DBr9+3wYO89ctBRT4GLDR/043tGjH8/F+hHuATcCXa9Zt9LUm/NebGuy/q2b9pL/90gDH8TLgoZrPc4B9wEkNtj0BKADzapb9K/Ap//13gK/UrDsH2Bp3rPYU53FXIC0vIAes9n/Uc4BZwL/3110ClIDLgTww2/9R/RiY5/+ongU+4W//Xbx/rIE6nT8Ffg/M9xPIa4CjG9Rljv+DO9H/fDTwWv/9hcBz/r55/4f+kL9uHvAScJVf7jzgDf66LwO315VTmzQu9XWXA3Pxkuf/9tdVk8Y/+9/9VP+H9pombfk24BT/+78OL3m9t04r3+Fx+QrwW2AQONZPKM1eH/L3uRH4Zp3OU8D7G+i/D1hbt+wm4J/896uBD9asG/Xrf0TcMdvty7rJ4XEWcAxwtaqW/GUP1qx/UVX/CUBEFLgIeL2qjgPjIvL3wMXArXj/6EuAY1R1c43OAbwf8knAo6q6tkV9KsDJIrJRVV/CSwYAnwL+prqviHwFuN4/Z38z3r/g3/vb7gce6fD7fxj4mqq+4OteBzwlIh+v2eavVHUfsFpEVuMljxnfQVXvr/m4RkS+C7wVuLvDuuDX4YPAh4AzVfUAXi9lfge7zsXrAdayG6/tG227u8G2C5usr76fh9frTBx2TSM8FgMbahJGPZtq3o/i/fNtqFm2gYOBdg1eT+JREXlaRC4FUNV78f7FvgFsE5GVInJofUGqOgl8EC9BvCQi/0dETvJXLwFuFJFdIrIL7zRE/LIXA88H+9pTHNPg++SBI2uWba15vxfvBzUDEXmDf2Fxu4js9r/HaJDKiMhpeG31PlWtTwDtmADq2/VQvFO9oNvWr6++b6SVCCxphMcm4NgWFzlrpxPv4GBvosqxwBYAVd2qqv9JVY8BPgn8DxF5tb/uH1X13wEr8M6nr25YmOovVfWdeKcm6/BODar1/KSqzq95zVbVh/x1yzuofyNebPB9SninFkH5DvATYLGqHgbcjJfYOqkHIrIAr1fyGVV9vGb5sSIy0eL1YX/Tp/F6QdX95gDH+cvreRpYLiK1vZBTa7adpuW/f1lVE9nLAEsaYfIo3inAV0VkjojMEpGzG22oqmXgTuC/icg8/9Tg88DtACLyARFZ5G++E++HUhGRM/1/4UG8C3z78U5DpiEiR4rIhX6wF/D+7arb3QxcJyKv9bc9TEQ+4K/7GXC0iHxORIb9ur3BX/cysFREmsXMd4ErRWSZiMzFu5bw/RY9r1bMA8ZUdb+InIV3ilFlu/9dGiY3P2nfhXf95c7adaq6UVXntnjd4W/6I7xTu/eLyCzgi8AaVV1XX56qPgs8AXzJP+bvw7sO8wN/k28DnxCRFSIyH+8a0v8M3iR9RNwXVdL0wvt3vRvvXHUH8I/+8kuAB+u2PRwvSWzH+4f/IgfvnvwtXq9jAu904TJ/+TnAGn/5DuAOYG6DehzNwbsvu/AuWK6oWX8x3p2X6t2J22rWnQz8Bi9ZbQWu9ZcfgXdtZSfwmL/sfqbfPfmir7fd/26H++uWUnfxsnbfBvX/C7zTm3G8RHYTNRdhgf/ql7ELeGPdvtWyJjl4B2UCODbgsTwXr4e2z6/r0pp1NwM315V5v7/tH4Bz67Q+j5d09wDfAobjjtVeXuJ/KcMwjI6w0xPDMAJhScMwjEBY0jAMIxCWNAzDCESiRoTOmTNH58+fH0vZ+XyTpqq9oxhgHpqqIiIz3oeF6SdEv4P4KZfLRH3D4sUXX9yhqq9qtC5RSWP+/PlceeWVAJRKJQqFAgDDw8PNf9RdUqufz+dZvrzJmKfJmkGQc5rOnp5BoVBgx44dAIyOjjI8HO5sadNPiH4H8bNhw4YZ8e06/q+++uoNzdbZ6YlhGIFIVE+jSqlUolgsTmXvYrEItDiFCEG/UCiE9m9UKBQYGxtjdNSbTjE2NsbIyIjpm35HRBH/rUhcT6PaYENDQ+TzefL5PENDQxSLxbZftlv9XC7H2NjYVHewF6oBVQ2i4eFhRkZGTN/0OyKq+G9F4pJGbYNVCavh6g9IlVwuF8qBrw+oKmEFlumnW79ZfLqI/1YkLmnUN1iVXhuu2QGp0uuBbxZQpm/6ndAuPl3Hfy2JSxqtvlC3Dddpg3V74NsFlOmbfivK5XJH8ek6/qskLmm0I2jDBW2woAe+04AyfdNvpl8ulzuOT9fxDylMGtB5w3XTYFB34A/MeJzFFEEDqqF+i8Ay/RTodxA/uVwuUHy6jv9UJg1o33DdNliVqQM/Xm544LsNqBn6TQLX9FOi30H85HK5wPou4z/WpCEi80XkLt9gZq2IvClM/WYN12vCqDI8PMzIvNyMA99rQE3TbxC4pp8ifYfx4yr+4x7cdSPwL6r6FyIyBBwSdgHVRqm99xxGwqgyPDjAyDwYGy8zMtsLrDAH89QG7sjIiOmnTd9x/LiI/9iShogcBrwF71F4qGoRz5AndKqN42qsfvXAu5rLUA1c00+pvuP4CTv+4zw9WYb3nMdvicjjInKL/yDcaYjIZSKySkRWTU5ORl9LwzCmEWfSyAOn4zlZnYb3INhr6zdS1ZWqeoaqnjFnzoyc0hG1Y/WHh4dDG3JbpXCgwth4mdHRUUZHR0MbMjylXzOXwfRTqO84fsKO/ziTxmZgs6pWHbzuwksioeJ6rH71gI/MyyVyLoPpx6zvOH5cxH9sSUNVtwKbROREf9E5wDNhluF6rH6hUDh4wAcPNmVS5jKYfh/oO4wfV/Ef9ziNy4E7RGQN8Ho8g51QcD1Wfyqg6g54lX6fy2D6faLfQfyUy+XA+i7jP9akoapP+NcrXqeq71XVnWHodnofutuGmxZQDQ54lX6dy2D6faTfQfyUy2Unc0m6jf+4exqhE3TgStCGS8NcBtNPln4ul3M2l6SbxJG4pOFiLH2nDZeIuQymnzr9XC7ndC5J0MSRuKThai5Ju4ZLzFwG00+lvuu5VEESR+KShsu5JM0arlwuJ2cug+mnVt/1XKpa/ZbbdV1CTLieS9JIv1wuJ2cug+mnWj+q+G+5Tc+lxIDruST1+vl8PllzGUw/1fpRxX8zEnd6YhhGvCSyp2G+J6afZX3zPQmI+Z6Yfpb1+8H3JHE9jWZj6avraj8HpeFV6PI+cqKMzN7P2LZNM4f9Fl7pWH/a5KTSVvCP8TAwMrvSWD8App9A/U7ip1KE8gFKOhhZ/LcicUmj2iCNsmo+n6dYLFKpVBgYCHbgK5UKpVJppn5FKZeVQqHA7DzsnigzlFOm5Es1buAH9s3Q3V8p+PowoLOYnVcKhRKN/nQa6ndcfyiWxfSTpt8mfgDK5QEqFaVUKUYW/61IVNLI5/MsW7as5Tbd3BNvuc/kBvZM7OOTZz3feOfxPx58P+/4Gas3FDZOvV8yfGxH9TEyRJv4Afjmw8exr5RnZMHitjEdevw3IFFJoxPq75OH2sgL3hJ4/SsTj029XzI39MeFGGmiUXxt+y3Fskw9b6MdTuPfJ3EXQjvB9VwAw4iSoZwGus7iOv5TmTTA/VwAw4iKoNdXwG38pzZpgPu5AIbRz7iK/1QnDZjZcJYwjCzhIv5TdyG0Ea7nAhhGPxN2/Ke+p2EYRrhkoqfhei6AYfQzYcd/6nsarucCGEY/4yL+U500ml30scRhZAFX8Z/apOHat8IwoqJSCb6Py/iPPWmISM43gP5ZWJqufSsMI0qKZaFwoPPM4Tr+Y08awBXA2rDEXPtWGEbUDOWUsfFyX/i2QMxJQ0QWAecDt3SyvarG6lthGHEwMAAj89o/CCqq+I+7p/EPwDVA076XiFwmIqtEZNXk5GRsvhWG0RXP33rw1QPDgwOx+rbUElvSEJELgG2q+vtW26nqSt/v9Yy5c+fG4lvRzYUowwibKH1bWhFnT+Ns4D0i8v+A7wHvEJHb2+3kei7JDP0DFYplab+jYURAVPHfithGhKrqdcB1ACLyNuC/qOpHOtk3Ut+Kcpk5gxqatmH0ShTx34q4r2kYhpEw+mLuiareD9zf6faR+lbse5HdE+VQdA0jDKKI/1YkrqcRuW/F4ABDOTs9MfqDqOK/FYlLGi7nkjS7qNTN49YMI2xcz6Wq1W9Fon4OqupsLok90cvoZwoHKk7nUgWJ/0QlDRFxMpbeEobRz1QqeM5tjuaSBI3/RCWNTgjacJYwjH6nW98TV/GfuqQB5ntipAvzPYkI8z0x0oL5nkSI+Z4YWcZ8T7rEfE+MLGO+J11ividGljHfE8MwYiUTPQ3zPTGyjPmeBMR8T4wsY74nATHfEyPLmO9JQMz3xEgL5nsSAeZ7YqQJ8z1xjPmeGGnDfE96wHxPjCxivic9ICJ94ftgGFFjvic9YL4nRlYx35MuMd8TI8tk2vekF8z3xMgy5ntiGEaiiNPLdbGI3Cciz4jI0yJyRaf71o6lHx0dDf3i5TT9Q3N2emL0FVHEfyvi7GmUgKtUdQXwRuAzIrKi3U7me2JkmUz7nqjqS6r6mP9+HFgLLGy3n/meGFnFfE9qEJGlwGnAIw3WXSYiq0Rk1fj4eF/4PhhG1JjvSQ0iMhf4AfA5Vd1Tv15VV6rqGap6xrx58/rC98EwosR8T2oQkUG8hHGHqv4wDE3zPTHShvme+IiIALcCa1X1a2Fqm++JkSbM9+QgZwMXA+8QkSf817vDEjffEyMt9JvvSWwjQlX1QcDpAIjahqttHEsYRhZwFf+xXwh1jfmeGFnGfE+6xHxPjCxjvieGYcRKJnoa5ntiZBnzPQmI+Z4YWcZ8TwLSD74nqjbZzYgH8z0JSD/4npSLJbZ8/RlKu4tO9I1sYL4nEdAvvidbV29i37N7mHi89VRjw2iF+Z44pp98T9Y/sA4ZHGD3v26z0xSja8z3pAeS5Huyb2ySsT++TO7QQUo7CxQ37w1F18ge5nvSA0nyPdn86AugioigFdjzyPaeNY3sYr4nPZAE3xNVZf19axkY8obB5GYNMP7oK5QPlLuum2GY70mXJMH3ZNf6HezfvZfcYA4AyQ+gpQrbntrcc/2MbGO+J13S774nGx58Fq14pybU7Lr+/nUcfdqS0OppZBPzPUkZpUKJzY88z+DsoWnLB2bl2LHuJfbvsguiRrJJZNLoZ9+Tl9dsolKuMJCb3rQyIICyZdX60OppZJMs+550Rb/7nqx/YB3S5NlCA/kc6+9da2M2jK7JtO9Jt/Sz78m+nd7YjPzswYbrc0N59o1NsHuTjRA1gmO+J12gqn3h+9CM3Rtf8Qagje9n79jEtB5FaXeRwvh+KuUKO9fbmA0jGP3ke5Kouyci0vFY+iA//rBuWx116rFcuPLjAPz0P3972p0TyQkX3HQx+VmNeyGG0Ywp35MFnc8lcRn/ieppdIL5nhhpw3xPIiApviePj23kfQ98k++sf4RdRbsVazSm33xPEnV6EoR2XbW4EwbA9sIEj41t4MldW/jSmp/yjqNO4sNLz+LNrzqO/EAuljoZ/Uevvidhx3+sSUNEzgNuBHLALar61TD14/Y9KU4WKFPyyiyX+fGmJ5Dhg8ngmd0vMSs3xLzBYcpa4Tdb13L/y39gdm6IDy45g/cfezonHHqks/oZ6cZV/MeWNEQkB3wDeCewGfidiPxEVZ8Js5z6hoNoHix8wvmnsm/nJFuLWwH42Zaneejpu0Gmj+HI+X8jORlg/tAhABTLJf75uQe57fl/Y9ncUT62/E28+5iTOXx4jrP6GunERfy3TRoicjlwu6ru7KqE5pwFPKeqL/jlfA+4EAg1aUA8vicnnn8qAI9NPAbAb3/zCPMH55KT9n3NoVyekVweVWXT3jG+tOanfHnNT3n7kSfy+de8k5MOO8pp3Y10EYfvyZF4vYA7ReQ837g5DBYCm2o+b/aXTUNELhORVSKyamJiIqSik4GIMDyQp6KKoqzZtZkt+8LO3YYRjLY9DVX9SxH5AvAu4OPATSJyJ3Crqj7vuoKquhJYCbBkyZKuxl/3i+/J7uI+6nPu7Nwgs3LTx26oKhOlAhVVcjLAnx/7ei5acianjxzLQAc9FcOoJez47+iahqqqiGwFtgIl4HDgLhG5R1Wv6apk2AIsrvm8yF8WKo0u+nQzAKZXPrBsBfnKodOWbdm7i/+744WppLG/fIB95QMIwqmHL+Kjy97IO49ewSH5oUaShtEWF/HfyTWNK4CPAjuAW4CrVfWAiAwAfwS6TRq/A44XkWV4yeIi4ENdajWkk7H6USWOi5afwulzT5+27FcvPcOD259jrLCX/MAAI0OH8Onj38p7F7+ehYcc7rxORrpxFf+d9DRGgD9X1Q21C1W1IiIXBCpt+v4lEfks8Eu8W663qerT3erVE8T3Ia6xGrMG8gwP5Dl/4SlctORMThtZbKcfxgxc+56EPrhLVb/UYt3ajktqvP/PgZ/3otGIbnwf4kgcf7LgeFaf/0UGbSCX0YKq70mn0ek6/lP3t9ZPviftEBFLGEZbzPekB5Lke2IYYWG+Jz2QJN8TwwgT8z3pgST4nhiGC8z3pEuS4HtiGK4w35Mu6XffE8NwifmeGIaRKBKZNPrZ98QwXGO+JwHpd98Tw3CJ+Z50QT/7nhiGS8z3pAv63ffEMFzRT74niUoaQXxPgjScJQyjn5nyPQkwl8Rl/CcqaXSC+Z4YacN8TyIgKb4nhtEJ/eZ7ksqkAe0bzhKGkRR69T0JO/5TmzTA/Vh9w+hnXMV/qpMGuB+rbxj9jIv4T+Tck6DE4XtiGP1CHL4nhmEYU2Sip9EvvieGEQdhx3/qexqux+obRj/jIv5TnTRcj9U3jH7GVfynNmkE8X2wxGH0M659T4LGfyxJQ0T+TkTWicgaEfmRiMwPU78b3wdLHEa/UvU96RTX8R9XT+Me4GRVfR3wLHBdWMJJ8j0xjE4w3xNAVX+lqiX/48N45s+d7NcXvg+GESXmezKTS4FfNFspIpeJyCoRWTU5OdkXvg+GETWZ8D0RkV+LyFMNXhfWbHMDUALuaKajqitV9QxVPWPu3Lnme2Jkln7xPXE2uEtVz221XkQuAS4AzlHVjh/CWW9aC+EO1pqhb74nRh8RVfy3IpYRoSJyHnAN8FZV3Rt0f/M9MbJMVn1PbgLmAfeIyBMicnNM9TAMIyCx9DRU9dW97O96Lsk0/X0vsnuiHIquYYRBFPHfin64exII8z0xsoz5nnSB+Z4YWcV8T7rAfE+MrGK+J11ividGFjHfE8eY74mRNsz3JALM98RIE+Z7EhHme2KkBfM9iRDzPTGyjPmedIn5nhhZxnxPusR8T4wsY74nhmHESiZ6GuZ7YmQZ8z0JiPmeGFnGfE8CYr4nRpYx35OAmO+JkRbM9yQCzPfESBPme+IY8z0x0ob5nvSA+Z4YWcR8T3pARPrC98EwoiYTvieuMN8TI6v0i+9J4pKG67kkM/TN98ToI6KK/1YkckSo+Z4YWSarvieGYSSUWJOGiFwlIioio0H2qx1LPzo6GvrFy2n6h+bs9MToK6KI/1bEljREZDHwLmBjkP3M98TIMln3Pfk6np9roF+k+Z4YWSXTviciciGwRVVXd7DtZSKySkRWjY+P94Xvg2FETT/5nji7eyIivwaOarDqBuB6vFOTtqjqSmAlwJIlS7TTsfRBfvyWMAxnHPeJniWmfE8WdD6XxGX8O0saqnpuo+UicgqwDFgtIgCLgMdE5CxV3dpruUEbzhKG0e9063viKv4jPz1R1SdVdYGqLlXVpcBm4PQwEkYV8z0x0oT5nkSE+Z4YacF8T+rwexw7XGib74mRZcz3pEvM98TIMuZ70iXme2JkGfM9MQwjVjLR0zDfEyPLmO9JQMz3xMgy5nsSEPM9MbKM+Z4ExHxPjLRgvicRYL4nRpow3xPHmO+JkTb6zfckUXdPqr4nzRojDN+Hlvtu++3MZeN/bKl9RKHmGUN7Jzquk5ER2sQPTPc9aRWfzuPfJ1FJo1KpsHHjRvL5PAN1A/IrlQqlUol8Ps/Wrd3NfWuoXylSLg/wzYePo1gWhnI6fS5A6ZiD7/OzZ2juryyaej/EcGMNvPPWZus6r39zDdPvU/028QOwY3yA3F6lwv7I4r8ViUoaqsrQ0BDFYpGhoaGpL1cqlSiVStOWdcvAwMB0/fIByhVlXynvTU+un21Y2Hvw/fDMg34o05cVDlS8ZyPUaDVa1i2mnzD9NvEDsHNvmfyQ9+8/Iz5xE/+tSFTSAKYapfaL1TdiuPqDlCtFRhYsbt/lm7Okrf4wMDLb70bO9h6rNrZnrO0DVjrF9BOs3yx+BjZMvY0q/ltu03MpMVD9YtULN8PDw6E0WDP9fD7vzlcFx74tpp86/ajivxmpu3tiGIZbEtnTKJVKFIvFqexd7aqFlW0b6be6axMU13NhTD/d+lHEfysS19OoNlj1HC6fz09dHG33ZbvVz+Vy7nxVXPu2mH6q9KOK/1YkLmk0uugTVsPVH5AquVzOqa+Ka98W00+HfrP4dBH/rUhc0mh2lbjXhmt2QKq49pUwfdNvRbv4dB3/tSQuabT6Qt02XKcN1u2Bdz0XwPTTrV8ulzuKT9fxXyVxSaMdQRsuaIMFPfCu5wKYfvr1y+Vyx/HpOv4hhUkDOm+4bhoM6g58i9mHYcwFcOFbYfp9pN9B/ORyuUDx6Tr+U5k0oH3DddtgVaYO/Hi54YHv9anP7QLX9FOi30H85HK5wPou4z+2pCEil4vIOhF5WkT+1kUZzRqu14RRZXh42Jt9WHfgw3hM/JR+g8A1/RTpO4wfV/Efy+AuEXk7cCFwqqoWRGSBq7Jcj9UfHhxgZJ5v0DvbC6wwB/PUBu7IyIjpp03fcfy4iP+4RoR+GviqqhYAVHWby8Jcj9WvHvikzmUw/Zj1HcdP2PEf1+nJCcCfiMgjIvKAiJzZbEMRuUxEVonIqsnJyQiraBhGI5z1NETk18BRDVbd4Jc7ArwROBO4U0SWq6rWb6yqK4GVAAsXLpyxvhNcj9WvPi9hdEEy5zKYfsz6juMn7Ph3ljRU9dxm60Tk08AP/STxqIhUgFFge9j1aHbRJ6zEMe0BK/5BqT0H7vXAN7ooZvop0nccPy7iP67Tk7uBtwOIyAnAEBC6c7zrsfqFQqHhE5l6HTI8TT/BcyVMvwN9h/HjKv7jShq3ActF5Cnge8DHGp2a9ILrsfpTAdXkEXG9Hvikz5Uw/Q71O4ifcrkcWN9l/MeSNFS1qKofUdWTVfV0Vb03TP1O70N323DTAqrFMyW7Daykz5Uw/QD6HcRPuVx2Mpek2/hP3YjQoANXgjZcGuYymH6y9HO5nLO5JN0kjsQlDRdj6TttuETMZTD91Onncjmnc0mCJo7EJQ1Xc0naNVxi5jKYfir1Xc+lCpI4Epc0XM4ladZw5XI5OXMZTD+1+q7nUtXqt9yu6xJiInrfEy9pJGYug+mnWt98T7rEfE9MP8v65ntiGEaiSGRPw3xPTD/L+nH7nkjIAzGdIiLbgQ1tN5zJKA6GqVv5Vn6Ky1+iqq9qtCJRSaNbRGSVqp5h5Vv5Vn7v2DUNwzACYUnDMIxAZCVprLTyrXwrPxwycU3DMIzwyEpPwzCMkLCkYRhGIDKTNKIwZ+qgDleJiIrIaMTl/p3/3deIyI9EZH5E5Z4nIn8QkedE5Nooyqwpe7GI3Cciz/jH/Iooy6+pR05EHheRn8VQ9nwRucs/9mtF5E1h6GYiadSZM70W+O8x1GEx8C5gY9RlA/cAJ6vq64BngetcFygiOeAbwJ8BK4D/ICIrXJdbQwm4SlVX4D31/jMRl1/lCmBtDOUC3Aj8i6qeBJwaVj0ykTSI2JypCV8HrgEiv/Ksqr9S1erY4IeBRREUexbwnKq+oKpFvGfBXhhBuQCo6kuq+pj/fhzvB7MwqvIBRGQRcD5wS5Tl+mUfBrwFuBWmHrG5KwztrCSNjs2ZXCAiFwJbVHV1lOU24VLgFxGUsxDYVPN5MxH/aKuIyFLgNOCRiIv+B7w/iubW8O5YhmcJ8i3/9OgWEZkThnAiJ6w1IixzJkflX493auKMVuWr6o/9bW7A67bf4bIu/YSIzAV+AHxOVfdEWO4FwDZV/b2IvC2qcmvIA6cDl6vqIyJyI3At8IUwhFNB3OZMzcoXkVPwsv5qEQHv1OAxETlLVbe6Lr+mHpcAFwDnhG0X0YQtwOKaz4v8ZZEhIoN4CeMOVf1hlGUDZwPvEZF3A7OAQ0XkdlX9SETlbwY2q2q1d3UXXtLomaycntxNBOZMjVDVJ1V1gaouVdWleAfz9DATRjtE5Dy8bvJ7VHVvRMX+DjheRJaJyBBwEfCTiMpGvAx9K7BWVb8WVblVVPU6VV3kH/OLgHsjTBj48bVJRE70F50DPBOGdmp6Gm24DbjNN2cq4sCcqc+5CRgG7vF7Ow+r6qdcFqiqJRH5LPBLIAfcpqpPuyyzjrOBi4EnReQJf9n1qvrzCOsQN5cDd/hJ+wXg42GI2jBywzACkZXTE8MwQsKShmEYgbCkYRhGICxpGIYRCEsahmEEwpKGYRiBsKRhGEYgLGkYThCRM/3nd8wSkTn+My1OjrteRu/Y4C7DGSLy13jzLmbjzYP4m5irZISAJQ3DGf7w5d8B+4E3q2o55ioZIWCnJ4ZLjgDmAvPwehxGCrCehuEMEfkJ3hO7lgFHq+pnY66SEQJZmeVqRIyIfBQ4oKrf8Z8X+pCIvENV7427bkZvWE/DMIxA2DUNwzACYUnDMIxAWNIwDCMQljQMwwiEJQ3DMAJhScMwjEBY0jAMIxD/H+rl3JTSrdUnAAAAAElFTkSuQmCC\n",
      "text/plain": [
       "<Figure size 432x288 with 1 Axes>"
      ]
     },
     "metadata": {
      "needs_background": "light"
     },
     "output_type": "display_data"
    }
   ],
   "source": [
    "sim = td.Simulation(\n",
    "    size=sim_size,\n",
    "    grid_spec=grid_spec,\n",
    "    sources=[gaussian_source],\n",
    "    monitors=[mnt_xy, mnt_flux_f, mnt_flux_b, mnt_yz_1, mnt_yz_2],\n",
    "    run_time=run_time,\n",
    "    boundary_spec=td.BoundarySpec.all_sides(boundary=td.PML()),\n",
    ")\n",
    "sim.plot(z=0)\n",
    "plt.show()\n"
   ]
  },
  {
   "cell_type": "code",
   "execution_count": 5,
   "id": "ffcf9d6d",
   "metadata": {
    "execution": {
     "iopub.execute_input": "2023-06-27T00:52:53.213988Z",
     "iopub.status.busy": "2023-06-27T00:52:53.213822Z",
     "iopub.status.idle": "2023-06-27T00:53:12.936774Z",
     "shell.execute_reply": "2023-06-27T00:53:12.936254Z"
    }
   },
   "outputs": [
    {
     "data": {
      "text/html": [
       "<pre style=\"white-space:pre;overflow-x:auto;line-height:normal;font-family:Menlo,'DejaVu Sans Mono',consolas,'Courier New',monospace\"><span style=\"color: #7fbfbf; text-decoration-color: #7fbfbf\">[14:22:49] </span>Created task <span style=\"color: #008000; text-decoration-color: #008000\">'free space gaussian'</span> with task_id                      <a href=\"file:///home/momchil/Drive/flexcompute/tidy3d-core/tidy3d_frontend/tidy3d/web/webapi.py\" target=\"_blank\"><span style=\"color: #7f7f7f; text-decoration-color: #7f7f7f\">webapi.py</span></a><span style=\"color: #7f7f7f; text-decoration-color: #7f7f7f\">:</span><a href=\"file:///home/momchil/Drive/flexcompute/tidy3d-core/tidy3d_frontend/tidy3d/web/webapi.py#187\" target=\"_blank\"><span style=\"color: #7f7f7f; text-decoration-color: #7f7f7f\">187</span></a>\n",
       "<span style=\"color: #7fbfbf; text-decoration-color: #7fbfbf\">           </span><span style=\"color: #008000; text-decoration-color: #008000\">'fdve-d3de0b48-b058-4fc3-8016-86d41b2a0f68v1'</span>.                       <span style=\"color: #7f7f7f; text-decoration-color: #7f7f7f\">             </span>\n",
       "</pre>\n"
      ],
      "text/plain": [
       "\u001b[2;36m[14:22:49]\u001b[0m\u001b[2;36m \u001b[0mCreated task \u001b[32m'free space gaussian'\u001b[0m with task_id                      \u001b]8;id=901024;file:///home/momchil/Drive/flexcompute/tidy3d-core/tidy3d_frontend/tidy3d/web/webapi.py\u001b\\\u001b[2mwebapi.py\u001b[0m\u001b]8;;\u001b\\\u001b[2m:\u001b[0m\u001b]8;id=541471;file:///home/momchil/Drive/flexcompute/tidy3d-core/tidy3d_frontend/tidy3d/web/webapi.py#187\u001b\\\u001b[2m187\u001b[0m\u001b]8;;\u001b\\\n",
       "\u001b[2;36m           \u001b[0m\u001b[32m'fdve-d3de0b48-b058-4fc3-8016-86d41b2a0f68v1'\u001b[0m.                       \u001b[2m             \u001b[0m\n"
      ]
     },
     "metadata": {},
     "output_type": "display_data"
    },
    {
     "data": {
      "text/html": [
       "<pre style=\"white-space:pre;overflow-x:auto;line-height:normal;font-family:Menlo,'DejaVu Sans Mono',consolas,'Courier New',monospace\"><span style=\"color: #7fbfbf; text-decoration-color: #7fbfbf\">           </span>View task using web UI at <a href=\"https://tidy3d.simulation.cloud/workbench?taskId=fdve-d3de0b48-b058-4fc3-8016-86d41b2a0f68v1\" target=\"_blank\"><span style=\"color: #008000; text-decoration-color: #008000\">'https://tidy3d.simulation.cloud/workbench</span></a> <a href=\"file:///home/momchil/Drive/flexcompute/tidy3d-core/tidy3d_frontend/tidy3d/web/webapi.py\" target=\"_blank\"><span style=\"color: #7f7f7f; text-decoration-color: #7f7f7f\">webapi.py</span></a><span style=\"color: #7f7f7f; text-decoration-color: #7f7f7f\">:</span><a href=\"file:///home/momchil/Drive/flexcompute/tidy3d-core/tidy3d_frontend/tidy3d/web/webapi.py#189\" target=\"_blank\"><span style=\"color: #7f7f7f; text-decoration-color: #7f7f7f\">189</span></a>\n",
       "<span style=\"color: #7fbfbf; text-decoration-color: #7fbfbf\">           </span><a href=\"https://tidy3d.simulation.cloud/workbench?taskId=fdve-d3de0b48-b058-4fc3-8016-86d41b2a0f68v1\" target=\"_blank\"><span style=\"color: #008000; text-decoration-color: #008000\">?taskId=fdve-d3de0b48-b058-4fc3-8016-86d41b2a0f68v1'</span></a>.                <span style=\"color: #7f7f7f; text-decoration-color: #7f7f7f\">             </span>\n",
       "</pre>\n"
      ],
      "text/plain": [
       "\u001b[2;36m          \u001b[0m\u001b[2;36m \u001b[0mView task using web UI at \u001b]8;id=737719;https://tidy3d.simulation.cloud/workbench?taskId=fdve-d3de0b48-b058-4fc3-8016-86d41b2a0f68v1\u001b\\\u001b[32m'https://tidy3d.simulation.cloud/workbench\u001b[0m\u001b]8;;\u001b\\ \u001b]8;id=440749;file:///home/momchil/Drive/flexcompute/tidy3d-core/tidy3d_frontend/tidy3d/web/webapi.py\u001b\\\u001b[2mwebapi.py\u001b[0m\u001b]8;;\u001b\\\u001b[2m:\u001b[0m\u001b]8;id=603095;file:///home/momchil/Drive/flexcompute/tidy3d-core/tidy3d_frontend/tidy3d/web/webapi.py#189\u001b\\\u001b[2m189\u001b[0m\u001b]8;;\u001b\\\n",
       "\u001b[2;36m           \u001b[0m\u001b]8;id=737719;https://tidy3d.simulation.cloud/workbench?taskId=fdve-d3de0b48-b058-4fc3-8016-86d41b2a0f68v1\u001b\\\u001b[32m?\u001b[0m\u001b]8;;\u001b\\\u001b]8;id=571681;https://tidy3d.simulation.cloud/workbench?taskId=fdve-d3de0b48-b058-4fc3-8016-86d41b2a0f68v1\u001b\\\u001b[32mtaskId\u001b[0m\u001b]8;;\u001b\\\u001b]8;id=737719;https://tidy3d.simulation.cloud/workbench?taskId=fdve-d3de0b48-b058-4fc3-8016-86d41b2a0f68v1\u001b\\\u001b[32m=\u001b[0m\u001b]8;;\u001b\\\u001b]8;id=571681;https://tidy3d.simulation.cloud/workbench?taskId=fdve-d3de0b48-b058-4fc3-8016-86d41b2a0f68v1\u001b\\\u001b[32mfdve\u001b[0m\u001b]8;;\u001b\\\u001b]8;id=737719;https://tidy3d.simulation.cloud/workbench?taskId=fdve-d3de0b48-b058-4fc3-8016-86d41b2a0f68v1\u001b\\\u001b[32m-d3de0b48-b058-4fc3-8016-86d41b2a0f68v1'\u001b[0m\u001b]8;;\u001b\\.                \u001b[2m             \u001b[0m\n"
      ]
     },
     "metadata": {},
     "output_type": "display_data"
    },
    {
     "data": {
      "application/vnd.jupyter.widget-view+json": {
       "model_id": "a69923523b8d4df4b64c663fe3b18b33",
       "version_major": 2,
       "version_minor": 0
      },
      "text/plain": [
       "Output()"
      ]
     },
     "metadata": {},
     "output_type": "display_data"
    },
    {
     "data": {
      "text/html": [
       "<pre style=\"white-space:pre;overflow-x:auto;line-height:normal;font-family:Menlo,'DejaVu Sans Mono',consolas,'Courier New',monospace\"></pre>\n"
      ],
      "text/plain": []
     },
     "metadata": {},
     "output_type": "display_data"
    },
    {
     "data": {
      "text/html": [
       "<pre style=\"white-space:pre;overflow-x:auto;line-height:normal;font-family:Menlo,'DejaVu Sans Mono',consolas,'Courier New',monospace\">\n",
       "</pre>\n"
      ],
      "text/plain": [
       "\n"
      ]
     },
     "metadata": {},
     "output_type": "display_data"
    },
    {
     "data": {
      "text/html": [
       "<pre style=\"white-space:pre;overflow-x:auto;line-height:normal;font-family:Menlo,'DejaVu Sans Mono',consolas,'Courier New',monospace\"><span style=\"color: #7fbfbf; text-decoration-color: #7fbfbf\">[14:22:50] </span>status = queued                                                      <a href=\"file:///home/momchil/Drive/flexcompute/tidy3d-core/tidy3d_frontend/tidy3d/web/webapi.py\" target=\"_blank\"><span style=\"color: #7f7f7f; text-decoration-color: #7f7f7f\">webapi.py</span></a><span style=\"color: #7f7f7f; text-decoration-color: #7f7f7f\">:</span><a href=\"file:///home/momchil/Drive/flexcompute/tidy3d-core/tidy3d_frontend/tidy3d/web/webapi.py#329\" target=\"_blank\"><span style=\"color: #7f7f7f; text-decoration-color: #7f7f7f\">329</span></a>\n",
       "</pre>\n"
      ],
      "text/plain": [
       "\u001b[2;36m[14:22:50]\u001b[0m\u001b[2;36m \u001b[0mstatus = queued                                                      \u001b]8;id=749608;file:///home/momchil/Drive/flexcompute/tidy3d-core/tidy3d_frontend/tidy3d/web/webapi.py\u001b\\\u001b[2mwebapi.py\u001b[0m\u001b]8;;\u001b\\\u001b[2m:\u001b[0m\u001b]8;id=91515;file:///home/momchil/Drive/flexcompute/tidy3d-core/tidy3d_frontend/tidy3d/web/webapi.py#329\u001b\\\u001b[2m329\u001b[0m\u001b]8;;\u001b\\\n"
      ]
     },
     "metadata": {},
     "output_type": "display_data"
    },
    {
     "data": {
      "application/vnd.jupyter.widget-view+json": {
       "model_id": "",
       "version_major": 2,
       "version_minor": 0
      },
      "text/plain": [
       "Output()"
      ]
     },
     "metadata": {},
     "output_type": "display_data"
    },
    {
     "data": {
      "text/html": [
       "<pre style=\"white-space:pre;overflow-x:auto;line-height:normal;font-family:Menlo,'DejaVu Sans Mono',consolas,'Courier New',monospace\"><span style=\"color: #7fbfbf; text-decoration-color: #7fbfbf\">[14:22:53] </span>status = preprocess                                                  <a href=\"file:///home/momchil/Drive/flexcompute/tidy3d-core/tidy3d_frontend/tidy3d/web/webapi.py\" target=\"_blank\"><span style=\"color: #7f7f7f; text-decoration-color: #7f7f7f\">webapi.py</span></a><span style=\"color: #7f7f7f; text-decoration-color: #7f7f7f\">:</span><a href=\"file:///home/momchil/Drive/flexcompute/tidy3d-core/tidy3d_frontend/tidy3d/web/webapi.py#323\" target=\"_blank\"><span style=\"color: #7f7f7f; text-decoration-color: #7f7f7f\">323</span></a>\n",
       "</pre>\n"
      ],
      "text/plain": [
       "\u001b[2;36m[14:22:53]\u001b[0m\u001b[2;36m \u001b[0mstatus = preprocess                                                  \u001b]8;id=321108;file:///home/momchil/Drive/flexcompute/tidy3d-core/tidy3d_frontend/tidy3d/web/webapi.py\u001b\\\u001b[2mwebapi.py\u001b[0m\u001b]8;;\u001b\\\u001b[2m:\u001b[0m\u001b]8;id=412563;file:///home/momchil/Drive/flexcompute/tidy3d-core/tidy3d_frontend/tidy3d/web/webapi.py#323\u001b\\\u001b[2m323\u001b[0m\u001b]8;;\u001b\\\n"
      ]
     },
     "metadata": {},
     "output_type": "display_data"
    },
    {
     "data": {
      "text/html": [
       "<pre style=\"white-space:pre;overflow-x:auto;line-height:normal;font-family:Menlo,'DejaVu Sans Mono',consolas,'Courier New',monospace\"></pre>\n"
      ],
      "text/plain": []
     },
     "metadata": {},
     "output_type": "display_data"
    },
    {
     "data": {
      "text/html": [
       "<pre style=\"white-space:pre;overflow-x:auto;line-height:normal;font-family:Menlo,'DejaVu Sans Mono',consolas,'Courier New',monospace\"><span style=\"color: #7fbfbf; text-decoration-color: #7fbfbf\">[14:23:00] </span>Maximum FlexCredit cost: <span style=\"color: #008080; text-decoration-color: #008080; font-weight: bold\">0.025</span>. Use <span style=\"color: #008000; text-decoration-color: #008000\">'web.real_cost(task_id)'</span> to get  <a href=\"file:///home/momchil/Drive/flexcompute/tidy3d-core/tidy3d_frontend/tidy3d/web/webapi.py\" target=\"_blank\"><span style=\"color: #7f7f7f; text-decoration-color: #7f7f7f\">webapi.py</span></a><span style=\"color: #7f7f7f; text-decoration-color: #7f7f7f\">:</span><a href=\"file:///home/momchil/Drive/flexcompute/tidy3d-core/tidy3d_frontend/tidy3d/web/webapi.py#346\" target=\"_blank\"><span style=\"color: #7f7f7f; text-decoration-color: #7f7f7f\">346</span></a>\n",
       "<span style=\"color: #7fbfbf; text-decoration-color: #7fbfbf\">           </span>the billed FlexCredit cost after a simulation run.                   <span style=\"color: #7f7f7f; text-decoration-color: #7f7f7f\">             </span>\n",
       "</pre>\n"
      ],
      "text/plain": [
       "\u001b[2;36m[14:23:00]\u001b[0m\u001b[2;36m \u001b[0mMaximum FlexCredit cost: \u001b[1;36m0.025\u001b[0m. Use \u001b[32m'web.real_cost\u001b[0m\u001b[32m(\u001b[0m\u001b[32mtask_id\u001b[0m\u001b[32m)\u001b[0m\u001b[32m'\u001b[0m to get  \u001b]8;id=726005;file:///home/momchil/Drive/flexcompute/tidy3d-core/tidy3d_frontend/tidy3d/web/webapi.py\u001b\\\u001b[2mwebapi.py\u001b[0m\u001b]8;;\u001b\\\u001b[2m:\u001b[0m\u001b]8;id=941446;file:///home/momchil/Drive/flexcompute/tidy3d-core/tidy3d_frontend/tidy3d/web/webapi.py#346\u001b\\\u001b[2m346\u001b[0m\u001b]8;;\u001b\\\n",
       "\u001b[2;36m           \u001b[0mthe billed FlexCredit cost after a simulation run.                   \u001b[2m             \u001b[0m\n"
      ]
     },
     "metadata": {},
     "output_type": "display_data"
    },
    {
     "data": {
      "text/html": [
       "<pre style=\"white-space:pre;overflow-x:auto;line-height:normal;font-family:Menlo,'DejaVu Sans Mono',consolas,'Courier New',monospace\"><span style=\"color: #7fbfbf; text-decoration-color: #7fbfbf\">           </span>starting up solver                                                   <a href=\"file:///home/momchil/Drive/flexcompute/tidy3d-core/tidy3d_frontend/tidy3d/web/webapi.py\" target=\"_blank\"><span style=\"color: #7f7f7f; text-decoration-color: #7f7f7f\">webapi.py</span></a><span style=\"color: #7f7f7f; text-decoration-color: #7f7f7f\">:</span><a href=\"file:///home/momchil/Drive/flexcompute/tidy3d-core/tidy3d_frontend/tidy3d/web/webapi.py#350\" target=\"_blank\"><span style=\"color: #7f7f7f; text-decoration-color: #7f7f7f\">350</span></a>\n",
       "</pre>\n"
      ],
      "text/plain": [
       "\u001b[2;36m          \u001b[0m\u001b[2;36m \u001b[0mstarting up solver                                                   \u001b]8;id=375042;file:///home/momchil/Drive/flexcompute/tidy3d-core/tidy3d_frontend/tidy3d/web/webapi.py\u001b\\\u001b[2mwebapi.py\u001b[0m\u001b]8;;\u001b\\\u001b[2m:\u001b[0m\u001b]8;id=861882;file:///home/momchil/Drive/flexcompute/tidy3d-core/tidy3d_frontend/tidy3d/web/webapi.py#350\u001b\\\u001b[2m350\u001b[0m\u001b]8;;\u001b\\\n"
      ]
     },
     "metadata": {},
     "output_type": "display_data"
    },
    {
     "data": {
      "text/html": [
       "<pre style=\"white-space:pre;overflow-x:auto;line-height:normal;font-family:Menlo,'DejaVu Sans Mono',consolas,'Courier New',monospace\"><span style=\"color: #7fbfbf; text-decoration-color: #7fbfbf\">           </span>running solver                                                       <a href=\"file:///home/momchil/Drive/flexcompute/tidy3d-core/tidy3d_frontend/tidy3d/web/webapi.py\" target=\"_blank\"><span style=\"color: #7f7f7f; text-decoration-color: #7f7f7f\">webapi.py</span></a><span style=\"color: #7f7f7f; text-decoration-color: #7f7f7f\">:</span><a href=\"file:///home/momchil/Drive/flexcompute/tidy3d-core/tidy3d_frontend/tidy3d/web/webapi.py#360\" target=\"_blank\"><span style=\"color: #7f7f7f; text-decoration-color: #7f7f7f\">360</span></a>\n",
       "</pre>\n"
      ],
      "text/plain": [
       "\u001b[2;36m          \u001b[0m\u001b[2;36m \u001b[0mrunning solver                                                       \u001b]8;id=829316;file:///home/momchil/Drive/flexcompute/tidy3d-core/tidy3d_frontend/tidy3d/web/webapi.py\u001b\\\u001b[2mwebapi.py\u001b[0m\u001b]8;;\u001b\\\u001b[2m:\u001b[0m\u001b]8;id=960326;file:///home/momchil/Drive/flexcompute/tidy3d-core/tidy3d_frontend/tidy3d/web/webapi.py#360\u001b\\\u001b[2m360\u001b[0m\u001b]8;;\u001b\\\n"
      ]
     },
     "metadata": {},
     "output_type": "display_data"
    },
    {
     "data": {
      "application/vnd.jupyter.widget-view+json": {
       "model_id": "cb0a3d2914c5484c8745a03f12fc004d",
       "version_major": 2,
       "version_minor": 0
      },
      "text/plain": [
       "Output()"
      ]
     },
     "metadata": {},
     "output_type": "display_data"
    },
    {
     "data": {
      "text/html": [
       "<pre style=\"white-space:pre;overflow-x:auto;line-height:normal;font-family:Menlo,'DejaVu Sans Mono',consolas,'Courier New',monospace\"></pre>\n"
      ],
      "text/plain": []
     },
     "metadata": {},
     "output_type": "display_data"
    },
    {
     "data": {
      "text/html": [
       "<pre style=\"white-space:pre;overflow-x:auto;line-height:normal;font-family:Menlo,'DejaVu Sans Mono',consolas,'Courier New',monospace\">\n",
       "</pre>\n"
      ],
      "text/plain": [
       "\n"
      ]
     },
     "metadata": {},
     "output_type": "display_data"
    },
    {
     "data": {
      "text/html": [
       "<pre style=\"white-space:pre;overflow-x:auto;line-height:normal;font-family:Menlo,'DejaVu Sans Mono',consolas,'Courier New',monospace\"><span style=\"color: #7fbfbf; text-decoration-color: #7fbfbf\">[14:23:06] </span>status = postprocess                                                 <a href=\"file:///home/momchil/Drive/flexcompute/tidy3d-core/tidy3d_frontend/tidy3d/web/webapi.py\" target=\"_blank\"><span style=\"color: #7f7f7f; text-decoration-color: #7f7f7f\">webapi.py</span></a><span style=\"color: #7f7f7f; text-decoration-color: #7f7f7f\">:</span><a href=\"file:///home/momchil/Drive/flexcompute/tidy3d-core/tidy3d_frontend/tidy3d/web/webapi.py#391\" target=\"_blank\"><span style=\"color: #7f7f7f; text-decoration-color: #7f7f7f\">391</span></a>\n",
       "</pre>\n"
      ],
      "text/plain": [
       "\u001b[2;36m[14:23:06]\u001b[0m\u001b[2;36m \u001b[0mstatus = postprocess                                                 \u001b]8;id=454028;file:///home/momchil/Drive/flexcompute/tidy3d-core/tidy3d_frontend/tidy3d/web/webapi.py\u001b\\\u001b[2mwebapi.py\u001b[0m\u001b]8;;\u001b\\\u001b[2m:\u001b[0m\u001b]8;id=722852;file:///home/momchil/Drive/flexcompute/tidy3d-core/tidy3d_frontend/tidy3d/web/webapi.py#391\u001b\\\u001b[2m391\u001b[0m\u001b]8;;\u001b\\\n"
      ]
     },
     "metadata": {},
     "output_type": "display_data"
    },
    {
     "data": {
      "application/vnd.jupyter.widget-view+json": {
       "model_id": "",
       "version_major": 2,
       "version_minor": 0
      },
      "text/plain": [
       "Output()"
      ]
     },
     "metadata": {},
     "output_type": "display_data"
    },
    {
     "data": {
      "text/html": [
       "<pre style=\"white-space:pre;overflow-x:auto;line-height:normal;font-family:Menlo,'DejaVu Sans Mono',consolas,'Courier New',monospace\"><span style=\"color: #7fbfbf; text-decoration-color: #7fbfbf\">[14:23:12] </span>status = success                                                     <a href=\"file:///home/momchil/Drive/flexcompute/tidy3d-core/tidy3d_frontend/tidy3d/web/webapi.py\" target=\"_blank\"><span style=\"color: #7f7f7f; text-decoration-color: #7f7f7f\">webapi.py</span></a><span style=\"color: #7f7f7f; text-decoration-color: #7f7f7f\">:</span><a href=\"file:///home/momchil/Drive/flexcompute/tidy3d-core/tidy3d_frontend/tidy3d/web/webapi.py#398\" target=\"_blank\"><span style=\"color: #7f7f7f; text-decoration-color: #7f7f7f\">398</span></a>\n",
       "</pre>\n"
      ],
      "text/plain": [
       "\u001b[2;36m[14:23:12]\u001b[0m\u001b[2;36m \u001b[0mstatus = success                                                     \u001b]8;id=678347;file:///home/momchil/Drive/flexcompute/tidy3d-core/tidy3d_frontend/tidy3d/web/webapi.py\u001b\\\u001b[2mwebapi.py\u001b[0m\u001b]8;;\u001b\\\u001b[2m:\u001b[0m\u001b]8;id=993762;file:///home/momchil/Drive/flexcompute/tidy3d-core/tidy3d_frontend/tidy3d/web/webapi.py#398\u001b\\\u001b[2m398\u001b[0m\u001b]8;;\u001b\\\n"
      ]
     },
     "metadata": {},
     "output_type": "display_data"
    },
    {
     "data": {
      "text/html": [
       "<pre style=\"white-space:pre;overflow-x:auto;line-height:normal;font-family:Menlo,'DejaVu Sans Mono',consolas,'Courier New',monospace\"></pre>\n"
      ],
      "text/plain": []
     },
     "metadata": {},
     "output_type": "display_data"
    },
    {
     "data": {
      "application/vnd.jupyter.widget-view+json": {
       "model_id": "800076db903347ba88f6c671c73e371d",
       "version_major": 2,
       "version_minor": 0
      },
      "text/plain": [
       "Output()"
      ]
     },
     "metadata": {},
     "output_type": "display_data"
    },
    {
     "data": {
      "text/html": [
       "<pre style=\"white-space:pre;overflow-x:auto;line-height:normal;font-family:Menlo,'DejaVu Sans Mono',consolas,'Courier New',monospace\"></pre>\n"
      ],
      "text/plain": []
     },
     "metadata": {},
     "output_type": "display_data"
    },
    {
     "data": {
      "text/html": [
       "<pre style=\"white-space:pre;overflow-x:auto;line-height:normal;font-family:Menlo,'DejaVu Sans Mono',consolas,'Courier New',monospace\">\n",
       "</pre>\n"
      ],
      "text/plain": [
       "\n"
      ]
     },
     "metadata": {},
     "output_type": "display_data"
    },
    {
     "data": {
      "text/html": [
       "<pre style=\"white-space:pre;overflow-x:auto;line-height:normal;font-family:Menlo,'DejaVu Sans Mono',consolas,'Courier New',monospace\"><span style=\"color: #7fbfbf; text-decoration-color: #7fbfbf\">[14:23:13] </span>loading SimulationData from simulation_data.hdf5                     <a href=\"file:///home/momchil/Drive/flexcompute/tidy3d-core/tidy3d_frontend/tidy3d/web/webapi.py\" target=\"_blank\"><span style=\"color: #7f7f7f; text-decoration-color: #7f7f7f\">webapi.py</span></a><span style=\"color: #7f7f7f; text-decoration-color: #7f7f7f\">:</span><a href=\"file:///home/momchil/Drive/flexcompute/tidy3d-core/tidy3d_frontend/tidy3d/web/webapi.py#576\" target=\"_blank\"><span style=\"color: #7f7f7f; text-decoration-color: #7f7f7f\">576</span></a>\n",
       "</pre>\n"
      ],
      "text/plain": [
       "\u001b[2;36m[14:23:13]\u001b[0m\u001b[2;36m \u001b[0mloading SimulationData from simulation_data.hdf5                     \u001b]8;id=840460;file:///home/momchil/Drive/flexcompute/tidy3d-core/tidy3d_frontend/tidy3d/web/webapi.py\u001b\\\u001b[2mwebapi.py\u001b[0m\u001b]8;;\u001b\\\u001b[2m:\u001b[0m\u001b]8;id=51743;file:///home/momchil/Drive/flexcompute/tidy3d-core/tidy3d_frontend/tidy3d/web/webapi.py#576\u001b\\\u001b[2m576\u001b[0m\u001b]8;;\u001b\\\n"
      ]
     },
     "metadata": {},
     "output_type": "display_data"
    }
   ],
   "source": [
    "sim_data = web.run(sim, task_name=\"free space gaussian\", verbose=True)\n"
   ]
  },
  {
   "cell_type": "code",
   "execution_count": 6,
   "id": "061b02ad",
   "metadata": {
    "execution": {
     "iopub.execute_input": "2023-06-27T00:53:13.256728Z",
     "iopub.status.busy": "2023-06-27T00:53:13.256593Z",
     "iopub.status.idle": "2023-06-27T00:53:13.535446Z",
     "shell.execute_reply": "2023-06-27T00:53:13.534945Z"
    }
   },
   "outputs": [
    {
     "data": {
      "image/png": "iVBORw0KGgoAAAANSUhEUgAAAUkAAAEWCAYAAADrUmWKAAAAOXRFWHRTb2Z0d2FyZQBNYXRwbG90bGliIHZlcnNpb24zLjYuMiwgaHR0cHM6Ly9tYXRwbG90bGliLm9yZy8o6BhiAAAACXBIWXMAAAsTAAALEwEAmpwYAAAsyklEQVR4nO2de5QsVX3vP7+ZOYcDHJ5iUAFFjY+lCDE5chPRQAQRFcWoy2tUguHqud7EBBMiAb1eSWIMSXyveG/kikICPuPzGk3EBxiWEXmID8T4RAFBUYHD4Xlm+nf/qJozu2p6795dXd3VPfP9rNVrqmrv2vXrrppf7e9vv8zdEUII0Z+5rg0QQohpRk5SCCESyEkKIUQCOUkhhEggJymEEAnkJIUQIsGacpJmdrCZuZktjKHs3zaz68xsu5k9doRy3Mx+uU3b1gtmdpSZXd/gvLE9F2LtM5NO0syuNbO7Soe1/HnAmC/7BuDl7r7Z3b8y5mtVMLPfMrPPm9ltZnZtRv6jzexbZnZned6DgrRdzOxdZrbNzG4ysz8Zg737mtlHzOwOM/uhmb2glv6C8vgdZvZRM9u3bRsmgZk9z8y+WP7OF2Xkv6+Zvae8j7eY2QVB2rlmdm/tmZ4fwbY/Lu/vtvJ+79Inz5Hly+N1Ta+zHphJJ1nyjNJhLX9+PObrPQi4eszXiHEH8C7glYMymtl+wIeB1wD7ApcD7w+ynAk8jOL7/BZwmpkdN6xBZnammZ0ZSX47cC+wP/BC4P+Y2aPL8x4NvAM4sUy/E/jfw15/SvgF8BbgrMz8HwZuAh4I/BLFizfkb2vP9FITo8zsKcDpwNEU9/khwJ/X8mwA3gpc2uQa64lZdpIDKWucxwT7Z5rZ+eX2fzWzH5jZnuX+U8s3731rZexiZtuBeeCrZvY9MzvPzE4t0w8o38Z/UO4/1Mx+YWZz5f4rzexGM/uxmZ3c5Hu4+5fd/Z+A72dkfzZwtbt/0N3vpnCKh5nZI8v0k4C/dPdb3P0a4P8CLw6+7/FmdpWZ3VrWkg4dxlYz2x14DvAad9/u7pcAH6dwilA4zf/n7l9w9+0UzvzZZrbHENd4lZn9rLy/LwyO72pmbyxrqbeZ2SVmtmuf859TnnvIMN+tjrt/xt0/AAx8QZvZscBBwCvd/TZ33zGMIhnyvpwEnOPuV7v7LcBfEtzjklOBTwPfyrVhvbKmnWQKd38/8EXgbWZ2H+Ac4CXufnMt3z3uvrncPczdHwpcDBxVHjuSwnn9ZrD/7+7eK2tofwo8maL2ttNhA5jZ6eVD3/fT8Ks9GvhqYP8dwPeAR5vZPsD9w/Rye7mW91iKGut/B+5DUeP7eD+pluDhwKK7f7vfNfrY9z2KWufDM8u/H7AfcACFMzjbzB5Rpr0B+DXg8RS16NOAXniymf0e8DfAMe7+jfJY9B6Y2em5X3wAvw78J3Cemf3czC4zsyNreX6/fMFeYWbPCWwe9r5UfuNye//yOceK8MvJwF+08cXWOrPsJD8aPMgfbVjGHwBPAi6iqN18IvO8i4EnlLXF3wT+FjiiTDuyTAd4HvBud/9G6azODAtx97Pcfe/Yp+F32gzcVjt2G7BHmUYtfTkNYCvwDne/1N2X3P084B6Kf/Bhrr8tcv1B9uXymvLldTHwL8DzyntxMnCKu99Q2v9Fd78nOO8VFCGLo9z9u8sHU/fA3XOl9CAOBI4FPk/h6N8IfKwMjwC8jeJF+ksUtetzzWz5mRr2vtR/4+Xt5d/4bZQ1/dG/1tpnlp3ks4IH+VlNCnD3W4EPAodQPLS5532PIk74K8ATgU8APy5rNKGTfABwXXDqD5vYOSTbgT1rx/YEbi/TqKUvp0ERvzq1Vps9iOJ7YGafCI6fDoQ14eUXTOr6OemDuKV84Szzw9K+/YBNFLXmGK8E3u7uTVrI/8FWGlReNez5wF3Ate5+Tim130fxbBwB4O5XuvvP3X3R3T8JXEAROoHEfTGzFwZ2farMX/+Nl7dvN7NnAHuUSkpksNa7RNwB7Bbs3y9MNLNfoah9vJfi7TpMA8bFwHOBje5+g5ldTCH/9gGuKvPcSPEwL/PA2vVfBUT/4QKZPwxXl3YsX2N34KEUccpbzOxG4DDgwjLLYaw0SF0H/JW7/1XEnuODcs8sj51Zy/ZtYMHMHubu3+lzjavL/eVyHgLsUp6Xwz5mtnvgKB8IfAP4GXB3+V2/Gjn3WOBfzewmd/9QYEOqRvV6d3+9u78MeFmmjf34GvCM2rHUFFwOWLmdvC8UDjVk+Tf+QLl/GPATd/+5mR0NbDGzm8q0vYAlM3uMu5+Q8T3WH+4+cx/gWoqYUv34wRQP10K5fwHwHmADsIXiH+n8Mm0TxT/X/6D4J/068PuJazrwy8H+VgpZeU65//Ry/1+CPE+laM18FIWzPr9eTub3nSvtfSpFzWkThXPul/e+FPLqOWW+vwG+FKSfReHg9wEeSeHIjyvTtlD8Q/4Xin/Q3cvvtUef65wJnBmx4X0UL57dKWpKtwGPLtMeXf5OTyzTzwfeF5x7LnBupNyjgEWK2OPGsow7gEeW6W8HPktRs5wHfqO8tzufCwqHcRPwzBaew/nyN34Z8IVye0Mk777ALRQvsHmKF+wvgP3K9OdSyOQ5Cmd+O0VYYKj7UuY/Lnju9gY+B5xVpu1BUVlY/rwfeDOwb9f/19P66dyAhg/nteQ5yYdQdHHYThG7ehsrTvLNwKeCcw8rH9qHRa5Zd5KPKI+dVO7vVf4D/1ntvNPLB/bHFLXWJk7yqPK88HNRkH418MJg/xiKVsu7KOKtBwdpu1A0AmwDfgL8Se1axwGXAbdSONAP9vtnJO0k9wU+SuHAfgS8oJb+gvL4HcDHwn9QCif30sTvcD3waooX3o+AE4P0XSm65NxA4Zi/UB6rPxdbyu/+1BGfwxf3uS/nBunbgScG+0+keBlvp+iaFab9e2nzNoqa8POb3Jcg/5+U33Eb8G5gl0i+c4HXdfn/PO0fK38oITrHzDZSOIhD3X1H1/YIAchJCiFEillu3RZCiLEjJymEEAnkJIUQIsFM9ZM0szEFUHPfFYrfimHIfV5scJax0Ne+n7n7ffslNMXM9nrc4Y+89bIvf+sh7v6DNsueBDPlJAvaN3luLpwDoRfNhyfSYqfMnGMd/jvONGNsuMy999aRk+xv32Lro8JOP+OFt/7w2pt46EMe8H26eyM0RnJbCDE2zOzACz99Ge8+9wxuuWU7l375HbNWa5CTFEKMj5NOOu661/yvF7OwMM9fn7WVM854B2Y2U7XJGZTb7VPMP9qP6pynHpWicYlaeRoayPVBtC/nm7w3Z1iih/+vLUvvrmT0tGBmhz3p6F/l6U8vJis69NCH8qAH7s9HPvpXPWZIdqsmKYQYC095yuFXvf71Wwkrjmf++cm87i/Pw2ZovaGZMVQIMTv867+9wffZZzNbtjyicvzAA+/Lk499HC95yfE7mJHa5EwNSyy6ALXv1zdu2G/ntgeSuC6vPSqX40uRxM+p04JkHYOc31n0zLXSh8xwOCBFy/+7xT1evMLdt4xSjpnNP+7wRy6+972v5eCD77cqfdu2OzjqyD/ia1/7/h4+AxP/qiYphGiVd73rzxa//o0f9HWQAHvuuTsveenx3HzzbbczA7VJ1SRRTTKraNUkp48prEma2a6HHvqQOz/7ubewzz7xFTl27FjkiMf/Plde+Z0HuPuNTa83CVSTBKox5JV/qFWvOAscaMWZptq/Uv+goXONl5HtaK2pHRlFj9EBNyXfcee2T07fd0wS60nT0Hka1sar8PFHHvkrSQcJsGHDAi868Vi2bn3mj5ny2qRat4UQbTK3adNG6PUGfnbdZSMve9kbR1kSYyKoJimEaBf3whHm5JsB5CSFEO3iDkvxOP1OchzpFCAnCczPbdy5nYr/hQ05lZjkqnOC/cqAjlpDUOuxstSD2f9a0xDvHAoPY8bDh7LSccxZiz5FfvfcUX/jqsmpJimEEAnkJIUQIkGvB4uLg/PlSPIpQE4SmJ/bpe9x9/gEFym5HctXV0HV8xJv3oRkr143Ty5WbZrPOqeJlB+GfNk/2nU67WsyYjeq1aGCEX/3fj9GG4tUqiYphBBxzD2zX62cZBZWVGUuB25w9+O7tkcIMSK5NcmenGQupwDXAHt2ZcCG+U07t9Ot1iv0IpK62F+RpjHpnSo/NRwyJdmrSXmt9Lnkt8Qnykj8nlXZP7q0zx8OOkEqPQSGt2+VOm77O9pcOwrYHRbXThegTvs8mNmBwNOBd3ZphxCiRZZrkoM+iklm8RbgNCA60NPMtgJbJ2WQEGJE3PNqudNY2+9DZzVJMzse+Km7X5HK5+5nu/uWUee4E0JMiF6vkNuDPopJDuQI4Jlm9jRgE7CnmZ3v7i+atCELc7vt3K53+wmJdgGqr4UTiWv2ErHGWBxzlQ0N45o556TypbvOZJaXnW/0d3f+oJNJ1mbyZn0KSdqXHAUVOaXBOUOT3QVocB4zexewXKE6pDy2L/B+4GDgWuB57n5LY3sH0FlN0t3PcPcD3f1g4PnA57pwkEKIlsmNSebVJM8FjqsdOx34rLs/DPhsuT82Zm2wqhBi2nHHlpYGfzJqku7+BeAXtcMnAOeV2+cBz2rV/hpdN9wA4O4XARd1df1d5jYHtqxIolXyOJBLaRmd2QUoUl6dJpJ9VRkRqdtEeueWXT/PMkcOtSHts5mgLG8SRhjnCtXWx55WBgqOv5/k/sFs5jcB+zctKAfVJIUQ7TJcF6AnmNnlwWeonixerD8z1hagqahJCiHWEE5eLbFwkpe4+4lDXuEnZnZ/d7/RzO4P/HRoG4dAThLYxVbkdo94K3Moj3uWJz9DCbxEdfKAmIzOnVijblOs7H77/a47qIxqWuS6jcsbdfKH9lupUyOdcs6p09XkGhNp0Q7JnQWo+YibjwMnAWeVfz/WtKAcJLeFEC3jZYfyjM8AzOy9wH8AjzCz683sv1E4xyeb2XeAY8r9saGapBCiXVqcKs3dfyeSdPRwRjVHTlII0S69zAkulmZjWKKcJLDJ+8ck64RxrzAmWT+nki8V47T+3Y1WzwI0erekWHmpGYdi10nmy5w5aZjz4ueM3mElexTQjIwzhuYxSGOOe9owQJPuCiFEguzW7bFb0gpykkKIdvGelpRda+xWkdt5XXt6ke36fkx6r0pLyfcwLdU9KCLf6/kqx2vlVW2PjwiK/U6p7kspskf+NBgT0saoopDUM9I2c61M9pFXRmtdhSS3hRAiwXCdyaceOUkhRLuoJimEEAncFZNca+zmu/Y9Xo+n9cLmOI8cpxbXq8QaE/m8f3yyni8Va0x1N4rFPL1+rdgMRhaPXcbsgXg3ndy4XioG2XYMsWmXoty4a79Zd4Yhf430Km3ENYfCXXJbCCGi5MYkZ6MiKScphGiZ5TVucvLNAHKSwOa5jX2P92pywCO9X+u3OpTVHpSxWm4H+ULZnJAhjaV9IE2XbDHI16z7UkisK1OxP/xsQfVuTtHzwkl8E/blS/tu/mmbyvAmMtpoJtmHQq3bQgiRQK3bQgiRIm8aNA1LnCH2WFj5GVLvv4p0Ttzgqtzuf7yeFju/uFYoy+tyO3bduLSvlhdvwa9u1yfn6C/te5lr4aQmLU615sfKW13G8DJ/Wmgiv+cayOhRW9uj9BwWc9a4mf57AXKSQoi2Gf9CYBNFTlII0S6aBUgIIRJIbq89Nm9Yic2kXm7hyzH1onTyYpepeGU8Xz2t/7VS8c9YzLSe1iQWWifWBWp196rYQmXx2Gr1eCJ2mYh/TiPmTWKSTc4Z09JkDp5Rk5yRxm05SSFE2+S2bs+Gl5STFEK0S7bclpOcGfbY0F92pG5zWkavlJfuUhQpe1W+xAic/nNurLKvmi8eDsjtlhQLAazqetRA5qcqGCnJXrFvylsFLCV1G6jgudyFwcNzxii388ZuT/c9WkZOUgjRLtmzAI3flDaQkxRCtIpnNtwoJjlD7LkxkMeZ9y3dut3knJSkjsuilMSu5KvI3nh5FVmebFXvn5aS203CASn7YvYMQ6plPsbYZOoAGihqAOYyz0uGAIZBMUkhhEiQK7flJIUQ65YZkdI5yEkKIdql5/hiRmfypdlwpHKSwOaF0W5W7iidVeflxj+HsibjupnnOfFYbTzWWI1rxbob1W2olr9SRro70PCMQ+HlxvzGSZP5fJrGOAfS8thtM/tj4CXlGV8Hfs/d725s35BMeIWgFczsIDP7vJl908yuNrNTurJFCNEeRev24E+OkzSzA4A/Ara4+yHAPPD8sX6BGl3WJBeBU939SjPbA7jCzC509292aJMQYlTaXy1xAdjVzHYAuwE/bmxbAzpzku5+I3BjuX27mV0DHABM3EnutaG/cEupkdzbm+q+06S8tlkloyt7qREy/SXxqvV+MrsAVa7assReb+TKw7HJ7R7DxCSfYGYvDQ6f7e5n78zjfoOZvQH4EXAX8Gl3/3TLFieZipikmR0MPBa4tGNThBCj4uS9zQo/eom7nxjLYmb7ACcADwZuBT5oZi9y9/NHNzSPzmKSy5jZZuBDwCvcfVuf9K1mdrmZXT5564QQjfCMTx7HAD9w95vdfQfwYeDxbZubotOapJltoHCQF7j7h/vlKaveZ5f5x6JKQ7ltLQtfb3l0Rtv21YnZm27dzhvBk57sY/hJRkR/mtZ8Wvv3ypbbWaX9CPh1M9uNQm4fDUy0wtSZkzQzA84BrnH3N3VlhxCiXZZbtwdnzCnLLzWzfwaupGjs/QplpWlSdFmTPAI4Efi6mV1VHnuVu3+yO5OEECMzXExycDb31wKvHcGikeiydfsSGs2cJ4SYanrgi4OzZcrtzpmK1u2u2XNh5Y7OJeIyo46sSHV7yZ+ppVpI0/Ni5MYkc84ZdF41n96X4yL1TI8DZ00N3ZaTFEK0TGZMclYcqZykEKJdcmOSM9J1QU4S2GvjvTu3U6MQ5gLJOk4JU7dhLiGVw24bofQeU2+pvsS674h2meQ9HQXvQS8j3qiapBBifeJAL+PFqZqkEGI9kttPUjXJGWLzxh07t0MZXZc34UiGXOmTK8urstlracH2XL11O25vrPxY2W0wN9fsyR9VSo5tsoYxUb+Pawl36C0NviGeU9ucAuQkhRDtopqkEELEcSyzMU81SSHEesTzpHTW+O4pQE4S2LxL0AVoLhUb7B//S3YbmsuNGQbbc/Hrzs0nbAqCppaYCiZ2zioScbPYd06Xl7ApkpYda8yc+iZpX1M6n3BwCCbgmNyNXo6TnJGuY3KSQohW8dyapGKSQoh1iWc6QDnJ2WHXXfuPuJmbr2qTmCSuy+iY7E3lYy4u3ytl1O5YJW9KbsfSavmsOmwnL1/kOsX+Sr60FLf+2zWs2g8rr7yc46Pm7UP0N2oJb7I+7jjW1K3hbiwtDY5B9Hw24hRykkKIVvHMmqTkthBinZLZBUhOcnbYuCmYTzL4ReotyaEknpsPj1ezVSV2Zr6FRL75hOxd6C9TV0nbhbn+aatm04jI3pp0tMx80TRro7yEXMu8bvWczPJSjFlih1j+ZJ2R47Wm7paqdj03lno5clut20KI9Uh267acpBBiHZI9M7nkthBiPeJuWVK67eWWx4WcJLBht2Dd7UpMspovFjesx/8qccJUTDIWT1yweL56TC2MNQbb4fF6+cyH8clEzC8sox6vy435zUVsyi4vlW+u//FUWm55dVLXyjmnKfW4YTRfoloWllHZHk9VzhWTFEKINDnxRnUBEkKsS1pedrtz5CSB+V1XtkNJvWp0y3xEEqdGmUQkdb28qMylJqM3VmMANh+Rswu1WEFEbifzxaQyVGVrSrKG5adkbyVfQtrOx/JlllcLB3iqjFyJHZPVbcymkZoqJybF6zI6Iret8y5AGnEjhFiPeGb3nhmpSspJCiFaxclrE5qR6STlJAHmNq1sRyU1wELLMjqWtqEmqVOt1huDWxhK0Xq+UH5W8mXK7flcWV7PF5G6C7VHb65/mq+6buRadck7v9A/rWafW67czsw3TuryOCq3E/nC7bqUX8xYBzaDnhtLGVI6tzO5me0NvBM4hMIHn+zu/zGCiUMhJymEaJ2WJ7h4K/Cv7v5cM9sI7NbYsAbISQohWsVprzO5me0F/CbwYgB3vxe4N3VO28xG85IQYmYougDZwE/pJJ9gZpcHn6214h4M3Ay828y+YmbvNLPdJ/l9VJMEbEP/WOOqkS8bY/G1+CiOaNyxth/tygPVuOOG2i2rdA+KxCehGouLxSchP+ZnDWKSwbV8VZedwPaKffXYZf9reT3fQiQmmfy+a/TfIRKT9HrscqmdmGQx4mZwLbFs3LnE3U9MZFsAfhX4Q3e/1MzeCpwOvKYFU7NQTVII0SpOuaxsxieD64Hr3f3Scv+fKZzmxJCTFEK0intRSxz0yWvc8ZuA68zsEeWho4FvjtH8VaxRfTEcFhshs2qUSf80S00mkeoCFJPYG2u3JVuKbwjy1WRlrNtPKl+y20ukO09qREtMUkN1dEoiX0VWL0S2ofZ91/ljnrqPIbmTaQzAyesCNMQEF38IXFC2bH8f+L3cE83s3eR1W/+ou3+8X8I6f3qEEG2zXJMcmC+7PL8K2NLQnHMz810bS+jUSZrZcRR9oOaBd7r7WV3aI4QYndx44yTmk3T3iwHM7D7u/vMmZXTmJM1sHng78GSK4OxlZvZxd59ovAGoRmZT68RkLnuaP9dibnkJuRSdaCJzbZjsUSaJ+RqD75VstU5OcNFfYidbrRdSrfkSSUPT4sihrJrkZMduf8nMrgLeDXzKPf/qA38VM/tDM9tnBONiHA58192/X3YQfR9wwhiuI4SYID2HJbeBnwmP3X44cDZwIvAdM3u9mT0858ScV8f+FLW8D5jZcWap5eaG4gDgumD/+vJYBTPbutzRtKXrCiHGyPKIm0GfSS4E5gUXuvvvAC8FTgK+bGYXm9lvpM4d6CTd/X8CDwPOoRgatOyFHzq66YNx97PdfYu7Nw3cCiEmyPKku4M+k1TbZnYfMzulrGz9KUWL+X7AqcB7UudmBW7c3c3sJuAmYBHYB/hnM7vQ3U9raPcNwEHB/oHlsckT1vuDYEp9WUwz75tvVbwuFpCZ83i+JmuUFEbmlVexPTwn921ef58GZQSxrPpErtVRHWGMMzVTTRi7rM9Us8jQKD6ZR1tdgEq5PfByk41J/gfwT8Cz3P364PjlZvYPqRMHPj1mdgrwu8DPKKYreqW77zCzOeA7QFMneRnwMDN7MIVzfD7wgoZlCSGmhNz5JCc85+4j6o01Zrbg7ovu/jepE3NikvsCz3b3p7j7B919B4C794Djm1rs7ovAy4F/A64BPuDuVzctTwgxHeQOSZxEFyAzuwR2quF/qiV/OaeMgTVJd39tIu2anIskzv8k8MlRymgDD197gZqrt7958E4J01a9EWMTXNSvG2xXcs0lJhpYrEuiiPysS6eFyGSr9XyVbj+BHatGyAQWL8bzWThpQjjBRa8+cUWQb2kln83Xfouwe1Boe12GhxI7tGHVkryRiTDWErFwTX1CiwnL7Qk13IQzBh1SS8syQMEaIUSrTNnyDR7Z7rffFzlJIUSrZA9LnExQcm8z+22K0OLeZvbs8rgBe+UUICcJ+I6w5Zf+21CVI+FEGEvVux2uceOh3K49ORa2pC/EW6YtlMr1dUjCCS5CKZ67xk09HBCbQ7KNNW6CMixzCdhVa9wE8rgSysicd7IuqVtZ4yZ2ThukJHBMRifWuLFUqKXF5uZJxBszuRh4ZrD9jCDtCzkFyEkKIVqlByxm+NulydQko20qAGb2wHLzVnff1i+PnKQQolU8ezTNRGqb55GOPVqZfi7wj/0yyEkKIVplecTNICbRcOPuvzVqGXKSQO/ulW0LYoNWjzUuhhPNhjG5ankem8R3R+2xCNfnTkzi64l1t+3epf5pqVjjfCK+thCLw9XKi8U1k7HGMIaYiF2GI3hSXY9iMwwlyls9E1NuTDJzlqYUq6aVKqmvfx0jGZ+MjKhKlFEfHdVWS4qTJ6UnPAtQY+QkhRCtUnQByhiWOH5TWkFOUgjROjNSScxCThJYumtl20IFV1d6YTedYLKKuooKJXblhZrIR0yi1/fra8jEZHrmujuVdXYS+VZ37cmcWDgmt1Nr5iQn521QXkzmUutGlJLbsbK7JNZlJ9EFKHl+ruwfwJT1kxwZOUkhRKv0yItJTngWoMbISQohWsUxelOyxk0byEkCO+5ckVVzFblde9UFErsixVctOxNI8ZTcDueXDBtgF+r5wlbhWlpMsteVYijLgzTPXXenJjEtKstTsjf+TxEtL3utnsw1h1IT6ydH0jT4h25DludWt7LzhROdjKkql7um9niu3jpykkKIVskdcSO5LYRYt+T4vxnxkXKSQoh2yW7dHr8prSAnCdx7dzCzTBjymq92ibBKr5Iw7lgbmTMX2U7kIxbHrF+rHq+03LjmUv98qbhZMp4aOS+xVnmiJ068i1LqnGR8MWbfEHHClrv6JH/rCN6GJm07rjmoGNS6LYQQUdZaP8k1Ol+9EKJLPPOTg5nNm9lXzOwT47B1EKpJAnfdtXHndiht5+ry2PpL7NVzJvS//XW5XU0LtudS161dKwgJxGR+6tqr5GzU9vqRzPIqZceTYuelFHVu2SmS9jahq2rHFA2EHsNqiadQLBa4Z0OTRkI1SSFEq/TKhcAGfXImwTCzA4GnUyxn3QlykkKI1un54E9Zk3yCmV0efLbWinoLcBod1pUlt4UQrZIbbyzzXOLuJ/ZLN7PjgZ+6+xVmdlRL5g2NnCSw/Z6VmORcJO4I1Wp3Kr5YOSczX1je6lhosF2LGabsjZWfHecLrxOJVY6D3N82XUYLhkwB9fs9CxTrbg+22wfnOQJ4ppk9DdgE7Glm57v7i0a3Mh/JbSFEqyw33OR8kuW4n+HuB7r7wcDzgc9N2kGCapJCiJYZpnvPLCAnCWy/d8PO7eQgDuKSuE1WdfNJPHJVmd7/eIrU98hpfayTt0qeaEIbYYhJMI5hie5+EXBRM4tGQ05SCNEquQuBaViiEGJdMobO5J0iJwncdm//1u06o853kHpwcsu22qMVO6+eL5fc2aLD75I6J7oMS0NZPiv/WMDUzLs9ztBQPzx30t0ZuZlykkKIVpHcFkKIBE7e8JgZ8ZFykkKIlnHP6SiOz4iblJMEti0Gk+62fOPaXhGubfvqxOytS6MmMcmwdpHqKtRkkO40SreulufOHSEyri5FuZPuzkpMspMRN2b2d2b2LTP7mpl9xMz27sIOIUT7LPeTHPjp2tBMuhqWeCFwiLsfCnwbOKMjO4QQLZM7LHFWapKdyG13/3Sw+yXguV3YscxtO/q/K1JqKff+Nhq1MvQZw5GSprG3e/2BDhef94ikrl/LI8dT18qtbUyj3K4zTvndpLYzzklAZiXemMM0xCRPBt7ftRFCiHZwh6WMt9ssvNhgjE7SzD4D3K9P0qvd/WNlnlcDi8AFiXK2AvWJOIUQU4rj9DJqkrNS2xybk3T3Y1LpZvZi4HjgaE/0F3D3s4Gzy3PG8qvG5HYuKaNy35a58Zk25Ge27A0kdbp1O15e+I8QO2dVWoNwwKp8U/j/17bcbltit2WfRty0gJkdRzEl+5HufmcXNgghxkMx4mawB5yV1u2uYpJ/D+wCXGjFq+1L7v6yjmwRQrTIWlt3u6vW7V/u4rpCiPFTDEtUTHJNsX0xHnuLkRvzyz8nNfnt6NeKdatJ54tfOFZePbycG7us5sv7LfLjuJP7Z5xre4RVk/WIsmeUGk8foB6eJ7dnpCopJymEaJfchpvxW9IKcpJCiFbJl9uzgZwksO3e/rcr1frWxoiR2Nu2fk5qRpVR5Wyu3F494qa/fauuG/lXWF1e/FqxfCm5Nu3xrjak7lwDLZ4KB7Q1AsfxLCmdM1PQNCAnKYRoFQeWMl5S6gIkhFiXaMTNGuT2HYHUS+SLr9dS3Y/d/LZbkou0/lK3Xl6+jO4vZ+vfqdJCXimvni8WyqjZF5SY+i3i5cXrJW7TXWcxbzjiK/gp5jLH37Td+t4PJ09Ky0kKIdYlPZzFDDE9ya5ZoyAnKYRoGa8og1SuWUBOUgjRKopJrkG27wjjYXFSXV1CYjG//LhjfdRKu7HBJZbi1wpjkkHp9bheNDZYyxerUdTzxWKKyVhjIq0XfMfcc7rCrFlMco754a81gcUI1E9SCCESOD2WbHFgvtiLLMTMDgL+Edifwq+e7e5vHdXGYZCTFEK0Sss1yUXgVHe/0sz2AK4wswvd/Zuj2DgMcpLA7Yv933q5IzpWresSkb0paZvqAhOTwFCVwZV8Cdnbq5wTl71Vm6pv/Vh5dZrI3p7Haxix8zyjVlLYky+3xynN25C9ud1+rIEsH4UiJtlOw4273wjcWG7fbmbXAAcAcpJCiNmklyu3bQngCWb20uDw2eVqBKsws4OBxwKXtmBmNnKSQohWGbImeYm7nzgor5ltBj4EvMLdt41s5BDISQLbe/f2PZ5uPU3J6P6twsl8Cfm6yGLffEUZeXK2KrGX4vm8f1pdzlZs90QLdEQ658reXBmdsqHJdYsy8649KcyayeZsWd6wlX017cltADPbQOEgL3D3D49m2/DISQohWqVHjyV2ZOTLat024BzgGnd/0+jWDc/4O00JIdYZy93JB32yapJHACcCTzKzq8rP08ZrfxXVJIUQreLmyR4PO/PlSHL3S2ACs3IkkJME7rS7dm7njvAYZzeaer4l39H3nGI/L+YXxuzCWFv6+wbxSY9/x+p14t8xRW5MMTdG2aTsts5bJjf+mRszzKVpbLGtmKSXgntwvtkYcyMnKYRolZ73Ki/2aL4GL7wukJMUQrRM7ixA0zeOvh9yksCdtn3ndurtliuPK/kiXWqK/ZW0JQ+6+Xiiu039WhFJuFpu53UVipWXe92URE1K+xGlbRvddZr+045qexu0IZXbmvzC8cywiOS2EGId4vRYop0JLqYBOUkhRMv0smr201ADz0FOErg7lNuZ8rgXthYnpG2uVK6OYInL9/qDlWqBjl0rpKkEzpXvueU1yZcsY4zxrlbsG6OD6L51u90RN10jJymEaJX8mKRqkkKIdYjTqzRExhhmHH2XyEkKIVrF3RWTXGvc4ysxydRolFj8L9Xdpkk8MXd0y+rzGkxW2yCOmVv2OK4Vp7t/uJG7L7VteyLUN4k1bnL7SaoLkBBiXeIs0csZcTNlU9HFkJMUQrRKIbdVk1xT3NPrL7fT67AEk07UZXS0a09el5rcUTCptO664rQ9ocX0xa3aj6VNrkY1KbeU8xvVlz2eVuQkhRCt4p7buj0bcrvTSXfN7FQzczPbr0s7hBDt4eWIm0Ef1Lqdplx0/FjgR13ZsMxi786d27mtzKlW5VSLdiVfYtROLF9+2nhHt4wqg5tL1umrfYy3K8tsOJIqubMAzYbc7rIm+WbgNGYleiuEyGK54WbQB8Uk45jZCcAN7v7VYp2fZN6twNaJGCaEGBnH6WnEzWDM7DPA/fokvRp4FYXUHki5UPnZZZmz8eoRYj2T2wVovcck3f2YfsfN7DHAg4HlWuSBwJVmdri73zQue1LsWLp753buqJVU7DI3X5XpGPkSZ4LdVMbY9WgqadlZdB3rc/KcZNd25jJxue3uXwd+aXnfzK4Ftrj7zyZtixBiDHgPz5Db674mKYRYn/gaa93u3Em6+8Fd27DUu2fndqpbThPpnOy+02DSiTSTW261GWO81ozUSvrRvrPo+rfIlNszcs86d5JCiLWGk/fCVk1SCLEO8dyY5BQODOiHnCSw1Lt353ZVAiTkdqPW6LyHYvwypO35C6dPNs1KvGswbd+rSfwunvdMqDO5EGJ94lkvqVl5kclJCiFaxiFrQl05SSHEuiSvJiknOUP0wphkZvedVHwxP6a4NrrEzIps6s/0xVNHpttY3xWF83MgNS+DU/72F03AppHodD5JIcTawt1/UbiVQY66cKLu/p8TMGsk5CSFEC3T27WoJcYc5XIt0vtNgDN1SG5DbVqn/su89jkrr3DJ3o4YZyhDv3MKd7/bbJ7iHsz3ywHM4b70k8la1gzVJIUQY6A3vxKbDFmuRfY2T96mZshJCiFax917hXup1+h7FLVIv6MDsxqxLuW2WfXd4H5PsDO8TFufMncNtgqnkMQeGvclM5vzlZbu5Zqlz5TfUU1SCDFG/DErjTg7a5GzMWi7RE5SCDE23P0b5VZ5pDdzPmfmDBZCzBp+QFmb/DX32Ytb2CzZbGY3Az8cQ9H7AbOyfMQs2QqzZe8s2QrjsfdB7n7flsucaWbKSY4LM7vc3bd0bUcOs2QrzJa9s2QrzJ69s4rkthBCJJCTFEKIBHKSBWd3bcAQzJKtMFv2zpKtMHv2ziSKSQohRALVJIUQIoGcpBBCJJCTDDCzU83MzWy/rm1JYWZ/Z2bfMrOvmdlHzGzvrm2qY2bHmdl/mtl3zez0ru1JYWYHmdnnzeybZna1mZ3StU2DMLN5M/uKmX2ia1vWOnKSJWZ2EHAs8KOubcngQuAQdz8U+DZwRsf2VLBiMsG3A08FHgX8jpk9qlurkiwCp7r7o4BfB/5gyu0FOAW4pmsj1gNykiu8GTiNGVidyN0/7Surv38JOLBLe/pwOPBdd/++u98LvA84oWOborj7je5+Zbl9O4XzOaBbq+KY2YHA04F3dm3LekBOEjCzE4Ab3P2rXdvSgJOBT3VtRI0DgOuC/euZYqcTYmYHA48FLu3YlBRvoXihr7P56rphpuZ1GwUz+wzQb02NVwOvopDaU0PKXnf/WJnn1RRS8YJJ2rZWMbPNwIeAV7j7tq7t6YeZHQ/81N2vMLOjOjZnXbBunKS7H9PvuJk9Bngw8FUzg0K6Xmlmh7v7TRM0sULM3mXM7MXA8cDRUzizyg3AQcH+geWxqcXMNlA4yAvc/cNd25PgCOCZZvY0YBOwp5md7+4v6tiuNYs6k9cws2uBLe4+tbPBmNlxwJuAI9395q7tqWNmCxQNSkdTOMfLgBe4+9WdGhbBirfjecAv3P0VHZuTTVmT/FN3P75jU9Y0iknOJn8P7AFcaGZXmdk/dG1QSNmo9HLg3ygaQT4wrQ6y5AjgROBJ5e95VVlTE0I1SSGESKGapBBCJJCTFEKIBHKSQgiRQE5SCCESyEkKIUQCOUkhhEggJymEEAnkJEXrmNnjyrkuN5nZ7uUcjYd0bZcQTVBncjEWzOx1FGOLdwWud/e/7tgkIRohJynGgpltpBizfTfweHdf6tgkIRohuS3GxX2AzRRjzDd1bIsQjVFNUowFM/s4xYzkDwbu7+4v79gkIRqxbuaTFJPDzH4X2OHu7ynXu/mimT3J3T/XtW1CDItqkkIIkUAxSSGESCAnKYQQCeQkhRAigZykEEIkkJMUQogEcpJCCJFATlIIIRL8f86zMgUpzwkpAAAAAElFTkSuQmCC\n",
      "text/plain": [
       "<Figure size 432x288 with 2 Axes>"
      ]
     },
     "metadata": {
      "needs_background": "light"
     },
     "output_type": "display_data"
    }
   ],
   "source": [
    "fig, ax = plt.subplots(1)\n",
    "sim_data.plot_field(\"field_xy\", field_name=\"Ey\", val=\"abs\", ax=ax)\n",
    "ax.set_xlim([-sim.size[0] / 2, sim.size[0] / 2])\n",
    "ax.set_ylim([-sim.size[1] / 2, sim.size[1] / 2])\n",
    "ax.set_title(\n",
    "    f\"Flux fwd={float(sim_data['flux_f'].flux):1.2e}, bck={float(sim_data['flux_b'].flux):1.2e}\"\n",
    ")\n",
    "plt.show()\n"
   ]
  },
  {
   "cell_type": "markdown",
   "id": "32705449",
   "metadata": {},
   "source": [
    "### Custom source from simulation data\n",
    "\n",
    "Now we can use the recorded data as an input to a [CustomFieldSource](../_autosummary/tidy3d.CustomFieldSource.html) in another simulation. We will run two simulations to illustrate the difference between zero and nonzero size of the monitor along `x`. Note that we can create the source directly using the [FieldData](../_autosummary/tidy3d.FieldData.html) method `to_source`. Note that we can center the source anywhere we want. The size of the source is by default taken from the [FieldData](../_autosummary/tidy3d.FieldData.html) used to create it. However, the source size needs to be `0` along one of the directions, so in the case of the `nonzero_size_x` data, we have to manually reset it."
   ]
  },
  {
   "cell_type": "code",
   "execution_count": 8,
   "id": "3ff5d0d7",
   "metadata": {
    "execution": {
     "iopub.execute_input": "2023-06-27T00:53:13.537503Z",
     "iopub.status.busy": "2023-06-27T00:53:13.537331Z",
     "iopub.status.idle": "2023-06-27T00:53:13.600638Z",
     "shell.execute_reply": "2023-06-27T00:53:13.600130Z"
    }
   },
   "outputs": [],
   "source": [
    "custom_src_1 = sim_data[\"yz_zero_size_x\"].to_source(source_time=pulse, center=(0, 1, 0))\n",
    "custom_src_2 = sim_data[\"yz_nonzero_size_x\"].to_source(\n",
    "    source_time=pulse,\n",
    "    center=(0, 1, 0),\n",
    "    # size is by default taken from the data, but it must be reset to zero along x\n",
    "    size=(0, 8, 8),  \n",
    ")\n",
    "sim_1 = td.Simulation(\n",
    "    size=sim_size,\n",
    "    grid_spec=grid_spec,\n",
    "    sources=[custom_src_1],\n",
    "    monitors=[mnt_xy, mnt_flux_f, mnt_flux_b],\n",
    "    run_time=run_time,\n",
    "    boundary_spec=td.BoundarySpec.all_sides(boundary=td.PML()),\n",
    ")\n",
    "sim_2 = td.Simulation(\n",
    "    size=sim_size,\n",
    "    grid_spec=grid_spec,\n",
    "    sources=[custom_src_2],\n",
    "    monitors=[mnt_xy, mnt_flux_f, mnt_flux_b],\n",
    "    run_time=run_time,\n",
    "    boundary_spec=td.BoundarySpec.all_sides(boundary=td.PML()),\n",
    ")\n"
   ]
  },
  {
   "cell_type": "code",
   "execution_count": 9,
   "id": "1d0b3bcd",
   "metadata": {
    "execution": {
     "iopub.execute_input": "2023-06-27T00:53:13.602763Z",
     "iopub.status.busy": "2023-06-27T00:53:13.602571Z",
     "iopub.status.idle": "2023-06-27T00:53:40.425474Z",
     "shell.execute_reply": "2023-06-27T00:53:40.422563Z"
    }
   },
   "outputs": [
    {
     "data": {
      "text/html": [
       "<pre style=\"white-space:pre;overflow-x:auto;line-height:normal;font-family:Menlo,'DejaVu Sans Mono',consolas,'Courier New',monospace\"><span style=\"color: #7fbfbf; text-decoration-color: #7fbfbf\">[14:24:27] </span>Created task <span style=\"color: #008000; text-decoration-color: #008000\">'zero_x'</span> with task_id                                   <a href=\"file:///home/momchil/Drive/flexcompute/tidy3d-core/tidy3d_frontend/tidy3d/web/webapi.py\" target=\"_blank\"><span style=\"color: #7f7f7f; text-decoration-color: #7f7f7f\">webapi.py</span></a><span style=\"color: #7f7f7f; text-decoration-color: #7f7f7f\">:</span><a href=\"file:///home/momchil/Drive/flexcompute/tidy3d-core/tidy3d_frontend/tidy3d/web/webapi.py#187\" target=\"_blank\"><span style=\"color: #7f7f7f; text-decoration-color: #7f7f7f\">187</span></a>\n",
       "<span style=\"color: #7fbfbf; text-decoration-color: #7fbfbf\">           </span><span style=\"color: #008000; text-decoration-color: #008000\">'fdve-fb3adf69-7743-4f77-a68a-eac44b34b559v1'</span>.                       <span style=\"color: #7f7f7f; text-decoration-color: #7f7f7f\">             </span>\n",
       "</pre>\n"
      ],
      "text/plain": [
       "\u001b[2;36m[14:24:27]\u001b[0m\u001b[2;36m \u001b[0mCreated task \u001b[32m'zero_x'\u001b[0m with task_id                                   \u001b]8;id=5725;file:///home/momchil/Drive/flexcompute/tidy3d-core/tidy3d_frontend/tidy3d/web/webapi.py\u001b\\\u001b[2mwebapi.py\u001b[0m\u001b]8;;\u001b\\\u001b[2m:\u001b[0m\u001b]8;id=641185;file:///home/momchil/Drive/flexcompute/tidy3d-core/tidy3d_frontend/tidy3d/web/webapi.py#187\u001b\\\u001b[2m187\u001b[0m\u001b]8;;\u001b\\\n",
       "\u001b[2;36m           \u001b[0m\u001b[32m'fdve-fb3adf69-7743-4f77-a68a-eac44b34b559v1'\u001b[0m.                       \u001b[2m             \u001b[0m\n"
      ]
     },
     "metadata": {},
     "output_type": "display_data"
    },
    {
     "data": {
      "text/html": [
       "<pre style=\"white-space:pre;overflow-x:auto;line-height:normal;font-family:Menlo,'DejaVu Sans Mono',consolas,'Courier New',monospace\"><span style=\"color: #7fbfbf; text-decoration-color: #7fbfbf\">           </span>View task using web UI at <a href=\"https://tidy3d.simulation.cloud/workbench?taskId=fdve-fb3adf69-7743-4f77-a68a-eac44b34b559v1\" target=\"_blank\"><span style=\"color: #008000; text-decoration-color: #008000\">'https://tidy3d.simulation.cloud/workbench</span></a> <a href=\"file:///home/momchil/Drive/flexcompute/tidy3d-core/tidy3d_frontend/tidy3d/web/webapi.py\" target=\"_blank\"><span style=\"color: #7f7f7f; text-decoration-color: #7f7f7f\">webapi.py</span></a><span style=\"color: #7f7f7f; text-decoration-color: #7f7f7f\">:</span><a href=\"file:///home/momchil/Drive/flexcompute/tidy3d-core/tidy3d_frontend/tidy3d/web/webapi.py#189\" target=\"_blank\"><span style=\"color: #7f7f7f; text-decoration-color: #7f7f7f\">189</span></a>\n",
       "<span style=\"color: #7fbfbf; text-decoration-color: #7fbfbf\">           </span><a href=\"https://tidy3d.simulation.cloud/workbench?taskId=fdve-fb3adf69-7743-4f77-a68a-eac44b34b559v1\" target=\"_blank\"><span style=\"color: #008000; text-decoration-color: #008000\">?taskId=fdve-fb3adf69-7743-4f77-a68a-eac44b34b559v1'</span></a>.                <span style=\"color: #7f7f7f; text-decoration-color: #7f7f7f\">             </span>\n",
       "</pre>\n"
      ],
      "text/plain": [
       "\u001b[2;36m          \u001b[0m\u001b[2;36m \u001b[0mView task using web UI at \u001b]8;id=432246;https://tidy3d.simulation.cloud/workbench?taskId=fdve-fb3adf69-7743-4f77-a68a-eac44b34b559v1\u001b\\\u001b[32m'https://tidy3d.simulation.cloud/workbench\u001b[0m\u001b]8;;\u001b\\ \u001b]8;id=157186;file:///home/momchil/Drive/flexcompute/tidy3d-core/tidy3d_frontend/tidy3d/web/webapi.py\u001b\\\u001b[2mwebapi.py\u001b[0m\u001b]8;;\u001b\\\u001b[2m:\u001b[0m\u001b]8;id=948169;file:///home/momchil/Drive/flexcompute/tidy3d-core/tidy3d_frontend/tidy3d/web/webapi.py#189\u001b\\\u001b[2m189\u001b[0m\u001b]8;;\u001b\\\n",
       "\u001b[2;36m           \u001b[0m\u001b]8;id=432246;https://tidy3d.simulation.cloud/workbench?taskId=fdve-fb3adf69-7743-4f77-a68a-eac44b34b559v1\u001b\\\u001b[32m?\u001b[0m\u001b]8;;\u001b\\\u001b]8;id=812017;https://tidy3d.simulation.cloud/workbench?taskId=fdve-fb3adf69-7743-4f77-a68a-eac44b34b559v1\u001b\\\u001b[32mtaskId\u001b[0m\u001b]8;;\u001b\\\u001b]8;id=432246;https://tidy3d.simulation.cloud/workbench?taskId=fdve-fb3adf69-7743-4f77-a68a-eac44b34b559v1\u001b\\\u001b[32m=\u001b[0m\u001b]8;;\u001b\\\u001b]8;id=812017;https://tidy3d.simulation.cloud/workbench?taskId=fdve-fb3adf69-7743-4f77-a68a-eac44b34b559v1\u001b\\\u001b[32mfdve\u001b[0m\u001b]8;;\u001b\\\u001b]8;id=432246;https://tidy3d.simulation.cloud/workbench?taskId=fdve-fb3adf69-7743-4f77-a68a-eac44b34b559v1\u001b\\\u001b[32m-fb3adf69-7743-4f77-a68a-eac44b34b559v1'\u001b[0m\u001b]8;;\u001b\\.                \u001b[2m             \u001b[0m\n"
      ]
     },
     "metadata": {},
     "output_type": "display_data"
    },
    {
     "data": {
      "application/vnd.jupyter.widget-view+json": {
       "model_id": "0294f67a53c5496cb642331e71b07709",
       "version_major": 2,
       "version_minor": 0
      },
      "text/plain": [
       "Output()"
      ]
     },
     "metadata": {},
     "output_type": "display_data"
    },
    {
     "data": {
      "text/html": [
       "<pre style=\"white-space:pre;overflow-x:auto;line-height:normal;font-family:Menlo,'DejaVu Sans Mono',consolas,'Courier New',monospace\"></pre>\n"
      ],
      "text/plain": []
     },
     "metadata": {},
     "output_type": "display_data"
    },
    {
     "data": {
      "text/html": [
       "<pre style=\"white-space:pre;overflow-x:auto;line-height:normal;font-family:Menlo,'DejaVu Sans Mono',consolas,'Courier New',monospace\">\n",
       "</pre>\n"
      ],
      "text/plain": [
       "\n"
      ]
     },
     "metadata": {},
     "output_type": "display_data"
    },
    {
     "data": {
      "application/vnd.jupyter.widget-view+json": {
       "model_id": "f6e1acc5b28b4d12ad3b73a701985183",
       "version_major": 2,
       "version_minor": 0
      },
      "text/plain": [
       "Output()"
      ]
     },
     "metadata": {},
     "output_type": "display_data"
    },
    {
     "data": {
      "text/html": [
       "<pre style=\"white-space:pre;overflow-x:auto;line-height:normal;font-family:Menlo,'DejaVu Sans Mono',consolas,'Courier New',monospace\"></pre>\n"
      ],
      "text/plain": []
     },
     "metadata": {},
     "output_type": "display_data"
    },
    {
     "data": {
      "text/html": [
       "<pre style=\"white-space:pre;overflow-x:auto;line-height:normal;font-family:Menlo,'DejaVu Sans Mono',consolas,'Courier New',monospace\">\n",
       "</pre>\n"
      ],
      "text/plain": [
       "\n"
      ]
     },
     "metadata": {},
     "output_type": "display_data"
    },
    {
     "data": {
      "text/html": [
       "<pre style=\"white-space:pre;overflow-x:auto;line-height:normal;font-family:Menlo,'DejaVu Sans Mono',consolas,'Courier New',monospace\"><span style=\"color: #7fbfbf; text-decoration-color: #7fbfbf\">[14:24:28] </span>Created task <span style=\"color: #008000; text-decoration-color: #008000\">'nonzero_x'</span> with task_id                                <a href=\"file:///home/momchil/Drive/flexcompute/tidy3d-core/tidy3d_frontend/tidy3d/web/webapi.py\" target=\"_blank\"><span style=\"color: #7f7f7f; text-decoration-color: #7f7f7f\">webapi.py</span></a><span style=\"color: #7f7f7f; text-decoration-color: #7f7f7f\">:</span><a href=\"file:///home/momchil/Drive/flexcompute/tidy3d-core/tidy3d_frontend/tidy3d/web/webapi.py#187\" target=\"_blank\"><span style=\"color: #7f7f7f; text-decoration-color: #7f7f7f\">187</span></a>\n",
       "<span style=\"color: #7fbfbf; text-decoration-color: #7fbfbf\">           </span><span style=\"color: #008000; text-decoration-color: #008000\">'fdve-5c43ef3b-ba23-4ae0-9bdc-33ac03f8c624v1'</span>.                       <span style=\"color: #7f7f7f; text-decoration-color: #7f7f7f\">             </span>\n",
       "</pre>\n"
      ],
      "text/plain": [
       "\u001b[2;36m[14:24:28]\u001b[0m\u001b[2;36m \u001b[0mCreated task \u001b[32m'nonzero_x'\u001b[0m with task_id                                \u001b]8;id=681163;file:///home/momchil/Drive/flexcompute/tidy3d-core/tidy3d_frontend/tidy3d/web/webapi.py\u001b\\\u001b[2mwebapi.py\u001b[0m\u001b]8;;\u001b\\\u001b[2m:\u001b[0m\u001b]8;id=95865;file:///home/momchil/Drive/flexcompute/tidy3d-core/tidy3d_frontend/tidy3d/web/webapi.py#187\u001b\\\u001b[2m187\u001b[0m\u001b]8;;\u001b\\\n",
       "\u001b[2;36m           \u001b[0m\u001b[32m'fdve-5c43ef3b-ba23-4ae0-9bdc-33ac03f8c624v1'\u001b[0m.                       \u001b[2m             \u001b[0m\n"
      ]
     },
     "metadata": {},
     "output_type": "display_data"
    },
    {
     "data": {
      "text/html": [
       "<pre style=\"white-space:pre;overflow-x:auto;line-height:normal;font-family:Menlo,'DejaVu Sans Mono',consolas,'Courier New',monospace\"><span style=\"color: #7fbfbf; text-decoration-color: #7fbfbf\">           </span>View task using web UI at <a href=\"https://tidy3d.simulation.cloud/workbench?taskId=fdve-5c43ef3b-ba23-4ae0-9bdc-33ac03f8c624v1\" target=\"_blank\"><span style=\"color: #008000; text-decoration-color: #008000\">'https://tidy3d.simulation.cloud/workbench</span></a> <a href=\"file:///home/momchil/Drive/flexcompute/tidy3d-core/tidy3d_frontend/tidy3d/web/webapi.py\" target=\"_blank\"><span style=\"color: #7f7f7f; text-decoration-color: #7f7f7f\">webapi.py</span></a><span style=\"color: #7f7f7f; text-decoration-color: #7f7f7f\">:</span><a href=\"file:///home/momchil/Drive/flexcompute/tidy3d-core/tidy3d_frontend/tidy3d/web/webapi.py#189\" target=\"_blank\"><span style=\"color: #7f7f7f; text-decoration-color: #7f7f7f\">189</span></a>\n",
       "<span style=\"color: #7fbfbf; text-decoration-color: #7fbfbf\">           </span><a href=\"https://tidy3d.simulation.cloud/workbench?taskId=fdve-5c43ef3b-ba23-4ae0-9bdc-33ac03f8c624v1\" target=\"_blank\"><span style=\"color: #008000; text-decoration-color: #008000\">?taskId=fdve-5c43ef3b-ba23-4ae0-9bdc-33ac03f8c624v1'</span></a>.                <span style=\"color: #7f7f7f; text-decoration-color: #7f7f7f\">             </span>\n",
       "</pre>\n"
      ],
      "text/plain": [
       "\u001b[2;36m          \u001b[0m\u001b[2;36m \u001b[0mView task using web UI at \u001b]8;id=819118;https://tidy3d.simulation.cloud/workbench?taskId=fdve-5c43ef3b-ba23-4ae0-9bdc-33ac03f8c624v1\u001b\\\u001b[32m'https://tidy3d.simulation.cloud/workbench\u001b[0m\u001b]8;;\u001b\\ \u001b]8;id=410358;file:///home/momchil/Drive/flexcompute/tidy3d-core/tidy3d_frontend/tidy3d/web/webapi.py\u001b\\\u001b[2mwebapi.py\u001b[0m\u001b]8;;\u001b\\\u001b[2m:\u001b[0m\u001b]8;id=490158;file:///home/momchil/Drive/flexcompute/tidy3d-core/tidy3d_frontend/tidy3d/web/webapi.py#189\u001b\\\u001b[2m189\u001b[0m\u001b]8;;\u001b\\\n",
       "\u001b[2;36m           \u001b[0m\u001b]8;id=819118;https://tidy3d.simulation.cloud/workbench?taskId=fdve-5c43ef3b-ba23-4ae0-9bdc-33ac03f8c624v1\u001b\\\u001b[32m?\u001b[0m\u001b]8;;\u001b\\\u001b]8;id=364715;https://tidy3d.simulation.cloud/workbench?taskId=fdve-5c43ef3b-ba23-4ae0-9bdc-33ac03f8c624v1\u001b\\\u001b[32mtaskId\u001b[0m\u001b]8;;\u001b\\\u001b]8;id=819118;https://tidy3d.simulation.cloud/workbench?taskId=fdve-5c43ef3b-ba23-4ae0-9bdc-33ac03f8c624v1\u001b\\\u001b[32m=\u001b[0m\u001b]8;;\u001b\\\u001b]8;id=364715;https://tidy3d.simulation.cloud/workbench?taskId=fdve-5c43ef3b-ba23-4ae0-9bdc-33ac03f8c624v1\u001b\\\u001b[32mfdve\u001b[0m\u001b]8;;\u001b\\\u001b]8;id=819118;https://tidy3d.simulation.cloud/workbench?taskId=fdve-5c43ef3b-ba23-4ae0-9bdc-33ac03f8c624v1\u001b\\\u001b[32m-5c43ef3b-ba23-4ae0-9bdc-33ac03f8c624v1'\u001b[0m\u001b]8;;\u001b\\.                \u001b[2m             \u001b[0m\n"
      ]
     },
     "metadata": {},
     "output_type": "display_data"
    },
    {
     "data": {
      "application/vnd.jupyter.widget-view+json": {
       "model_id": "64e63036d8934a2faef66903679f99be",
       "version_major": 2,
       "version_minor": 0
      },
      "text/plain": [
       "Output()"
      ]
     },
     "metadata": {},
     "output_type": "display_data"
    },
    {
     "data": {
      "text/html": [
       "<pre style=\"white-space:pre;overflow-x:auto;line-height:normal;font-family:Menlo,'DejaVu Sans Mono',consolas,'Courier New',monospace\"></pre>\n"
      ],
      "text/plain": []
     },
     "metadata": {},
     "output_type": "display_data"
    },
    {
     "data": {
      "text/html": [
       "<pre style=\"white-space:pre;overflow-x:auto;line-height:normal;font-family:Menlo,'DejaVu Sans Mono',consolas,'Courier New',monospace\">\n",
       "</pre>\n"
      ],
      "text/plain": [
       "\n"
      ]
     },
     "metadata": {},
     "output_type": "display_data"
    },
    {
     "data": {
      "application/vnd.jupyter.widget-view+json": {
       "model_id": "1eedfb8ac83040a8993f4ab19a7bc61f",
       "version_major": 2,
       "version_minor": 0
      },
      "text/plain": [
       "Output()"
      ]
     },
     "metadata": {},
     "output_type": "display_data"
    },
    {
     "data": {
      "text/html": [
       "<pre style=\"white-space:pre;overflow-x:auto;line-height:normal;font-family:Menlo,'DejaVu Sans Mono',consolas,'Courier New',monospace\"></pre>\n"
      ],
      "text/plain": []
     },
     "metadata": {},
     "output_type": "display_data"
    },
    {
     "data": {
      "text/html": [
       "<pre style=\"white-space:pre;overflow-x:auto;line-height:normal;font-family:Menlo,'DejaVu Sans Mono',consolas,'Courier New',monospace\">\n",
       "</pre>\n"
      ],
      "text/plain": [
       "\n"
      ]
     },
     "metadata": {},
     "output_type": "display_data"
    },
    {
     "data": {
      "text/html": [
       "<pre style=\"white-space:pre;overflow-x:auto;line-height:normal;font-family:Menlo,'DejaVu Sans Mono',consolas,'Courier New',monospace\"><span style=\"color: #7fbfbf; text-decoration-color: #7fbfbf\">[14:24:30] </span>Started working on Batch.                                         <a href=\"file:///home/momchil/Drive/flexcompute/tidy3d-core/tidy3d_frontend/tidy3d/web/container.py\" target=\"_blank\"><span style=\"color: #7f7f7f; text-decoration-color: #7f7f7f\">container.py</span></a><span style=\"color: #7f7f7f; text-decoration-color: #7f7f7f\">:</span><a href=\"file:///home/momchil/Drive/flexcompute/tidy3d-core/tidy3d_frontend/tidy3d/web/container.py#477\" target=\"_blank\"><span style=\"color: #7f7f7f; text-decoration-color: #7f7f7f\">477</span></a>\n",
       "</pre>\n"
      ],
      "text/plain": [
       "\u001b[2;36m[14:24:30]\u001b[0m\u001b[2;36m \u001b[0mStarted working on Batch.                                         \u001b]8;id=670233;file:///home/momchil/Drive/flexcompute/tidy3d-core/tidy3d_frontend/tidy3d/web/container.py\u001b\\\u001b[2mcontainer.py\u001b[0m\u001b]8;;\u001b\\\u001b[2m:\u001b[0m\u001b]8;id=739984;file:///home/momchil/Drive/flexcompute/tidy3d-core/tidy3d_frontend/tidy3d/web/container.py#477\u001b\\\u001b[2m477\u001b[0m\u001b]8;;\u001b\\\n"
      ]
     },
     "metadata": {},
     "output_type": "display_data"
    },
    {
     "data": {
      "text/html": [
       "<pre style=\"white-space:pre;overflow-x:auto;line-height:normal;font-family:Menlo,'DejaVu Sans Mono',consolas,'Courier New',monospace\"><span style=\"color: #7fbfbf; text-decoration-color: #7fbfbf\">[14:24:31] </span>Maximum FlexCredit cost: <span style=\"color: #008080; text-decoration-color: #008080; font-weight: bold\">0.050</span> for the whole batch. Use           <a href=\"file:///home/momchil/Drive/flexcompute/tidy3d-core/tidy3d_frontend/tidy3d/web/container.py\" target=\"_blank\"><span style=\"color: #7f7f7f; text-decoration-color: #7f7f7f\">container.py</span></a><span style=\"color: #7f7f7f; text-decoration-color: #7f7f7f\">:</span><a href=\"file:///home/momchil/Drive/flexcompute/tidy3d-core/tidy3d_frontend/tidy3d/web/container.py#481\" target=\"_blank\"><span style=\"color: #7f7f7f; text-decoration-color: #7f7f7f\">481</span></a>\n",
       "<span style=\"color: #7fbfbf; text-decoration-color: #7fbfbf\">           </span><span style=\"color: #008000; text-decoration-color: #008000\">'Batch.real_cost()'</span> to get the billed FlexCredit cost after the   <span style=\"color: #7f7f7f; text-decoration-color: #7f7f7f\">                </span>\n",
       "<span style=\"color: #7fbfbf; text-decoration-color: #7fbfbf\">           </span>Batch has completed.                                              <span style=\"color: #7f7f7f; text-decoration-color: #7f7f7f\">                </span>\n",
       "</pre>\n"
      ],
      "text/plain": [
       "\u001b[2;36m[14:24:31]\u001b[0m\u001b[2;36m \u001b[0mMaximum FlexCredit cost: \u001b[1;36m0.050\u001b[0m for the whole batch. Use           \u001b]8;id=589394;file:///home/momchil/Drive/flexcompute/tidy3d-core/tidy3d_frontend/tidy3d/web/container.py\u001b\\\u001b[2mcontainer.py\u001b[0m\u001b]8;;\u001b\\\u001b[2m:\u001b[0m\u001b]8;id=667843;file:///home/momchil/Drive/flexcompute/tidy3d-core/tidy3d_frontend/tidy3d/web/container.py#481\u001b\\\u001b[2m481\u001b[0m\u001b]8;;\u001b\\\n",
       "\u001b[2;36m           \u001b[0m\u001b[32m'Batch.real_cost\u001b[0m\u001b[32m(\u001b[0m\u001b[32m)\u001b[0m\u001b[32m'\u001b[0m to get the billed FlexCredit cost after the   \u001b[2m                \u001b[0m\n",
       "\u001b[2;36m           \u001b[0mBatch has completed.                                              \u001b[2m                \u001b[0m\n"
      ]
     },
     "metadata": {},
     "output_type": "display_data"
    },
    {
     "data": {
      "application/vnd.jupyter.widget-view+json": {
       "model_id": "85975738dac846fd9628fb92210c19a1",
       "version_major": 2,
       "version_minor": 0
      },
      "text/plain": [
       "Output()"
      ]
     },
     "metadata": {},
     "output_type": "display_data"
    },
    {
     "data": {
      "text/html": [
       "<pre style=\"white-space:pre;overflow-x:auto;line-height:normal;font-family:Menlo,'DejaVu Sans Mono',consolas,'Courier New',monospace\"><span style=\"color: #7fbfbf; text-decoration-color: #7fbfbf\">[14:24:53] </span>Batch complete.                                                   <a href=\"file:///home/momchil/Drive/flexcompute/tidy3d-core/tidy3d_frontend/tidy3d/web/container.py\" target=\"_blank\"><span style=\"color: #7f7f7f; text-decoration-color: #7f7f7f\">container.py</span></a><span style=\"color: #7f7f7f; text-decoration-color: #7f7f7f\">:</span><a href=\"file:///home/momchil/Drive/flexcompute/tidy3d-core/tidy3d_frontend/tidy3d/web/container.py#525\" target=\"_blank\"><span style=\"color: #7f7f7f; text-decoration-color: #7f7f7f\">525</span></a>\n",
       "</pre>\n"
      ],
      "text/plain": [
       "\u001b[2;36m[14:24:53]\u001b[0m\u001b[2;36m \u001b[0mBatch complete.                                                   \u001b]8;id=840398;file:///home/momchil/Drive/flexcompute/tidy3d-core/tidy3d_frontend/tidy3d/web/container.py\u001b\\\u001b[2mcontainer.py\u001b[0m\u001b]8;;\u001b\\\u001b[2m:\u001b[0m\u001b]8;id=839062;file:///home/momchil/Drive/flexcompute/tidy3d-core/tidy3d_frontend/tidy3d/web/container.py#525\u001b\\\u001b[2m525\u001b[0m\u001b]8;;\u001b\\\n"
      ]
     },
     "metadata": {},
     "output_type": "display_data"
    },
    {
     "data": {
      "text/html": [
       "<pre style=\"white-space:pre;overflow-x:auto;line-height:normal;font-family:Menlo,'DejaVu Sans Mono',consolas,'Courier New',monospace\"></pre>\n"
      ],
      "text/plain": []
     },
     "metadata": {},
     "output_type": "display_data"
    },
    {
     "data": {
      "text/html": [
       "<pre style=\"white-space:pre;overflow-x:auto;line-height:normal;font-family:Menlo,'DejaVu Sans Mono',consolas,'Courier New',monospace\">\n",
       "</pre>\n"
      ],
      "text/plain": [
       "\n"
      ]
     },
     "metadata": {},
     "output_type": "display_data"
    }
   ],
   "source": [
    "batch = web.Batch(simulations={\"zero_x\": sim_1, \"nonzero_x\": sim_2}, verbose=True)\n",
    "batch_results = batch.run(path_dir=\"data\")\n"
   ]
  },
  {
   "cell_type": "markdown",
   "id": "4f22fc0f",
   "metadata": {},
   "source": [
    "Below we plot the injected field in the two simulations. As can be seen, there is a bit of backwards ppower injected in the simulation in which we used a `FieldMonitor` with size `0` along x, while the injection is extremely clean in the case where the size of the monitor was slightly larger than zero. As mentioned above, this is because the fields from the original simulation are captured exactly as they are on the numerical grid."
   ]
  },
  {
   "cell_type": "code",
   "execution_count": 10,
   "id": "1c3b481c",
   "metadata": {
    "execution": {
     "iopub.execute_input": "2023-06-27T00:53:40.861735Z",
     "iopub.status.busy": "2023-06-27T00:53:40.861600Z",
     "iopub.status.idle": "2023-06-27T00:53:42.760793Z",
     "shell.execute_reply": "2023-06-27T00:53:42.760173Z"
    }
   },
   "outputs": [
    {
     "data": {
      "application/vnd.jupyter.widget-view+json": {
       "model_id": "3b98a16139cd4673a7e9af834e4a5186",
       "version_major": 2,
       "version_minor": 0
      },
      "text/plain": [
       "Output()"
      ]
     },
     "metadata": {},
     "output_type": "display_data"
    },
    {
     "data": {
      "text/html": [
       "<pre style=\"white-space:pre;overflow-x:auto;line-height:normal;font-family:Menlo,'DejaVu Sans Mono',consolas,'Courier New',monospace\"></pre>\n"
      ],
      "text/plain": []
     },
     "metadata": {},
     "output_type": "display_data"
    },
    {
     "data": {
      "text/html": [
       "<pre style=\"white-space:pre;overflow-x:auto;line-height:normal;font-family:Menlo,'DejaVu Sans Mono',consolas,'Courier New',monospace\">\n",
       "</pre>\n"
      ],
      "text/plain": [
       "\n"
      ]
     },
     "metadata": {},
     "output_type": "display_data"
    },
    {
     "data": {
      "text/html": [
       "<pre style=\"white-space:pre;overflow-x:auto;line-height:normal;font-family:Menlo,'DejaVu Sans Mono',consolas,'Courier New',monospace\"><span style=\"color: #7fbfbf; text-decoration-color: #7fbfbf\">[14:24:54] </span>loading SimulationData from                                          <a href=\"file:///home/momchil/Drive/flexcompute/tidy3d-core/tidy3d_frontend/tidy3d/web/webapi.py\" target=\"_blank\"><span style=\"color: #7f7f7f; text-decoration-color: #7f7f7f\">webapi.py</span></a><span style=\"color: #7f7f7f; text-decoration-color: #7f7f7f\">:</span><a href=\"file:///home/momchil/Drive/flexcompute/tidy3d-core/tidy3d_frontend/tidy3d/web/webapi.py#576\" target=\"_blank\"><span style=\"color: #7f7f7f; text-decoration-color: #7f7f7f\">576</span></a>\n",
       "<span style=\"color: #7fbfbf; text-decoration-color: #7fbfbf\">           </span>data/fdve-<span style=\"color: #ffff00; text-decoration-color: #ffff00\">fb3adf69-7743-4f77-a68a-eac44b34b559</span>v1.hdf5                <span style=\"color: #7f7f7f; text-decoration-color: #7f7f7f\">             </span>\n",
       "</pre>\n"
      ],
      "text/plain": [
       "\u001b[2;36m[14:24:54]\u001b[0m\u001b[2;36m \u001b[0mloading SimulationData from                                          \u001b]8;id=47594;file:///home/momchil/Drive/flexcompute/tidy3d-core/tidy3d_frontend/tidy3d/web/webapi.py\u001b\\\u001b[2mwebapi.py\u001b[0m\u001b]8;;\u001b\\\u001b[2m:\u001b[0m\u001b]8;id=194305;file:///home/momchil/Drive/flexcompute/tidy3d-core/tidy3d_frontend/tidy3d/web/webapi.py#576\u001b\\\u001b[2m576\u001b[0m\u001b]8;;\u001b\\\n",
       "\u001b[2;36m           \u001b[0mdata/fdve-\u001b[93mfb3adf69-7743-4f77-a68a-eac44b34b559\u001b[0mv1.hdf5                \u001b[2m             \u001b[0m\n"
      ]
     },
     "metadata": {},
     "output_type": "display_data"
    },
    {
     "data": {
      "application/vnd.jupyter.widget-view+json": {
       "model_id": "0dbcbbb15aaf4eb8aefabfada00f6fdf",
       "version_major": 2,
       "version_minor": 0
      },
      "text/plain": [
       "Output()"
      ]
     },
     "metadata": {},
     "output_type": "display_data"
    },
    {
     "data": {
      "text/html": [
       "<pre style=\"white-space:pre;overflow-x:auto;line-height:normal;font-family:Menlo,'DejaVu Sans Mono',consolas,'Courier New',monospace\"></pre>\n"
      ],
      "text/plain": []
     },
     "metadata": {},
     "output_type": "display_data"
    },
    {
     "data": {
      "text/html": [
       "<pre style=\"white-space:pre;overflow-x:auto;line-height:normal;font-family:Menlo,'DejaVu Sans Mono',consolas,'Courier New',monospace\">\n",
       "</pre>\n"
      ],
      "text/plain": [
       "\n"
      ]
     },
     "metadata": {},
     "output_type": "display_data"
    },
    {
     "data": {
      "text/html": [
       "<pre style=\"white-space:pre;overflow-x:auto;line-height:normal;font-family:Menlo,'DejaVu Sans Mono',consolas,'Courier New',monospace\"><span style=\"color: #7fbfbf; text-decoration-color: #7fbfbf\">[14:24:55] </span>loading SimulationData from                                          <a href=\"file:///home/momchil/Drive/flexcompute/tidy3d-core/tidy3d_frontend/tidy3d/web/webapi.py\" target=\"_blank\"><span style=\"color: #7f7f7f; text-decoration-color: #7f7f7f\">webapi.py</span></a><span style=\"color: #7f7f7f; text-decoration-color: #7f7f7f\">:</span><a href=\"file:///home/momchil/Drive/flexcompute/tidy3d-core/tidy3d_frontend/tidy3d/web/webapi.py#576\" target=\"_blank\"><span style=\"color: #7f7f7f; text-decoration-color: #7f7f7f\">576</span></a>\n",
       "<span style=\"color: #7fbfbf; text-decoration-color: #7fbfbf\">           </span>data/fdve-<span style=\"color: #ffff00; text-decoration-color: #ffff00\">5c43ef3b-ba23-4ae0-9bdc-33ac03f8c624</span>v1.hdf5                <span style=\"color: #7f7f7f; text-decoration-color: #7f7f7f\">             </span>\n",
       "</pre>\n"
      ],
      "text/plain": [
       "\u001b[2;36m[14:24:55]\u001b[0m\u001b[2;36m \u001b[0mloading SimulationData from                                          \u001b]8;id=909031;file:///home/momchil/Drive/flexcompute/tidy3d-core/tidy3d_frontend/tidy3d/web/webapi.py\u001b\\\u001b[2mwebapi.py\u001b[0m\u001b]8;;\u001b\\\u001b[2m:\u001b[0m\u001b]8;id=721968;file:///home/momchil/Drive/flexcompute/tidy3d-core/tidy3d_frontend/tidy3d/web/webapi.py#576\u001b\\\u001b[2m576\u001b[0m\u001b]8;;\u001b\\\n",
       "\u001b[2;36m           \u001b[0mdata/fdve-\u001b[93m5c43ef3b-ba23-4ae0-9bdc-33ac03f8c624\u001b[0mv1.hdf5                \u001b[2m             \u001b[0m\n"
      ]
     },
     "metadata": {},
     "output_type": "display_data"
    },
    {
     "data": {
      "image/png": "iVBORw0KGgoAAAANSUhEUgAAAmcAAAEXCAYAAADoeONNAAAAOXRFWHRTb2Z0d2FyZQBNYXRwbG90bGliIHZlcnNpb24zLjYuMiwgaHR0cHM6Ly9tYXRwbG90bGliLm9yZy8o6BhiAAAACXBIWXMAAAsTAAALEwEAmpwYAABM+UlEQVR4nO2dd7wkVZn+n+fOAEMYMoIMCIhpAVEUFCMgrJIUA0ZUwvJjlUVwF0WCq6iYXUVXUVkVXMGAgJgw4OqgqChBRAEjGQbJOd7b7++Pc3ru6bp9qk9VV3dV3X6+8+nP3Ko6dc7b1V1Pv/W+J9DMIIQQQgghmsFU3QYIIYQQQohZ5JwJIYQQQjQIOWdCCCGEEA1CzpkQQgghRIOQcyaEEEII0SDknAkhhBBCNIjWOGckNyVpJBeOoa2XkbyO5L0ktxmiHiP5uCptmxSG+bx13UVTkY7NX0juR/K8EuftSPL6Udgk2kvjnDOSV5N8wAtK97XhmM34GIBDzGw1M/vdOBsmuRPJn5G8i+TVCeV3Jvknkvf78zYJjn2M5F9J3uPLvHEE9q5E8ksk7yZ5E8n/SLWvTZB8O8k/+mt5Fcm355Tt/gCH3+H/DI5fljk2TfK7Q9j2OpLXkLyP5Fkk1/b7VyL5RX/sHpKXkNytbDsiHekY1yT5ZZI3+9exA8ofSPJv/jr9MLxW/nv8OZL/IHk7ye+SXDKEbU8leZHXpItIPjU4Vkh/mwzJQ0heSPIhkicPKEuSx5G8wb/3pSS3DI6vTfIbJG8jeSvJU0muPoRtub8LJHchebHXtOtJvqpsW22lcc6Z58VeULqvG8fc/iYALhtzm13uA/AlANEf/y4k1wVwJoD/BLA2gAsBfCNT14sBrAFgXwCfJPnsogbRPRGeHDl8LIDHw12znQAcQXLXRPvaBAG8EcBaAHYFcAjJ1ww4Z83gO/y+7k4z27K7H8BiANcB+GYpo5yAfh7AGwCsD+B+ACf4wwt93TvAfQfeCeA0kpuWaUsUZpJ17BMAVgGwKYBnAHgDyf37FSS5I4APANgLTieuAvC1oMhhAJ4FYGsAGwK4A8B/lzGK5IoAvg3gFLh7+csAvu33AwX0twXcCOA4uPcziFcCOADA8+A+g18D+Epw/Di467UZgM3htObYMkYN+l0guQWArwI4Bk63ngLgojJttRoza9QLwNUAdumzf1MABmBhv3JwX5RT/N+vhrvBV/fbuwG4CcB6A9peCcC9vp37APwd7uY93B9f4o/9m9/eHMDtAKb89tsBLIO7KQ7wZR9X8jrsAuDqAWUOAvCrYHtVAA8AeFKk/He678Vvbw/gVwDuBPB7ADtGztsPwMmRYzcCeGGw/T4AXy9jX+TzPsi3sQzA24LjCwAc7T+je+Bu3o39seXXHcBz4RyUvu9tiO/ppwD89wDbFybUs4O3f9Win4sv+wEAXw22NwfwMIDFkfKXAnhFlddCr77XuUefYt+NbDnMEx0DcCuA7YLtowH8IlL2YwA+E2xv6Nvc3G9/FsBHguN7APhzpvwZAG7x1+vQHLteCOAGAAz2XQtg10y5gfrbp+79APwSwKcB3AXgTwB2Do6vDeAkf13vAHCW378jgOuDcocCuBzARhV9F49DRL+DMu8AcFqwvSWAB4PtHwA4ONj+NwA/CrafBOAc/z36M4BX5bSV+7sA55i9r4r33uZXUyNnQ2Fm34D7cfsUyXUAfBHAgWZ2CwCQ/B7JI/uc95C5aAYAPMXMNgdwLtzNA7gf0isBPD/Y/oWZdXy06G0A/hkukrRLWDfJI0neGXuVfKtbwv14d+3vCvGW2YIkVwawHfyTtE8LfB/uxl3b234GyfVSGye5FoBHhzb4v7vtJ9uXw05w1/OFAN5Bsntd/wPAawHsDmB1uB+R+zP27Qr3BP4KM1vq912a8zmcgARIEu4Jc1BU4hofkj/JPy32Y18AZ/hrU+ZzyV7jv8M5Z0/oY/f6fn9d0RRRgHmgY8z8vVXO282WRVD+iwCeQ3JDkqsA2AfOWQDJKQDfhbsHlgDYGcBbSb4o0s6WAC417wV4LkUxTcrjmXAaty6AdwM4k76bAVwkahXf1qPgoos9kHwXnJO3g5ldT/Ixedeb5OsqsvvrADYn+QSSK8Dp0g+D458BsCfJtbzuvwKzn8GqcI7ZV/37eg2AE3wErB+Dfhe29/X+geQykqcE13BiaKpzdlbw5TurZB3/BuAFAJYC+K6Zfa97wMz2NLMPJdZzLoDnehF4PoCPAHiOP7aDPw4ArwJwkpn90X/Zjg0rMbMPmdmasVe5t4jV4J7QQu6CS5Vl+RzcDfEjv/16AGeb2dlm1jGzc+DCy7sXbL/bZr/2i9gX4z1mdp+Z/QHuqfO1fv+BAN5pZn82x+/N7LbgvFfCpft2M7Pfdnea2dY5n8PBiTYdC3fvnBQ5fiucI7wJgKfDvd9Ts4X8D83eAE4Odhf9XJKusRfcUwF82cz+FHtjolImWcd+COBIkovpBhMcAOeY9OOHAF5Fcmv/EPkuuMhZt/xf4aLfNwC4G8A/AXivP7YdXCTxvWb2sJldCeB/4ByEflShSXncDOB4M3vEO9d/BrAHyUfDRT7fZGZ3+OPnBueR5MfhHkJ36jrgZnZt3vU2s69WZPcyAOd5ex+A089/D45fDGBFALf51wxmu0/sCRdlPMnMps31bzzD19GPQZ/BRnDdNF4B94CwMkqmsdtMU52zlwZfvpeWqcDM7oTrx7MVgP8qa4iPRNwH4Klw0ZLvAbiR5BPRK2obwglIl2vKtlmAe+GiRiGrw6XJlkPyo3DX4VXBE+MmAF6Zeep9LlwkDCRPCPafAOB1QdlLg/a7bfZrP8m+AWSvabej8MZwT1sx3goXpv9jgbYAACSP5mwn7s9ljh0C1/dsDzN7qN/5ZnavmV3oheofAA4B8EKS2R+Al8OlAUKRjn4uJJ8X2NWNfg28xv4H+StwEbVDki+EGJZJ1rFD4X7k/wrXx+trAPqOSDSzn8BFmc6AS/NeDff97Zb/DFyqdh24FNiZ8FEbuPtlw8z9cjRcnyiwd0DGY1CNJuVxQyYq19WsjQHcbmZ3RM5bEy7d90EzyzouAyH5g+B97lP0fDiHeDtv5yIA7wHwU/8ACQCnAfgLnAO1Opz2nuKPbQLgmZnPYB8AG/jI3/LPwJcf9Bk8APeA8Bczuxeu60aRoMG8oKnOWQr3ofdJbIPwIN0InAPgROFTQ7Z1LlyEY0Uzu8Fv7wvXQfISX2YZ3Be7y2My9hydEYp7+3xpi3IZXGfJbhurwvUfuSzY9x64J7YXmtndwbnXAfhK5ils1e6TuJkdHDwNHwzXr6lbbmtf5g7/vp8S1PuUoP2B9iWQvabdTtXX+bpivBLAS0keFu7k3JGS4etz/n19wGY7cb8pOPcAAEfC9SMpMvS9K9bZ+21fAP+bEfPo52Jmvwjs6qYAstf4sXA/ZH/x24RLC60Pl959pIDdYvTMSx0zs9vNbB8z28B/V6cA/BYRzOwzZvZ4M1sfzklbCKD7YPVUuD5Tt/sHov8G8Ay6rgLXAbgqc78sNrPdfb3hgIxr4e6Xrf190WVrVJfqX5Kpu6tZ1wFYm+SakfPugItAnUSyG9FE1rnp89rHv8/dgvc5J0qfwFMBfMPMrvcPlSfDfS+2CI5/3lwW4164TEzXYboOwLmZz2A1M3uzj/wt/wx8+UG/C5diVjOR+XtysAZ0fAtfSO9IeypcjnsFANvCpZK6HWkXwd3Yb4b7ofoDgs6MCTb0dICFe6K5G8AX/fYefvv7QZluZ90t4MT2lGw9iW1Peft3g3vqWgQnpv3KrgcXDn6FL/dhAOcHx4+Ce3LdoM+5G3t7XwTXuX4RXJ+UOZ1QkT8g4ENwIr8WXKfQZfCdaxPsOxbA0ki93c/7VMz207gZfvABXKflS+HC3oQT2HXCzw9OGK8E8OYKvpf7+Ov1Twllnwngif6zXAduJNLPMmU2AjAN3+m5zOfiy2/pv4vPg4sqnAI/IMMf/xyA8wGsNu57eZJfkI5t7r/7C3ydtwLYMlJ2EVxkkP6eXQrgA8Hxk+ActjX8dToaLkIFX//FcB3aV/bbWyEYjJBpa0U4XT3MX9ND/PaK/niu/nrbjo3UvZ+/pw/zdr7SX9+uLn3ff9Zr+ePP9/t3hB8QANfX7x8AnlHBd3Cht/+DcJHzRYgMUoKLXJ4H9xA3BZdWvA9uxDkA/AzOKV7Zv06A79QPF027xp+zgn9th4hWYvDvwgFwAzse67+Dp8E9sNZ+X4/zVbsBfT64q5Emao8F8Bu4EOn34Z4qu6L2CQA/CM59Clz66PF++wcAjs6xIStqT/T79vXba/ib8B2Z846EE7ZhRjnt6M8LX0uD45cB2CfY3gVuVNADcMKxaeZ9POSvUfd1dHD8mXCO1e1wI52+D+AxfWzaD3HnbCW4odp3w4nKf2SO59n3RQDvj9Tb/by7ozVvAnBEcHwB3NQQV8GFwy+Ad2DC6w439PsauI7Uw3wvrwLwSOZafq7f5wLXL+4qOHFbBuB/kXGQ4Rzn2Oi1pM8lKP86uBFn98GlkNb2+zfx1+LBjN37lL0OeiV/X67GZOvYq/z598NF5V6UOR7eL2vCPWjd59v9IIAFQdl14JzYm+FGMJ+HwHmBSxt+zZ97B9zDyJxrH5TfBm509wNwjt02wbEdka+/fwfwz5F690PvaM2/oHck+9pwo2b/4e08M2gzHK25hy/ztCG/g8f2eS/H+mPdFO9j/PYiuPTxMjgtvxjBCFY4Hf0uXH+z2+H6CT4+8936Ppxe3QbgpwCemmNb9HfBH3+Pr+sWOMdyrbrv6XG/6C+EEGOH5CVwKcLbBpUVQog6IbkRXD/WwnNFClEUOWdCCCGEEA2izQMChBBCCCHmHXLOhBBCCCEahJwzIYQQQogGIeesYfiJRv88praOJvmFxLJLSR4YObYpSSO5sFoLRwPdQu7n1W2HEJOOnzx13zG1da+fB3BQuR1JRucxJHkyyeOqtW50kLyas8veiZYg56xhmJto9IlV1umdkZnM5IWfNjfZal+Ha8j2lpJ8kOQ9JO8meRHdmnwrFajD6JZ9EULMU8xNnvrlKuv0zsgDGb3b0NxEqFdW3NaOJDtBO9eTPI3kdgXqOJbkKYNLiklCzlkFtCRi9GvrnS171Mv4HGJmi+GWgzocbq27szOzZwshWgQdbfjdeHFG724cfEppbjQ3+/1iuEW7/wTgFyR3HmGbYp7ThptsZJB8debp6iGSS/2xlUh+jOS1JP9B8nN0i/IuD3uTfAfJm+CW3FiJ5PEkb/Sv4/MiRSR3J3m5jy7dQPJtYd3D2Ffg/fc8sZHcnuSv6NZH+z3JHSPnLfBt30rySrhJE/tibrmPpQBeAuBZ3bIkn0Hy176tZSQ/TXJFf+zn/vTf+/f9apJrkfweyVtI3uH/3ijnvR1J8u/++l5O8mU5ZZ9N8gKSd/n/nx0cW0ryfSR/6ev6Md2yMd3jbyR5DcnbSP4nIykEkiuSvITkW4Jr+EuS74rZJSYT/x16G8lL/XfyGyQXBcf/H8m/kbyd5HdIbhgcM5JvIvlXf299pvtA5O/pUE+se4/n3fv+Hng/yV/CTSr72Lx7ps/7WUTyFH+P3OnLrx/UfeAw9hW4rsuj8SygnyS3IXmxv/+/ATdh6xzMcb2ZvQvAF+Bmvu/W8UmS13E2k/A8v39XuBUPulr/e79/f5JX+DavJPmvOe9rc5I/9df3VpKnMrJMFHN+pzj7u3Y4yZvpdHn/4Nx1SH7Xv4cLSB7HSPcQOs2+iuTqfns3kjeRXC/2PkSGumfBbcoLbuHVKwD8q9/+BIDvwM3qvBhuduQP+mM7ws2s/WG4GfJXBvBeuJmpHwW3PMWvALwvp71lAJ7n/14LfjZoZGaLLmNfn3P3A3Ben/3HYnY28iVwMzvvDue0/7PfXs8fXwo/yz6AN8E9HW7s2/8Zemc9X142097PAXzY//10uKfMhXCzpl8B4K1B2ezs5uvALfexin+/3wRwVs71fSXczOFTAF4NN/v4o7PXw9t/B9zSIwvhZve/A7NLriyFmxX8Cf5zXgrgQ/7YFnCzbD8XblmYj8GtItB3dnK4ZWXuAPBPAI7x35cFsfeg12S+4FYX+K3//q7t7403+WMvgFsK6Wlw2vPfAH4enGtwi5qvCTcL/C0IZnoPyh3k7+HVE+/9a+GWClsIt8RP9J7p09a/wunTKnArezwdwOpB3f20Itm+yPXrtzpDuHLIIH3vLqfUXe7p3+GWJdrb3+PHZctm2noBgA6AVf326+E0bCFcJuEmAIv8sWPhdTg4fw+4JbAItzD9/YisGAC3VN0/++/DenA6e3y/64Gc3ynM/q6917/X3X27a/njX/evVeC07zr0+V0J2j0VwMn+fd8IYM+67602vWo3oAkvf8N/D8Bn/Tbhfsw3D8o8C26B3e6X+OHuzeX3/R3A7sH2iwBcndPmtXCitXpm/5ybvah9fdraz990dwav7dHrnL0DmfXLAPwIs0u9LMWsc/ZT+B8Lv/1CpDlnXwfwPxEb3wrgW8F27pIxcAvx3lHgM74EwF7B9eg6Z28A8NtM2V8D2C94L+8Mjh0M4If+73cB+FpwbBX/vchbOuZwAH+G+zF7fKr9ek3OC+7H9PXB9kfglwqDW/LsI8Gx1eCchU39tgF4bnD8NABHZup/LtxSSE/w2yn3/nuDY7n3TJ/3cwCcE7B1n2NztKKofZHrdy9mte6s4No8Dmn63nXOng/nWDAo+ysMds6e5NtbErHxDgBP8X8fi4xz1qf8WQAOS/z+vBTA7zLXo+ucRX+n/Ht5AMH6m/5z2B7OqX4EwBODY8ch3zlbE+537g9wi6bXfm+16TXRac2A98M9PR3qt9eD+6G9yIfR74RbSywMyd5iZg8G2xvCPWF1ucbv646K7IbqP+ePvwLuyeQakueSfFbF9mU538zWDF7nZ45vAuCV3fp8nc+F6zOWZUO4p6bwvaawBG5dNpB8Al1q8iaSdwP4AIB1YyeSXIXk5+lSiHfDPR2uSXJBpPwb6dKI3feyVaT+7OfWfT9Lgu2bgr/vh/tB7J67/DqY2f1wT/R5fBnuWp9tZn8dUFZMLnnfueXfVzO7F+47l/J9BcmN4Ry2fc3sL353yr0f3u+590wmNfkYuLURfwTg6z6V9hGSK/R700PYl+Wlgda9NHOsiH5uCLfIumXe6yCWwDlnd/r39TafprzLt7cG8vVuN5Ln06Wu74T7rehbnuT6JL9O1z3mbrjF6mN1R3+nPLeZ2XSw3f3+rAcX9Qu/B+HfczCzO+EyHFsB+K+8smIuE++ckXwNXFh+bzN7xO++Fe4JYsvgBl/DXKfPLpap6kY4EenyGL8P5kZFdjumvsnvu8DM9oILL58FJ0hV2leU6+CeTkMHblUz+1CfssvgUprhe83Fi+7TAfzC7/osXNri8Wa2Oly/i7zBAofDLa77TF/++d2q+7S1CYD/AXAIXKplTQB/jNSf/dy67+eGQe8J7jos7/fm+6ysM+CcE+CioC8i+dyENoQI6fm+klwV7js38Pvqv59nwaW8fhAcSrn3Q73LvWestyP+tWb2iJm9x8y2APBsAHsCeGPF9hWhiH4uA7CE7BnINFDvALwMwMVmdp/vX3YE3GLwa3k9uguzetTzW+L7gJ0B101ifV/+bMT18QO+jid7bXx9Ttno79QAboHLvoT9fDeOlAUAkHwqXNT0awA+ldCGCJho54zkNnB9Nl5qZrd095tZB+7H/RMkH+XLLiH5opzqvgbgnSTXo+sw/i64J5h+7a5Ich+Sa3iH6264/gmjtG8QpwB4MckX0XVWX+Q7iPbrdH8agENJbkRyLQBHxir1Ea8dAHwbrh/N2f7QYrj3fS/JJwF4c+bUfwAI5yRaDCeod5JcG8C7c97LqnBidYu3YX+4p7d+nA3gCSRfR3IhyVfD9af4Xk79XU6Hu2bPphvMcCxyHEySb4BzUPeDi4J+meQwDvVIOeus99sPfvjR7EOIqJevAdif5FP9j/gHAPzGzK5OOPdLAP5kZh/J7C9y7wMF7xmSO5F8so9y3w2XHpujdxXal0tB/fw1nFNyKMkVSL4cwDMi75O+nncDOBDugRNw2jUNp0cL6QYBrR6c+g8Am3J2FOyKcP3HbgEwTXI3uK4jMRbDpXHvIrkEwNtzyib/ToWY2QyAMwEc6zX9SejjYHehG8ByCtw12B/OwT14UDtVQvLR7zvuwNbq10Q7ZwD2guuMf14Qhu8+sb0DwN8AnO9DxT+Bi9zEOA7AhQAuhcuxX+z3xXgDgKt93W8CsM+I7cvFzK7z7R0NJwrXwd3k/b4j/wOXpvg93Ps8s0+ZT5O8B054jod7EtzVCyMAvA3A6wDc4+v7Rub8Y+GclztJvsrXsTLcU+/5cGmI2Hu5HC6M/mvf/pMB/DJS9ja4J/nD4dJDR8B1XL01Vn9w7mUA3gLXl24ZnEDeDOChbFmf3jkewBvN7F4z+yrc9+UTg9qpA5Krv+tdX8JRR36+G9EQDcDMfgLgP+Hup2VwncZfk3j6awC8jL1px+cVvPfL3DMbwD3I3A03uOFcuFTnSOxLJEk/zexhAC+He6C6HW5wUVbvNiR5L9z9fwGc3uxoZj/2x38Ep1d/gUsjPojelOA3/f+3kbzYzO6Be3g7Da5v2uvgBi/EeA/cAJG7AHy/j30hRX+nQg6BS8feBPf5fQ19tM7zQQDXmdlnzewhuGjecSQfn9jW0Bx44B43fvXUc3D2Dz7SSgeNval0IURZfBTsTrhU7VU1mzMURx/zBtt4o/Vwz70PYGamg6OO/LzmpxNCLIfkhwFsYGb71m1LFpJbPn+Hp/zxpJOOxKtf/R5ceMGfFvroX2tow+SpQjQWki8G8H9w6cyPwT2NXl2nTcNCcsnTn/4E/PJXJ2B6egbPefbBOPoorpsSTRRCzE98KnNFOI3bDsC/wKVvG8ceezzrj0cd/XpssskG2GGHp+BN//qSaeT3aW4ccs6EGI694EL8hEsXvMZaHo7ef//drn/JS56DhQsXYOHCBTj88Ffjwgv/fAtaJm5CiEpZDJfK3BCuu8h/wfUlbhT/99PjbdGiFbH99lsAAI48ch+8YKe34sADP7KKH1HfCuScCTEE5tYmbeTTYxlIPnnHnbbBni+enfD9Na/dGSd89tsgubmZ/b1G84QQNWFmF8DNE9dYSE5t/6wtcfLJRy3ft9Zai7Hvfrvi/vsfug8tesCc9AEBQoiAXXd95qUf/OBBCGcOmJqawvve9y/Ye+8d/lajaUIIkctXvnLMzHbbPhGPe9ySnv1vfvNeOOP0peiOzm0Dcs6EEACAH/34v2yNNVbFdts9ac6xnXbaBg888DB+9esTWp2yFULMT0iu9LGPfR3HvHPuDB8rrbQi3vGO1+Hgg1/6jxpMK0WrRmuStBZFJecBKd+Ncfj3w37mg89PbiGpYBl7i9qYX75jD91qZsmLDJOceub2W8yccso7sdlm/Sdev+yyq3DooZ/CuUsvmWp7v7o6cPolmkfTNSzt3OqkqX36BQAf/djBNj09gyOOeG3f42aGHXY4FL/65R+fGKw+0Vha1ueMiKz6MVom9HfIEpyzqansFFj95pacc1YhO2bnZhxE35Wcks5nok1ptvQvk3dueCxmS0+ZSF3dc+994C+pS2oBAE4++aiZ313y16hjBgBbbrkZHrf5Ehz6lld0oKekkrRMcieAXg2rXr+AVN0or19AmoYNo1955w/So2yZXC3EVGH9Irn21ls/Fr/81Ql5ZXDccQfiU588489ogX4prSmEwKc/8y0cc8wbBpY79j374+Of6LvSmBBC1MJHPvrm2w466CVYeeWVcss9//lPwT333A+Sj80t2ABa+Bg3rD+Z8mSUgWNwshsYnWNKqLrCSOZ4IlzDPV0WtbHok+bc8xcEf8/unyoRncvjwgv+dPHaa672NHTy749Hr78WfnneHy4u1YgQDaQqDRtPhGs4/RtWY4tE712Z/vqVZSpBM/M44u2fPfZbZ77v2EH6BQBLNlwHcEv8NRpFzoQQjk4n7SWEEE0jWb8GB0JIfonkzST/GOxbm+Q5JP/q/19rlG9HzpkQwiHnTAjRVszS9CstSXUygF0z+44E8H9m9ni4VWGOrNT+DK1La+al2lI6sFfrj1b4QzWO1GmMIVKqC6YWVWhIf5LTBQlh9jJtFK03DOXH6smmJVPSEET/FEEsjVCYmeqWniP5JbjFsW82s638vrXhFrjfFG6Jq1eZ2R2VNSpECZqiYVWmHJP2F9SvbF0pqcgU/craUlrDOp00DUv4vTOzn5PcNLN7LwA7+r+/DGApgHcUsLAQipwJIRzVRs5ORs1PnkKICSI5clY6GLG+mS3zf98EYP1qDO+PnDMhhKNC58zMfg7g9szuveCeOOH/f2lltgshJptU/XLO2d4kLwxeBxVpys/zONJRfC1LaxLIhk+tExwdTWowni4dt287ov4+Q6RUFy4YTUqgzIidYdKMIbGRkHnnxFMHg1ORWRuT0gWIlR8irTk9Xf7cNMb65ClECqPSsJBhUpap93RRPUufd6x8d4qYljEzp1slGjYzk6Zhzjk73czeXbCFf5B8tJktI/loADcXNzIdRc6EEAAAWifpBWDdYZ46gfE8eQohJglL06/yac3vANjX/70vgG9XYnaElkXOhBAjI70/2a1mtm2JFsb65CmEmCA6lqhhSVNpfA2u8/+6JK8H8G4AHwJwGsl/AXANgFeVN3YwLXTOptCT3is56WYu1vsBjypd2tNkY9axLMbCBb3LN+WlBItQKq2ZkAJMK5+X1uyfTozVm5p+DNuM1humF8Ly7L+/MJ2RB7K6T54fwhiePIVIIdSwqvQryzCjNWP6lXd+0RRpXleKmIbF6o1pWUy/gIo0zCxNw1KKmPVfoBPYuZBNQ9BC50wIMRIq7HPWhCdPIcQEkdrnrCVzNco5E0I4rDrRasKTpxBigjBL1LB2dHVtmXNGH3KdDXtahT8os81kw6ojaKOG1OkoWGnB4p7tYUYLDptSKJoWSAnRu/MHj4JKSTnm1TkVpg6sf3piKtaGDU6JJtGSJ0ohqiTUsKFGO2coei+WSWumathsXYNTjrnnRNOX5fUre05pDbPEqX7a4ZvV75zRfYsuBHCDme1Ztz1CTCzT1a0QMElIw4RoADOdNA0bYkWccVK7cwbgMABXAFi9bkOEmGgUOSuLNEyIurHE0Zotcc5qHf5HciMAewD4Qp12CCEAdjpJLzGLNEyIZkBL0y+2xDmrO3J2PIAjACweUC4g0x+oJ7c+qrTMCPq4jaNf2xhYecFa0WOF+1wkDhnvPWdwGyn9vqby+nUk9KGI1hvpSxHun1tv+PdsX0TG6grKTA3Td7HChc8niONRWMNEk4hp2NB9YAvqWbRva95C5NH+sP37gMXOze0PFtOzqC4O1q+59vY/pxAz1S183gRqi5yR3BPAzWZ20YByB3VnIm9NTz4h2ki1C5/Pe1I0rFe/hBAjY/QLn4+VOiNnzwHwEpK7A1gEYHWSp5jZ68NCZnYigBMBgFzYjqsqRBsZ/SS0842BGtarX9QFFmJUpE5C2xJqc87M7CgARwEAyR0BvC3rmM2FA2ZaHhwIHDYtmTbUukx6qHwQcyTTiSSyGtZJKpeXNuxSZmboWOqhZ39wv6aF+LNh/f5h9qJpRuaE7nvKRRain2JYb2g7+5YpjKJihSinYaJppGhYin5lSepykVImkkrMay+ui8W6SfTb7t9eRPPYX5uy1lWiYanLNylyJoRoFepzJoRoK5351eesEc6ZmS0FsLRmM4SYbBQ5K400TIiaSZ6EVs5Z5ZDAFBcOlcYrs6C2FR5JOfr0akiVs1qnMft0skZn7aQzksL3CaN08srERy5F0oSx8HtOGz3pxGjIPqw3Vk/vgbBcT4qAYZl4WmBQe0nMo/4aQqSyuq25/O/YiMIyIzdTdCdGXheIWF3R7hDorxsx/cpvo9j+nnoiWjbXrqgp+XRQ2cLnTaBVzpkQYoRUuPC5EEKMlU7iwuc19tEugpwzIYRDkTMhRFvpJI7WbInMtcw5I4CpUqnJ/qR50GVGEXaJpS+rew/VkpbCnbV9La6aVG/KCJzoqKCcU1POKRpmz/tkUsL60TYi6cp+27PnROqKpjCGoCVPlEJUydrh/MHR+3i4LhchKV0dUrtDRHUjNrI7QRezbcc0LFamt3x/snan6m8+lqhh7fDOWuacCSFGhiJnQoi2osiZEGJeMq2pNIQQLWWmk6ZhLXkIbZlzRkxNpZmcNhpyHKnFNqSKZm0smsJde8UVe7aLjrSJp/MGh8/zjsXSgT1tJIT+57SRUK4nxB+pJy910FMuqUw8XVoITaUhJpCshnVJ0bLU+61oOrD33HiZlO4NLKhHuRobOaenTJm05jBrAnexxEloWxI6a5lzJoQYGS15ohRCiDmkLt/UEpmTcyaEcGiFACFEW9EKAfVBuEloQ5o+GtLY/FTRMBPirrty/DoX/QSGCZPPLZcwQjOyPy+sz8hjV0pKIqU8UHyC2algPe2hkgOKnIkJJE/DuqRoWW53iBF1W0jRl3i9NrBMahs9+2P15F6fCrQneUBAO3SuVc6ZEGKEqM+ZEKKtpPY5k3MmhGgV03LOhBAtZaaTpmHt8M3a5pxxTrqyKenLFKpcT7NSgnBzURsftSh+bBRpzTnnRMpNRe5ARsqkjtBMtauffXmkhPXLpEgLociZmEDyNKxLmV+ZqkYz5ulUis71lh/cXh4pxWJalq6FiQWzKHImhJiXtES0hBBiDmbzSsPknAkhHBoQIIRoKx1oQEBtkJjiCnVbUZ6ccK1ZQ6YxSAgph+tvbrhouFQYE9J5eSmF3hTB4JGUKSOX8s6PkXd+USpLUxZFKwSICWSDQMOq7CQT07awjWFHUhbVvxRaq2UdrRAghJiPtES0hBBiDqlTabQEOWdCCMc8EjYhxISRvEJAO3ROzpkQAgBgmkpDCNFSbMaSNCxlQgKS/w7gQLiJN/4AYH8ze3BIEwvRKueMIBawVSanM8T76pRYXH0q6PlQ5vwuG678UFp7FfU9SO0bFu9/UU2/jHlJhU+UTRA3IVLYKFHDBpE+HUXRVUbC/mdp9+hE6lnyaM38MiSXADgUwBZm9gDJ0wC8BsDJQ9tYgPZMEiaEGC3dPhuDXgMIxG1bM9sKwAI4cRNCiNFgifqV5t8uBLAyyYUAVgFw4yhN74ecMyGEoyLnzFO7uAkhJghDon4ZAOxN8sLgddDyasxuAPAxANcCWAbgLjP78bjfTutyhFNTrTN55AzrYQ9z/pLV7uvZTpkao0rii+wmTNFRoa0dK5ZHsILlAQyRfE6koj5nZnYDya64PQDgx3WImxApZDWsH6GelLl3h5kyqIymxrStqE5lKfreyyhKmesLIH35JlfkdDN7d7/DJNcCsBeAzQDcCeCbJF9vZqeUM6wcipwJIQAA1rGkF4B1Y0+dwBxx2xDAqiRfP/53JISYGCxNwxL6pe0C4Cozu8XMHgFwJoBnj9z+DApDCSEc6SnLW81s25zjy8UNAEh2xW2sT55CiAmiunnOrgWwPclV4CL/OwO4sIqKi9Aq54wYzwoBrDmgaEMksMZhe2jf+uve09v+1OCbwzqjH0qUYkeMVPtSBgbFQvR5bcTqjdXVqep6VjeVRiPETYgUsho2KRTVmTnlIrpTpt5Qw0oPGp+xxLRmfgNm9huSpwO4GMA0gN8BOLGkVaVplXMmhBghFU2l0RRxE0JMEtUtfO77o/XtkzYu5JwJIQCkTc6YXFcDxE0IMTlYJ03DWrJAQNucM85J25ELKm9lagLGSZDF3qNFvvWLN80sNBuLXKekAKtcPqigo5F7U0eO9ZwTKxO8pdQ2wnI9QhJLI/SUHyLFqRUCxAQyR8MKUEqzqnwISqkroi2xMnPaiGlYgi6m6Nfcc0Y8WrMl3lnLnDMhxKioMnImhBDjxCxRw9rhm8k5E0J4tPC5EKKtdCehTSnXAtrlnJFYkDhas2jaLrcuVJ86HRUjS8lGIs0LH7u4eF2xG6jo/sRy0dRDuD+vjfBYEBLvDfH3ryteJsfG8JgNLhNtoyiKnIkJpLCGldGpguckaVbesVi5gvqVXy4sU16/ctsoQmduvX1piXNWW+cqkhuT/BnJy0leRvKwumwRQgA2bUkv4ZCGCdEcrJOoX+pzNpBpAIeb2cUkFwO4iOQ5ZnZ5jTYJMbm0Q7OahDRMiKawfNnMhHItoDbnzMyWwS0qCjO7h+QVAJYAiAobMTddWTTlOGzabxSjQ8tQZrLZqlKenSB2zM3WzxwsOAlgGM9OSj/m1B8JzTN2jkVC+Vk7pmcGlrNI6rNn9FBe6iClXJiSmI7ZgdJUOlp2AiijYaJ5cJP1BheKpgkT9Ct7rDP4HMbKZ6M+Ma2ItVFUv4AkDRtKv+bYgnLMLi+XS1tUrhF9zkhuCmAbAL+p2RQhJhabrtuC9iINE6JerJOoYS3pW1u7c0ZyNQBnAHirmd3d5/hBAA4CgAVcaczWCTFBtES0mkaehoX6JYQYIfNsQECtzhnJFeBE7VQzO7NfGTM7EX7plxUXrm7EgsLpuZRU5LBrUo574tqUdO6o1tnsqXXjR/cejHW27Amzx0LgkTIWKTOnjUi5MC0ZS0PEymfLhecHofye1GkY4p+JpEQzbfSkMYLze8L0M0F7kTSCDTGRrOY5K84gDQv1i2RLfhYmjMdsOLhMUf3Kbsc0LEX/YvqTd36sK0ZR/QKSNGwo/crUW1bDkuc5awm1OWckCeCLAK4ws4/XZYcQwjOPhG0cSMOEaBCGeRU5q3OdoucAeAOAF5C8xL92r9EeISaazkzaSyxHGiZEQ7BE/WrJTBq1jtY8D/GVGKNMYaqyNGWZVGTR0aEjSy2OIVWbQmfDnJRANEwfhLctFoqPpThzUgeR8xlLL0wHvUdjbQO9Yf1YuViZ8O+eMnnvI7A9dk4sbTHM+piKnBWirIaJZtFZsiTYiNwEMf2aCTQkO1IwRcOK6tdM5uko4fx4WnK6f5lst46YhsW6aRTVrzl1lRSieRY5q31AgBCiGcyn/hpCiMkitc+ZImdCiFZhMwoCCSFaSodpGibnTAjRJhQ5E0K0Feskapics1FAkAsq60+W2n+saN+tlP5gVbbX03bOe5qyEfRBW3XVoU7vuU9ifTRmcvqD9fS5mO6/P9YvJCwf6/uWKdfbhyLSZy0s8/Ajg8tkj0X7qUX6bwRl5gxRL4CZImdiAhlCw6L6ld2Oadgw+pU9J6Zhw+hX9lioZ4X72eb0ua1Aw8yYpGHWkm6iLXPOhBCjoqMVAoQQLcU6iRqmyJkQok0ociaEaCtmaRqmAQEjgJib8qsqfZmaShzVFBZ56ciB5yamK9PSwbN2dDDmSa2mpvr/vbDE1zRIC1h0yHj/NELP8HigJ5RvM5FUQJg6eCQI/a+wQv/2Hsm0kTKsPfw7PH86uFYLhlkhQM6ZEKWZmopvF9WwFP3KlOtNX/bXKXvk4b77o/qVLbdC8D56NKigfmXfx8PB+SU1zIxpGibnTAjRJtryRCmEEHOwNA1ri8zJORNCAAA6M3UuGCKEEOXpdKbSNKwl3Tda6ZyNOpWZOtqyaJowlaKjKpNTsgVtGSbVWjthSmHFFfuXiYTie9IIALBg9jbpSReEI5cWzl4rC9rmgqD8VCAKc1IgwbEwTclIqjd27tQwozVLnyqEqJIU/QJ6NSxInfZoWKBBDHQqRb+ARA2L1RvTryC7CgAI32JZDVPkTAgxH9GAACFEW0kdEKDImRCiVcxohQAhREvpdJikYW3JELTMOWNuSrNNqcxhJ4StMqU6jgXSG0k4giqWMswQ3tdcGAm/B/t7yuepQsqCy+ET38LqU86KnAnRMmIaxv73clH9mnNOTMNCnQq1aZz6hdRJaNtBy5wzIcSokHMmhGgrSmsKIeYlMxqtKYRoKZ3OVJKGtSWtKTWuiQ47PS8h6sYs7SWEEI2jYv0iuSbJ00n+ieQVJJ81OuPnosiZEAIA0Kkw3E9yTQBfALAVXDePA8zs15U1IIQQAR2kaViB7hufBPBDM9ub5IoAVilvXXHknAkhAFTe56xWYRNCTBhW3YAAkmsAeD6A/QDAzB7G3NnZRkrLnDNDB53oiE0L1oJMGbkZ0rHZc/NGbhqCNRgjdoRrUqaOmIylNmOjOovakWdLWNdEkbLmZmabsbXpIvs5HVl/bjqztlxsPbqO9f87tk7ddPnPcqZTTS+HJgibEBNBioal6FdszWAkalhR/epkXKQKNKzTmUrSsMSH0M0A3ALgJJJPAXARgMPM7L5SxpVAfc6EEAB8WiDhlUAobL8j+QWSq47AZCGEAFBYv/YmeWHwOihT3UIATwPwWTPbBsB9AI4c9XsIkXMmhADgnihTXgDWbbqwCSEmC0Oihrnip5vZtsHrxEx11wO43sx+47dPh9O0sdGytKajE/i/RVOcsRRemBoMU5xZwpRnUl2I1xVtI7A3ZSTnVOIIlIlKXobh93AixJTQ/0w2rRkJ/wdryDGaXghTn4/035+1JXZ+LI3wcPheyw+nLJDWvNXMts053k/Y5JwJkUqKfmXLxTQsIX3Jh4N055w2Ipr5SCTdWVS/gN5UZlYbE6kyrWlmN5G8juQTzezPAHYGcHkpw0rSSudMCFE9Q/h1PTRB2IQQk4UhTcMKyNxbAJzqBzRdCWD/cpaVQ86ZEAJA5aM1axU2IcRkkb5CQGp9dgmAvAzBSGmVc2ZwqcTetGFklGNQxiKpxZR0pyuXlvJc3vaQv3EzCSMxQzpMGx2amv6sjTB8H4bJw5kDs2tQxsL/wd/REH9PuiBxtFI0ZD9sWD+hXE+ZWKq2fPK6g+qcs7qFTYixk6dNMQ2L6FePZnVyUn4JGjaUfs0pl6JNBfUrW65kCN/AJA2zCnVulLTKORNCjI6ZTjtESwghsnSMSRrW9BhFFzlnQggA1UbOhBBinLipMhQ5E0LMM7RuphCitaSundkSnWuZc2Ywm0GK45vS8yZ14oCiKw/M2OApNtJJ6eM2a1Nef7Wwb1pl3JeZMDnS76unP4XFykT6ZcT6VSSew5lIP7No/7Ocfh0pfSti5fP6hsVm1Y6dEylvw6wQEFmNQoh5zT339N8/jH5lj8X6kA2jX0Cahg2jX3nlpiPXIaU/7Jw2ZrfLaljHppI0rCW+WducMyHEqKhqKg0hhBg3Hat8Ko1akXMmhADgOtQ2BZInIU1HzzKz74zaHiFEs3HznKVMMDt6natCv1rnnHXQSZoSoicVGVnIvOiUFV0L+hFbqSBm07CE6dVq06jFmLrhhvjBbOi63/6UVGbeVBop54dlbHBqcE4bsWHesYXIY2nJWPk5x4IQ/0zkfUz33z9cWrM5zhmAkxPLXT1CG8QEMLVsWf8DMT3pKZOnTQkaNox+AWkaNox+5Z0fOyfUrx4tzEkBV5LWZJKGjSlydnJiuatjB2p1zkjuCuCTABYA+IKZfahOe4SYZJo0isnMzgUAkuuY2W112xNDGiZEMzCwMRpWhX7V1gOYLpz1GQC7AdgCwGtJblGXPUJMOt0+G4NeY+Z8kt8kuTvJZiivRxomRHOwRP0a86j00vo1MHJG8i0ATjGzO0qb159nAPibmV3p2/k6gL2QuwafwTCDmYKjJ8NQcMpC6XmkpEjHQ7DIbaKPnZJ6TaFnVYZrb0w8KSc0369MXrog5ZyeMrH0QmJ70XJBOjEWsk/5G5lQfrSNBDuG+Bo2qc9ZwBMA7ALgAACfInkagJPN7C+pFTRLw0TjiGlYTE9S9Cu7nZQWTSif9SxSzh9Gv1LPH0a/suVKalgHTOtzNt7oWmn9Svm1Xh/ABSRPI7lrhU+vSwBcF2xf7/f1QPIgkheSvLDTeaSipoUQWWZ8n41Br3FijnPM7LUA/h+AfQH8luS5JJ+VWE1tGhbqV0VtCiH60LE0DRtn4GwY/RronJnZOwE8HsAXAewH4K8kP0By8+FNH4yZnWhm25rZtlNTK4yjSSEmkk7ia5yQXIfkYd65eRvcgurrAjgcwFdT6qhTw0L9GnVbQkwyhjT9GqdzNox+JQ0IMDMjeROAm+DyaWsBOJ3kOWZ2REm7bwCwcbC9kd8XtwOAZWKesQXLyf5+50yJEZM9qdNh8kZjIC91OQrL7Zpb0gpGU44V7c9gw9SbLRPppNDzVUhJM/aUydYVOWaDy/S20dfUJMYxxLwEvwbwFQAvNbPrg/0XkvxcaiVN0TDRPJI0rIweFTwnqll556a0MYR+5ZcLy5TXr7lt9DV3IGZM07Dx6lxp/Urpc3YYgDcCuBXAFwC83cweofN+/gqgrLBdAODxJDeDE7TXAHhdybqEEEMyPf7O/ik80az314XkQjObNrMPp1QgDRNi/jODNA0bs8yV1q+UPmdrA3i5mb3IzL5pZo8AgLkQ1p5lLTazaQCHAPgRgCsAnGZml5WtTwgxHN2h6INe44DkecDyiNdXMod/W7A6aZgQ8540/RqHc1aFfg2MnJnZu3OOXZHSSM75ZwM4u8AJmLHeQQGx0ZPDpB+zqcFY6rSJpFoaS/uGZFPI/Zi+MrIuXSJpofyhmshpO7FgbOBUQijeesL6g8tny/U8c3X6O0a95cs7Tw1bvmnV4O+tMscKvclGaZhoHEU1LEmzgJHoVqWaFSmfN9VEkuYl6Ffe+yirYQ1bvmlo/WrdCgFCiNHQlAkcPRb5u9+2EEI0ScOG1i85Z0IIAL0rQjWANUm+DK7rxZokX+73E8Aa9ZklhGgiM5amYWOahHZo/WqZc2ZzUowpqbeiZGscxxqVMYqmVJNtHeILGtp0z9UJkwA3CCYszGqR9GHuObH5KiMh+rw2itbVCdMFQ32ujXnqBIBzAbwk+PvFwbGfj98cMV+pSsPK3Ht1rnlRVGeAuG4No1mpdQ0itU/smHRuaP1qmXMmhBgVDetzFu0nBgAkH+P/vNPM7h6DPUKIBmOpfc7Go3ND65ecMyEEAIx99v8BfBn58V364ycD+N9xGCSEaC6dxBVMxvQMOrR+tco5Mxg6piWcmsQ/bl3cs02ON/wSS+Km2DFVoa1F16UsMyIpJcE91GjN0mdWj5ntVLcNYjLIatioiWnTMFoGFNezMmvpFtWXVE2pYgLsOlYwiVGFfrXKORNCjI6GpTWFECKZ5LTm6E2pBDlnQggAjUtrCiFEMh2kadiY+pwNTeucs05num4T5h2dIYLBN9y7avTYVEW/9XlzOsfaCM+JhfvL2DfM/NINGw05h5ZolhCVkqdhRUjVk5iGhOfHyxTXwknBkKZhbdG51jlnQojRoLSmEKKtpKY124KcMyEEgOZ0phVCiKKkDghoi/8m50wIAUB9zoQQ7SV9Ko126FyrnDODYcbmZ58zs5m6TUgmXCHgxgdWKnx+0ek2wiHmef0qevuZRepK6teRZtcw/c/yqKvvSFs6ygpRJdcHGjbMWjB5uhart6gepepf7PwU2qxrKRrWFp2rb10iIUSj6CS+UiG5gOTvSH6valuFECJkvulXqyJnQojRMVP9E+VhAK4AsHrlNQshREDH0jSsgINWq361yzmzdq8QMIpF2kdJir03PtgbfC0aio0t/BufIiOtXGhHtI0gfJ+3AHFKSiJGaiQ/ZXbvlLqGSR1UOdKJ5EYA9gDwfgD/UV3NQlTLTQ/2v8NTtCx14fLe9OXgMvHVAjLnRFKQTKgr1nYeaRpUjZYVJXm0ZkKZJuiX0ppCCABO3FJeiRwP4AhoEKgQYgwYEjXMFd+b5IXB66BMdcejZv1qV+RMCDEyCqjQuiQvDLZPNLMTuxsk9wRws5ldRHLHquwTQogYhkIadrqZvbvfgaboV8ucM4NZp/HpQWtxsKDotb35wd7tqlIBKWmAbLmeNoKz4nX1L1PliKiUFMYcW2JtF0wBF6VAn7NbzWzbnOPPAfASkrsDWARgdZKnmNnrhzRRiMrJaliXYbVsGE2I6dfcugaXS1tFJa+NYvUOo2WDbMljJrHPWUKRRuiX0ppCCACuv0bKaxBmdpSZbWRmmwJ4DYCfyjETQowSS9SvQV0zmqJfLYucCSFGRVsmZxRCiCwGJmlYS6Y5a5dzZgA6iZPQ1pn6bHraNZ9itt/6QG/5YVJvjNxYeefGU5b9Q/aMGJgyujO1XKlRVxWlQIZhegRfWzNbCmBp9TULUQ2hhhXtchGSdx+OLOXIYinEpDIV6l9PGwllXLlyetaxNA0r4pzVqV+tcs6EEKOjLU+UQgiRxTC/NEzOmRACQLXznAkhxDhJneesLcs3tcw5M3Q6Va6tOfr0Y5tTnCmjTm9/+OHosaloCnFw2Do+cWz83JRzoiH3hPRAto2w3pQQf+oIrFiqNm57aFN5ZtqiWkJUSEzDYvrVU6aEHqWcH9OZOecP0WUjpe05bSR0PSk64a5rM9Tfcjo0Y5akYW1RuZY5Z0KIUdEW0RJCiH5UtEBAI5BzJoQAoLSmEKK9dFDd8k1NoGXOmZsDeNypwlFMKtvmdCcws/yvO+y+aKkpG5xkS0lxppQBAAYB/Ng58VA+B5Zxx8L2wjRl//NT07OxdEOVI00HoaymmERiGlaVfqWew0inhHw9CrVmsOal6Fd+G8X299STo2WVaFji8nJtkbmWOWdCiFEx3RbVEkKIDDOWpmFtkTk5Z0IIAIqcCSHaS3fh84HlWqJzrXLO3FDZ4UZrjiedODO4SIXUmSK9a+r26LEpLBh4fiyUH68zrXysXJiqiKcRpjLbkTREUFdYb28aIQj956Rdx5GeGESbE+1ClCWmYSn6FVJUy1wbaRq0fH9OqrVXXwanSFP0q992//Zi3Tr6789aV4WGFVz4vPHUsrYmyY+S/BPJS0l+i+SaddghhJilu3DwoJeQhgnRNDqJ+tUWB66uhc/PAbCVmW0N4C8AjqrJDiGEx8ySXgKANEyIRpGuX+3QsFrSmmb242DzfAB7J545IIU3+nTieFKIbfHtgXtxW892atqxHyyYRnDnJIyo4my9ZCzcH287lgrtqTchPdHzdyY9EUtJRNMQsZSCDZHWbIdmNYLyGiaaRlbDugyjZUBxPYtqSKAz2Qxjr270by/alaNnhGVcy1I0bBj9ypYr6zu5tbcTyrVE55rQ5+wAAN+o2wghJh2lLEsjDROiZjqJ3S7aInMjc85I/gTABn0OHWNm3/ZljgEwDeDUnHoOAnCQ26orCyvE/EeRs16q0LBe/RJCjIqO1tZMw8x2yTtOcj8AewLY2XI6spjZiQBOdOcstGzqct6kGVs6Ke0DM3f0bJPFU5ODSE0vxFKWtEi4P1Jv9j2kpCwZSQtEU5/Z9euC84umUWNph6JYa54px0MVGtarX9QFbiChho1Cv4C0+7KofuXVy4JdLmL6NeecSBeRYfQra0tZDXO9yebPLVZLWpPkrgCOALCDmd1fhw1CiF4UOUtHGiZEs7DUyNnoTamEuvqcfRrASgDO8fOgnG9mb6rJFiEEgJm2xPubgTRMiAbRgSVpWFtUrq7Rmo+ro10hRBz5ZulIw4RoFpa4tmZbvLMmjNYsQL+pNEbQV6uG/l9tzZU/MhNf+LwqYn0xUsvFhrTHy+fMwh30m+jps5HQX6S3fLxfW9G+bKm2D6KdvR6FGI5xaFhIVCsK6lf+OYP7osX7q2Wn+Yn0J0vQoNR+bSnTEg0idYWAtvzStsw5E0KMihl1OhNCtJSOWZKGtSUQIudMCAHA9dkQQog20kGahrVF5VronGUCl2NIQTbH025e4unhhqQEgLRQfkpdeUO5U1ISKWnUrK0p6dJYeiFWT1HU50xMIk3RsKL6lVdXasqy3/7UNCoj3TRS2s62kZIuHYj6nAkh5iOKnAkh2koHpsiZEGL+oak0hBBtpWOpU2m0Q+da5pxZchpzPB9A89KMpRjiR3l65sGcoynXp9jInNy0ZsKoznjqoEQqM2f05aBzs6H/npD/ECnSYdKaHTlnYgLp1bCiml58ZGGSTpUaSV50FGjiCikJGhbTr972+q8ukLWlrIa5hc8TnLOWyFzLnDMhxKhoyxOlEEJkMf8vpWQbkHMmhAAATLdEtIQQIssMLEnD2pLvap1zNvzTfUM/mobHWmPXfaaTl9YsTzT0nzGjeJqyeFozpVxRO/LC+r3lYgsND04jFCWydrcQ85o6Nawq/Uo9f1Tp0mH0K7W9gZjNKw1rnXMmhBgNGq0phGgr6fOctUPnqnnkFkK0npnEf4MguTHJn5G8nORlJA8bg/lCiAmmg06SfqU4Z03QsJZGzmpMTc6jsOkgYl9igrNl7KEhW+n/fBBe5rwwd6+FC/oeSBodFZnUNXt+/OMfLq3Zcyxlzc6ElEJRKoycTQM43MwuJrkYwEUkzzGzy6tqQIhh6L2nh9GwHG1K0KCq9Avo1YFY20X1K6/9Ybp4pHbrKIJVO89Z7RrWUudMCFE1VTlnZrYMwDL/9z0krwCwBICcMyHESEidhDbFPWuChsk5E0IAcGmBqiG5KYBtAPym8sqFEMLjImeDNazoI2hdGtZC56zED8g8SUXW2ZExTGWCYVrzkZyzUiaFTbmZUkPe/etKSy/kTHxYNEU6VHoBSEmRlhl1NYgZDu5P5lmX5IXB9olmduIcW8jVAJwB4K1mdndpw4QYIb0alnJ/B1qY+HuUpmHl9cu1EdGwIfQr235PuSFGxJdZI3kQHXaSNMz/ju5N8qRgd+M0rIXOmRBiFBSInN1qZtvmFSC5ApyonWpmZw5rmxBC5OHiZikP+wYAp5vZu/PK1a1hcs6EEACcuFUBSQL4IoArzOzjlVQqhBA5mE9sppQcRBM0rJ3O2TxIU7ZlrpUuPfbmXP/ekH8QYibnlHX1hsQmbZytp7f+LMGNGUtf9qzNGpZJdUwGh9yHTS/Ewvrx9EY1ozWnOV1JPQCeA+ANAP5A8hK/72gzO7uqBoQYhlAHRqJZc05K0bCi+pVtv7+G9XanSEn7pa1tmZJ+TOniMZdyejaDmSQN6zDpt7d2DWuncyaEqJyqBgSY2XlArhcthBCVkj4gIGm0Zu0aJudMCAGgurSmEEKMG/OTaaSUbAPtc85qTmm2LR05bsLr0xO+jw/5CTYqHLlZNI3QY1PexJKxtOjgelPTCylphehEj0OkODsJs/8LMd+ITradIvUs/kCTpGFlunKE9GhNzMZi+gWkatisfsWcpdy1PEtqmPk1AgaXa8dvePucMyHESJiprs+ZEEKMFTeVxmANa0uGQM6ZEAKAImdCiPbSUeRMCDEfacsTpRBCzCW1z1k7mAjnrC2e8nwjZeH0pD6EBfulzbWjWB8GRvtoZBk89L3HjqT+apl6A1L6e6QOg+/HTO5qD0JMFtH+sz2FEn9bhtCwovoFpGpYMf0CmtPnth8zNpOkYW1x4CbCORNCDMaU1hRCtJZOkoa1JVgj50wIAWA0C58LIcQ46CQu36SpNEZIWzxf0Z+kdGfPCWVSByEpN2wQci/x/UpPhXbJlK8sLVreweoorSlEXwpr1pwKinbfCCm+eklRDSuuX8C4u3UMrB8zSRoWn1qkWbTSORNCVI8iZ0KItlJw4fPGI+dMCAFAfc6EEO3FEvucKa05Eqw1Xq8oTjtSByFDpBGy72mYtGjiSKtBtCXcL0RTyLvvk3VreWXD6BdQXMOG7MrRM+p+9N06BmFmSRrWFh+iGlUvCcnDSRrJdeu0QwjhptJIeYlZpGFCNIOOTSfpl6bSGADJjQG8EMC1ddkghJilLaLVFKRhQjQHl1ebPxpWZ1rzEwCOAPDtGm0QLaBZqYOQYqNAe8yoMLRebqTVXJTWLIw0TEQZuptG30qHHbkeUnwUaI8pjdOwtLRm8jWsmVqcM5J7AbjBzH7P5B9CIcQo0VQa6UjDhGgWHZtOm0qjJdG1kTlnJH8CYIM+h44BcDRcOiClnoMAHFShaUKIPihy1ksVGib9EmJMzLMBASNzzsxsl377ST4ZwGYAuk+cGwG4mOQzzOymPvWcCOBEf247rqoYG/MndRAjYXLHisRG85z1UoWGSb9ElpFo1pxGxt19I0bimp0VaFj6CgHtYOxpTTP7A4BHdbdJXg1gWzO7ddy2CCFmUeQsDWmYEA0kNXKmPmdCiDahPmdCiLbSSVy+afhsxnio3Tkzs03rtkHMP9qXOogxPiFR5Kwc0jBRBSmpvbHrFzCkho1XvxQ5E0LMO+ScCSFaS2JaU8s3CSFaRcem6zZBCCFK0cEMmKBhEz9aU4gm0tjUQY8B9cybpciZEM2m0gm5kxsdR/eNCkiNnCmtKYRoF3LOhBBtpYM0DZNzJoRoEUprCiHaSsdmAKU1hZi/pN68taYRegypxg6lNYVoL2PvstHTeD2alTFCAwKEEPORmboNEEKIknSQpmFyzoQQLUKRMyFEW3Hzl2meMyHEfEN9zoQQbcVSI/9yzoSY14xlFYIkQ6oRm7Z0lBVClKPWfmk9hlSvNe69pdTbDp2TcyaE8CitKYRoK2lpzbYg50wIAUB9zoQQbaaTGJBT5EyIiaQxqYNC8GlOtAbZZb6sEGI+UssqBEMzdWx6StMAYNkIjamEqboNEEI0Adt2cErA4Iaq2xZjMEgIIRLpLERSnzP3AGpmt47BqKGQcyaEgJld5P7Kc9CWC9sV47BJCCFSMLMZ584M0q8OAFt9PFYNR9vSmrcC09dUWN+6rs5G03Qbm24f0EAb+zzfVW3jJsVPsc0Au8qlNrPpi+WdbR89tGWTS9X6BTTwu52h6fYBzbexMfblxKUaoF+dKYCdePeMDoApmM3cM6RtY4FtmZBtFJC80My2rduOPJpuY9PtA2RjMTumzAlbNqjunkjNZpra6WQiacr3JkbT7QOab2PT7QOaYyPJbQBe7PQrlKpulwysaGaP1GJcQZTWFEIE2No+9B/ug9vXWVyPTUIIMRgz+53/K3OkGzVrh2MGyDkTQgSY2R1OFkJxWy5s99ZklhBCJGKb9D5gdv/vtMrfaZWxI+DEug1IoOk2Nt0+QDYWpLNoVty6r84K9dokIjToe9OXptsHNN/GptsHNMhGM7vWpTSXO2UA7JnWsj5cE93nTAjRH3KBzYob1ddMCNEaSK4B4M5uFsCs0zr9mvTImRCiL50FbU0HCCEmGzO7a3ZqDdu8bnvKINH1kDycpJFct25bspD8KMk/kbyU5LdIrlm3TQBAcleSfyb5N5JH1m1PFpIbk/wZyctJXkbysLpt6gfJBSR/R/J7ddvSxdxaTpsAtlHb0gGTiPSrONKvamiifjk6KwHY1syurNuSMsg5g7sJALwQwLV12xLhHABbmdnWAP4C4Kia7QHJBQA+A2A3AFsAeC3Jps0cPw3gcDPbAsD2AP6tgTYCwGEAGjexq5lda2Y31G2HyEf6VRzpV6U0Vb8enp1cu33IOXN8AsARaOiKqGb2YzOb9pvnA9ioTns8zwDwNzO70sweBvB1AHvVbFMPZrbMzC72f98DJyBL6rWqF5IbAdgDwBfqtkW0FulXcaRfFSD9Gh0T75yR3AvADWb2+7ptSeQAAD+o2wg4kbgu2L4eDROOEJKbAtgGwG9qNiXL8XA/rIMWthRiDtKv0ki/quF4SL9GQtuWbyoFyZ8A2KDPoWMAHA2XEqiVPBvN7Nu+zDFwoe5Tx2lb2yG5GoAzALzVzO6u254uJPcEcLOZXURyx5rNEQ1F+jXZSL8mk4lwzsxsl377ST4ZwGYAfk8ScOH2i0k+w8xuGqOJURu7kNwPwJ4Adm5IB+0bAGwcbG/k9zUKkivACdupZnZm3fZkeA6Al5DcHcAiAKuTPMXMXl+zXaJBSL9GgvRreKRfI0TznAWQvBpudEcjFpntQnJXAB8HsIOZ3VK3PQBAciFc596d4UTtAgCvM7PLajUsgO4X68sAbjezt9ZsTi7+yfNtZrZnzaaIliL9Skf6VS3Sr+qZ+D5nLeHTABYDOIfkJSQ/V7dBvoPvIQB+BNdR9bQmCZvnOQDeAOAF/rpd4p/yhBDjQ/pVDunXBKPImRBCCCFEg1DkTAghhBCiQcg5E0IIIYRoEHLOhBBCCCEahJwzIYQQQogGIedMCCGEEKJByDkTQgghhGgQcs6EEEIIIRqEnDNRCpLbkbyU5CKSq5K8jORWddslhBCDkH6JpqNJaEVpSB4Ht6baygCuN7MP1mySEEIkIf0STUbOmSgNyRXh1qR7EMCzzWymZpOEECIJ6ZdoMkprimFYB8BqcOvmLarZFiGEKIL0SzQWRc5EaUh+B8DXAWwG4NFmdkjNJgkhRBLSL9FkFtZtgGgnJN8I4BEz+yrJBQB+RfIFZvbTum0TQog8pF+i6ShyJoQQQgjRINTnTAghhBCiQcg5E0IIIYRoEHLOhBBCCCEahJwzIYQQQogGIedMCCGEEKJByDkTQgghhGgQcs6EEEIIIRqEnDMhhBBCiAbx/wEiqZNtid/RIQAAAABJRU5ErkJggg==\n",
      "text/plain": [
       "<Figure size 720x288 with 4 Axes>"
      ]
     },
     "metadata": {
      "needs_background": "light"
     },
     "output_type": "display_data"
    }
   ],
   "source": [
    "fig, ax = plt.subplots(1, 2, figsize=(10, 4))\n",
    "sim_data = batch_results[\"zero_x\"]\n",
    "sim_data.plot_field(\"field_xy\", field_name=\"Ey\", val=\"abs\", ax=ax[0])\n",
    "ax[0].set_xlim([-sim.size[0] / 2, sim.size[0] / 2])\n",
    "ax[0].set_ylim([-sim.size[1] / 2, sim.size[1] / 2])\n",
    "title = f\"Flux: fwd={float(sim_data['flux_f'].flux):1.2e}, bck={float(sim_data['flux_b'].flux):1.2e}\"\n",
    "title += \"\\nzero-size FieldData along x\"\n",
    "ax[0].set_title(title)\n",
    "sim_data = batch_results[\"nonzero_x\"]\n",
    "sim_data.plot_field(\"field_xy\", field_name=\"Ey\", val=\"abs\", ax=ax[1])\n",
    "ax[1].set_xlim([-sim.size[0] / 2, sim.size[0] / 2])\n",
    "ax[1].set_ylim([-sim.size[1] / 2, sim.size[1] / 2])\n",
    "title = f\"Flux: fwd={float(sim_data['flux_f'].flux):1.2e}, bck={float(sim_data['flux_b'].flux):1.2e}\"\n",
    "title += \"\\nnonzero-size FieldData along x\"\n",
    "ax[1].set_title(title)\n",
    "plt.show()\n"
   ]
  },
  {
   "cell_type": "markdown",
   "id": "49bb1a69",
   "metadata": {},
   "source": [
    "### Importing arbitrary fields\n",
    "\n",
    "Next we show how to import arbitrary fields. We create numpy arrays to emulate the same Gaussian beam input. Data can be imported from file in exactly the same way, once it is read into a numpy array. We create two types of datasets: the first one contains the `Ey` field only, while the second one contains `Ey` and `Hz`. We can provide any combination of field components to the custom source, as long as at least one of the tangential fields is defined. However, as we will see, providing both `E` and `H` is required to make the source directional.\n",
    "\n",
    "**Note**: the fields are assumed to be defined w.r.t. the *local* coordinates of the source, that is to say with the coordinate origin lying at the source center. This makes it easy to specify a source profile and use that anywhere in a simulation. We illustrate this below by defining the dataset to be centered around `(0, 0, 0)`, while the source is placed at a different location in the simulation."
   ]
  },
  {
   "cell_type": "code",
   "execution_count": 12,
   "id": "6a7393de",
   "metadata": {
    "execution": {
     "iopub.execute_input": "2023-06-27T00:53:42.784838Z",
     "iopub.status.busy": "2023-06-27T00:53:42.784656Z",
     "iopub.status.idle": "2023-06-27T00:53:42.814386Z",
     "shell.execute_reply": "2023-06-27T00:53:42.813701Z"
    }
   },
   "outputs": [],
   "source": [
    "# Scalar gaussian field with the same waist_radius as the beam source above\n",
    "ys, zs = np.linspace(-4, 4, 101), np.linspace(-4, 4, 101)\n",
    "y_grid, z_grid = np.meshgrid(ys, zs)\n",
    "scalar_gaussian = np.exp(-(y_grid**2 + z_grid**2) / waist_radius**2)\n",
    "\n",
    "# Field dataset defining only the E-field\n",
    "dataset_E = td.FieldDataset(\n",
    "    Ey=td.ScalarFieldDataArray(\n",
    "        scalar_gaussian[None, ..., None],\n",
    "        coords={\n",
    "            \"x\": [0],\n",
    "            \"y\": ys,\n",
    "            \"z\": zs,\n",
    "            \"f\": [freq0],\n",
    "        },\n",
    "    )\n",
    ")\n",
    "\n",
    "# Field dataset defining both E and H\n",
    "dataset_EH = td.FieldDataset(\n",
    "    Ey=td.ScalarFieldDataArray(\n",
    "        scalar_gaussian[None, ..., None],\n",
    "        coords={\n",
    "            \"x\": [0],\n",
    "            \"y\": ys,\n",
    "            \"z\": zs,\n",
    "            \"f\": [freq0],\n",
    "        },\n",
    "    ),\n",
    "    Hz=td.ScalarFieldDataArray(\n",
    "        scalar_gaussian[None, ..., None] / td.ETA_0,\n",
    "        coords={\n",
    "            \"x\": [0],\n",
    "            \"y\": ys,\n",
    "            \"z\": zs,\n",
    "            \"f\": [freq0],\n",
    "        },\n",
    "    ),\n",
    ")\n",
    "\n",
    "custom_src_3 = td.CustomFieldSource(\n",
    "    source_time=pulse,\n",
    "    center=(-1, 1, 0),\n",
    "    size=(0, 8, 8),\n",
    "    field_dataset=dataset_E,\n",
    ")\n",
    "custom_src_4 = td.CustomFieldSource(\n",
    "    source_time=pulse,\n",
    "    center=(-1, 1, 0),\n",
    "    size=(0, 8, 8),\n",
    "    field_dataset=dataset_EH,\n",
    ")\n",
    "sim_3 = td.Simulation(\n",
    "    size=sim_size,\n",
    "    grid_spec=grid_spec,\n",
    "    sources=[custom_src_3],\n",
    "    monitors=[mnt_xy, mnt_flux_f, mnt_flux_b],\n",
    "    run_time=run_time,\n",
    "    boundary_spec=td.BoundarySpec.all_sides(boundary=td.PML()),\n",
    ")\n",
    "sim_4 = td.Simulation(\n",
    "    size=sim_size,\n",
    "    grid_spec=grid_spec,\n",
    "    sources=[custom_src_4],\n",
    "    monitors=[mnt_xy, mnt_flux_f, mnt_flux_b],\n",
    "    run_time=run_time,\n",
    "    boundary_spec=td.BoundarySpec.all_sides(boundary=td.PML()),\n",
    ")\n"
   ]
  },
  {
   "cell_type": "code",
   "execution_count": 13,
   "id": "e95a8ab3",
   "metadata": {
    "execution": {
     "iopub.execute_input": "2023-06-27T00:53:42.816485Z",
     "iopub.status.busy": "2023-06-27T00:53:42.816340Z",
     "iopub.status.idle": "2023-06-27T00:54:04.982124Z",
     "shell.execute_reply": "2023-06-27T00:54:04.980111Z"
    }
   },
   "outputs": [
    {
     "data": {
      "text/html": [
       "<pre style=\"white-space:pre;overflow-x:auto;line-height:normal;font-family:Menlo,'DejaVu Sans Mono',consolas,'Courier New',monospace\"><span style=\"color: #7fbfbf; text-decoration-color: #7fbfbf\">[14:34:26] </span>Created task <span style=\"color: #008000; text-decoration-color: #008000\">'custom_E'</span> with task_id                                 <a href=\"file:///home/momchil/Drive/flexcompute/tidy3d-core/tidy3d_frontend/tidy3d/web/webapi.py\" target=\"_blank\"><span style=\"color: #7f7f7f; text-decoration-color: #7f7f7f\">webapi.py</span></a><span style=\"color: #7f7f7f; text-decoration-color: #7f7f7f\">:</span><a href=\"file:///home/momchil/Drive/flexcompute/tidy3d-core/tidy3d_frontend/tidy3d/web/webapi.py#187\" target=\"_blank\"><span style=\"color: #7f7f7f; text-decoration-color: #7f7f7f\">187</span></a>\n",
       "<span style=\"color: #7fbfbf; text-decoration-color: #7fbfbf\">           </span><span style=\"color: #008000; text-decoration-color: #008000\">'fdve-09fc0dd6-45cc-4804-aefa-306097ef8e2fv1'</span>.                       <span style=\"color: #7f7f7f; text-decoration-color: #7f7f7f\">             </span>\n",
       "</pre>\n"
      ],
      "text/plain": [
       "\u001b[2;36m[14:34:26]\u001b[0m\u001b[2;36m \u001b[0mCreated task \u001b[32m'custom_E'\u001b[0m with task_id                                 \u001b]8;id=653573;file:///home/momchil/Drive/flexcompute/tidy3d-core/tidy3d_frontend/tidy3d/web/webapi.py\u001b\\\u001b[2mwebapi.py\u001b[0m\u001b]8;;\u001b\\\u001b[2m:\u001b[0m\u001b]8;id=852454;file:///home/momchil/Drive/flexcompute/tidy3d-core/tidy3d_frontend/tidy3d/web/webapi.py#187\u001b\\\u001b[2m187\u001b[0m\u001b]8;;\u001b\\\n",
       "\u001b[2;36m           \u001b[0m\u001b[32m'fdve-09fc0dd6-45cc-4804-aefa-306097ef8e2fv1'\u001b[0m.                       \u001b[2m             \u001b[0m\n"
      ]
     },
     "metadata": {},
     "output_type": "display_data"
    },
    {
     "data": {
      "text/html": [
       "<pre style=\"white-space:pre;overflow-x:auto;line-height:normal;font-family:Menlo,'DejaVu Sans Mono',consolas,'Courier New',monospace\"><span style=\"color: #7fbfbf; text-decoration-color: #7fbfbf\">           </span>View task using web UI at <a href=\"https://tidy3d.simulation.cloud/workbench?taskId=fdve-09fc0dd6-45cc-4804-aefa-306097ef8e2fv1\" target=\"_blank\"><span style=\"color: #008000; text-decoration-color: #008000\">'https://tidy3d.simulation.cloud/workbench</span></a> <a href=\"file:///home/momchil/Drive/flexcompute/tidy3d-core/tidy3d_frontend/tidy3d/web/webapi.py\" target=\"_blank\"><span style=\"color: #7f7f7f; text-decoration-color: #7f7f7f\">webapi.py</span></a><span style=\"color: #7f7f7f; text-decoration-color: #7f7f7f\">:</span><a href=\"file:///home/momchil/Drive/flexcompute/tidy3d-core/tidy3d_frontend/tidy3d/web/webapi.py#189\" target=\"_blank\"><span style=\"color: #7f7f7f; text-decoration-color: #7f7f7f\">189</span></a>\n",
       "<span style=\"color: #7fbfbf; text-decoration-color: #7fbfbf\">           </span><a href=\"https://tidy3d.simulation.cloud/workbench?taskId=fdve-09fc0dd6-45cc-4804-aefa-306097ef8e2fv1\" target=\"_blank\"><span style=\"color: #008000; text-decoration-color: #008000\">?taskId=fdve-09fc0dd6-45cc-4804-aefa-306097ef8e2fv1'</span></a>.                <span style=\"color: #7f7f7f; text-decoration-color: #7f7f7f\">             </span>\n",
       "</pre>\n"
      ],
      "text/plain": [
       "\u001b[2;36m          \u001b[0m\u001b[2;36m \u001b[0mView task using web UI at \u001b]8;id=975444;https://tidy3d.simulation.cloud/workbench?taskId=fdve-09fc0dd6-45cc-4804-aefa-306097ef8e2fv1\u001b\\\u001b[32m'https://tidy3d.simulation.cloud/workbench\u001b[0m\u001b]8;;\u001b\\ \u001b]8;id=144961;file:///home/momchil/Drive/flexcompute/tidy3d-core/tidy3d_frontend/tidy3d/web/webapi.py\u001b\\\u001b[2mwebapi.py\u001b[0m\u001b]8;;\u001b\\\u001b[2m:\u001b[0m\u001b]8;id=999667;file:///home/momchil/Drive/flexcompute/tidy3d-core/tidy3d_frontend/tidy3d/web/webapi.py#189\u001b\\\u001b[2m189\u001b[0m\u001b]8;;\u001b\\\n",
       "\u001b[2;36m           \u001b[0m\u001b]8;id=975444;https://tidy3d.simulation.cloud/workbench?taskId=fdve-09fc0dd6-45cc-4804-aefa-306097ef8e2fv1\u001b\\\u001b[32m?\u001b[0m\u001b]8;;\u001b\\\u001b]8;id=592379;https://tidy3d.simulation.cloud/workbench?taskId=fdve-09fc0dd6-45cc-4804-aefa-306097ef8e2fv1\u001b\\\u001b[32mtaskId\u001b[0m\u001b]8;;\u001b\\\u001b]8;id=975444;https://tidy3d.simulation.cloud/workbench?taskId=fdve-09fc0dd6-45cc-4804-aefa-306097ef8e2fv1\u001b\\\u001b[32m=\u001b[0m\u001b]8;;\u001b\\\u001b]8;id=592379;https://tidy3d.simulation.cloud/workbench?taskId=fdve-09fc0dd6-45cc-4804-aefa-306097ef8e2fv1\u001b\\\u001b[32mfdve\u001b[0m\u001b]8;;\u001b\\\u001b]8;id=975444;https://tidy3d.simulation.cloud/workbench?taskId=fdve-09fc0dd6-45cc-4804-aefa-306097ef8e2fv1\u001b\\\u001b[32m-09fc0dd6-45cc-4804-aefa-306097ef8e2fv1'\u001b[0m\u001b]8;;\u001b\\.                \u001b[2m             \u001b[0m\n"
      ]
     },
     "metadata": {},
     "output_type": "display_data"
    },
    {
     "data": {
      "application/vnd.jupyter.widget-view+json": {
       "model_id": "60ebd9407a474df5ba8c4da9eff747da",
       "version_major": 2,
       "version_minor": 0
      },
      "text/plain": [
       "Output()"
      ]
     },
     "metadata": {},
     "output_type": "display_data"
    },
    {
     "data": {
      "text/html": [
       "<pre style=\"white-space:pre;overflow-x:auto;line-height:normal;font-family:Menlo,'DejaVu Sans Mono',consolas,'Courier New',monospace\"></pre>\n"
      ],
      "text/plain": []
     },
     "metadata": {},
     "output_type": "display_data"
    },
    {
     "data": {
      "text/html": [
       "<pre style=\"white-space:pre;overflow-x:auto;line-height:normal;font-family:Menlo,'DejaVu Sans Mono',consolas,'Courier New',monospace\">\n",
       "</pre>\n"
      ],
      "text/plain": [
       "\n"
      ]
     },
     "metadata": {},
     "output_type": "display_data"
    },
    {
     "data": {
      "application/vnd.jupyter.widget-view+json": {
       "model_id": "995abad142844dcbb3507a3599fcf55b",
       "version_major": 2,
       "version_minor": 0
      },
      "text/plain": [
       "Output()"
      ]
     },
     "metadata": {},
     "output_type": "display_data"
    },
    {
     "data": {
      "text/html": [
       "<pre style=\"white-space:pre;overflow-x:auto;line-height:normal;font-family:Menlo,'DejaVu Sans Mono',consolas,'Courier New',monospace\"></pre>\n"
      ],
      "text/plain": []
     },
     "metadata": {},
     "output_type": "display_data"
    },
    {
     "data": {
      "text/html": [
       "<pre style=\"white-space:pre;overflow-x:auto;line-height:normal;font-family:Menlo,'DejaVu Sans Mono',consolas,'Courier New',monospace\">\n",
       "</pre>\n"
      ],
      "text/plain": [
       "\n"
      ]
     },
     "metadata": {},
     "output_type": "display_data"
    },
    {
     "data": {
      "text/html": [
       "<pre style=\"white-space:pre;overflow-x:auto;line-height:normal;font-family:Menlo,'DejaVu Sans Mono',consolas,'Courier New',monospace\"><span style=\"color: #7fbfbf; text-decoration-color: #7fbfbf\">[14:34:27] </span>Created task <span style=\"color: #008000; text-decoration-color: #008000\">'custom_EH'</span> with task_id                                <a href=\"file:///home/momchil/Drive/flexcompute/tidy3d-core/tidy3d_frontend/tidy3d/web/webapi.py\" target=\"_blank\"><span style=\"color: #7f7f7f; text-decoration-color: #7f7f7f\">webapi.py</span></a><span style=\"color: #7f7f7f; text-decoration-color: #7f7f7f\">:</span><a href=\"file:///home/momchil/Drive/flexcompute/tidy3d-core/tidy3d_frontend/tidy3d/web/webapi.py#187\" target=\"_blank\"><span style=\"color: #7f7f7f; text-decoration-color: #7f7f7f\">187</span></a>\n",
       "<span style=\"color: #7fbfbf; text-decoration-color: #7fbfbf\">           </span><span style=\"color: #008000; text-decoration-color: #008000\">'fdve-8f2045b9-98d7-4db1-9ca1-dc283134cc49v1'</span>.                       <span style=\"color: #7f7f7f; text-decoration-color: #7f7f7f\">             </span>\n",
       "</pre>\n"
      ],
      "text/plain": [
       "\u001b[2;36m[14:34:27]\u001b[0m\u001b[2;36m \u001b[0mCreated task \u001b[32m'custom_EH'\u001b[0m with task_id                                \u001b]8;id=975089;file:///home/momchil/Drive/flexcompute/tidy3d-core/tidy3d_frontend/tidy3d/web/webapi.py\u001b\\\u001b[2mwebapi.py\u001b[0m\u001b]8;;\u001b\\\u001b[2m:\u001b[0m\u001b]8;id=57165;file:///home/momchil/Drive/flexcompute/tidy3d-core/tidy3d_frontend/tidy3d/web/webapi.py#187\u001b\\\u001b[2m187\u001b[0m\u001b]8;;\u001b\\\n",
       "\u001b[2;36m           \u001b[0m\u001b[32m'fdve-8f2045b9-98d7-4db1-9ca1-dc283134cc49v1'\u001b[0m.                       \u001b[2m             \u001b[0m\n"
      ]
     },
     "metadata": {},
     "output_type": "display_data"
    },
    {
     "data": {
      "text/html": [
       "<pre style=\"white-space:pre;overflow-x:auto;line-height:normal;font-family:Menlo,'DejaVu Sans Mono',consolas,'Courier New',monospace\"><span style=\"color: #7fbfbf; text-decoration-color: #7fbfbf\">           </span>View task using web UI at <a href=\"https://tidy3d.simulation.cloud/workbench?taskId=fdve-8f2045b9-98d7-4db1-9ca1-dc283134cc49v1\" target=\"_blank\"><span style=\"color: #008000; text-decoration-color: #008000\">'https://tidy3d.simulation.cloud/workbench</span></a> <a href=\"file:///home/momchil/Drive/flexcompute/tidy3d-core/tidy3d_frontend/tidy3d/web/webapi.py\" target=\"_blank\"><span style=\"color: #7f7f7f; text-decoration-color: #7f7f7f\">webapi.py</span></a><span style=\"color: #7f7f7f; text-decoration-color: #7f7f7f\">:</span><a href=\"file:///home/momchil/Drive/flexcompute/tidy3d-core/tidy3d_frontend/tidy3d/web/webapi.py#189\" target=\"_blank\"><span style=\"color: #7f7f7f; text-decoration-color: #7f7f7f\">189</span></a>\n",
       "<span style=\"color: #7fbfbf; text-decoration-color: #7fbfbf\">           </span><a href=\"https://tidy3d.simulation.cloud/workbench?taskId=fdve-8f2045b9-98d7-4db1-9ca1-dc283134cc49v1\" target=\"_blank\"><span style=\"color: #008000; text-decoration-color: #008000\">?taskId=fdve-8f2045b9-98d7-4db1-9ca1-dc283134cc49v1'</span></a>.                <span style=\"color: #7f7f7f; text-decoration-color: #7f7f7f\">             </span>\n",
       "</pre>\n"
      ],
      "text/plain": [
       "\u001b[2;36m          \u001b[0m\u001b[2;36m \u001b[0mView task using web UI at \u001b]8;id=381471;https://tidy3d.simulation.cloud/workbench?taskId=fdve-8f2045b9-98d7-4db1-9ca1-dc283134cc49v1\u001b\\\u001b[32m'https://tidy3d.simulation.cloud/workbench\u001b[0m\u001b]8;;\u001b\\ \u001b]8;id=605153;file:///home/momchil/Drive/flexcompute/tidy3d-core/tidy3d_frontend/tidy3d/web/webapi.py\u001b\\\u001b[2mwebapi.py\u001b[0m\u001b]8;;\u001b\\\u001b[2m:\u001b[0m\u001b]8;id=922995;file:///home/momchil/Drive/flexcompute/tidy3d-core/tidy3d_frontend/tidy3d/web/webapi.py#189\u001b\\\u001b[2m189\u001b[0m\u001b]8;;\u001b\\\n",
       "\u001b[2;36m           \u001b[0m\u001b]8;id=381471;https://tidy3d.simulation.cloud/workbench?taskId=fdve-8f2045b9-98d7-4db1-9ca1-dc283134cc49v1\u001b\\\u001b[32m?\u001b[0m\u001b]8;;\u001b\\\u001b]8;id=761702;https://tidy3d.simulation.cloud/workbench?taskId=fdve-8f2045b9-98d7-4db1-9ca1-dc283134cc49v1\u001b\\\u001b[32mtaskId\u001b[0m\u001b]8;;\u001b\\\u001b]8;id=381471;https://tidy3d.simulation.cloud/workbench?taskId=fdve-8f2045b9-98d7-4db1-9ca1-dc283134cc49v1\u001b\\\u001b[32m=\u001b[0m\u001b]8;;\u001b\\\u001b]8;id=761702;https://tidy3d.simulation.cloud/workbench?taskId=fdve-8f2045b9-98d7-4db1-9ca1-dc283134cc49v1\u001b\\\u001b[32mfdve\u001b[0m\u001b]8;;\u001b\\\u001b]8;id=381471;https://tidy3d.simulation.cloud/workbench?taskId=fdve-8f2045b9-98d7-4db1-9ca1-dc283134cc49v1\u001b\\\u001b[32m-8f2045b9-98d7-4db1-9ca1-dc283134cc49v1'\u001b[0m\u001b]8;;\u001b\\.                \u001b[2m             \u001b[0m\n"
      ]
     },
     "metadata": {},
     "output_type": "display_data"
    },
    {
     "data": {
      "application/vnd.jupyter.widget-view+json": {
       "model_id": "b675e7c7fabf49a4bb33f9b99856fd70",
       "version_major": 2,
       "version_minor": 0
      },
      "text/plain": [
       "Output()"
      ]
     },
     "metadata": {},
     "output_type": "display_data"
    },
    {
     "data": {
      "text/html": [
       "<pre style=\"white-space:pre;overflow-x:auto;line-height:normal;font-family:Menlo,'DejaVu Sans Mono',consolas,'Courier New',monospace\"></pre>\n"
      ],
      "text/plain": []
     },
     "metadata": {},
     "output_type": "display_data"
    },
    {
     "data": {
      "text/html": [
       "<pre style=\"white-space:pre;overflow-x:auto;line-height:normal;font-family:Menlo,'DejaVu Sans Mono',consolas,'Courier New',monospace\">\n",
       "</pre>\n"
      ],
      "text/plain": [
       "\n"
      ]
     },
     "metadata": {},
     "output_type": "display_data"
    },
    {
     "data": {
      "application/vnd.jupyter.widget-view+json": {
       "model_id": "76582a898f614e349ea1ac5a7724acc5",
       "version_major": 2,
       "version_minor": 0
      },
      "text/plain": [
       "Output()"
      ]
     },
     "metadata": {},
     "output_type": "display_data"
    },
    {
     "data": {
      "text/html": [
       "<pre style=\"white-space:pre;overflow-x:auto;line-height:normal;font-family:Menlo,'DejaVu Sans Mono',consolas,'Courier New',monospace\"></pre>\n"
      ],
      "text/plain": []
     },
     "metadata": {},
     "output_type": "display_data"
    },
    {
     "data": {
      "text/html": [
       "<pre style=\"white-space:pre;overflow-x:auto;line-height:normal;font-family:Menlo,'DejaVu Sans Mono',consolas,'Courier New',monospace\">\n",
       "</pre>\n"
      ],
      "text/plain": [
       "\n"
      ]
     },
     "metadata": {},
     "output_type": "display_data"
    },
    {
     "data": {
      "text/html": [
       "<pre style=\"white-space:pre;overflow-x:auto;line-height:normal;font-family:Menlo,'DejaVu Sans Mono',consolas,'Courier New',monospace\"><span style=\"color: #7fbfbf; text-decoration-color: #7fbfbf\">[14:34:31] </span>Started working on Batch.                                         <a href=\"file:///home/momchil/Drive/flexcompute/tidy3d-core/tidy3d_frontend/tidy3d/web/container.py\" target=\"_blank\"><span style=\"color: #7f7f7f; text-decoration-color: #7f7f7f\">container.py</span></a><span style=\"color: #7f7f7f; text-decoration-color: #7f7f7f\">:</span><a href=\"file:///home/momchil/Drive/flexcompute/tidy3d-core/tidy3d_frontend/tidy3d/web/container.py#477\" target=\"_blank\"><span style=\"color: #7f7f7f; text-decoration-color: #7f7f7f\">477</span></a>\n",
       "</pre>\n"
      ],
      "text/plain": [
       "\u001b[2;36m[14:34:31]\u001b[0m\u001b[2;36m \u001b[0mStarted working on Batch.                                         \u001b]8;id=233605;file:///home/momchil/Drive/flexcompute/tidy3d-core/tidy3d_frontend/tidy3d/web/container.py\u001b\\\u001b[2mcontainer.py\u001b[0m\u001b]8;;\u001b\\\u001b[2m:\u001b[0m\u001b]8;id=309039;file:///home/momchil/Drive/flexcompute/tidy3d-core/tidy3d_frontend/tidy3d/web/container.py#477\u001b\\\u001b[2m477\u001b[0m\u001b]8;;\u001b\\\n"
      ]
     },
     "metadata": {},
     "output_type": "display_data"
    },
    {
     "data": {
      "text/html": [
       "<pre style=\"white-space:pre;overflow-x:auto;line-height:normal;font-family:Menlo,'DejaVu Sans Mono',consolas,'Courier New',monospace\"><span style=\"color: #7fbfbf; text-decoration-color: #7fbfbf\">[14:34:36] </span>Maximum FlexCredit cost: <span style=\"color: #008080; text-decoration-color: #008080; font-weight: bold\">0.050</span> for the whole batch. Use           <a href=\"file:///home/momchil/Drive/flexcompute/tidy3d-core/tidy3d_frontend/tidy3d/web/container.py\" target=\"_blank\"><span style=\"color: #7f7f7f; text-decoration-color: #7f7f7f\">container.py</span></a><span style=\"color: #7f7f7f; text-decoration-color: #7f7f7f\">:</span><a href=\"file:///home/momchil/Drive/flexcompute/tidy3d-core/tidy3d_frontend/tidy3d/web/container.py#481\" target=\"_blank\"><span style=\"color: #7f7f7f; text-decoration-color: #7f7f7f\">481</span></a>\n",
       "<span style=\"color: #7fbfbf; text-decoration-color: #7fbfbf\">           </span><span style=\"color: #008000; text-decoration-color: #008000\">'Batch.real_cost()'</span> to get the billed FlexCredit cost after the   <span style=\"color: #7f7f7f; text-decoration-color: #7f7f7f\">                </span>\n",
       "<span style=\"color: #7fbfbf; text-decoration-color: #7fbfbf\">           </span>Batch has completed.                                              <span style=\"color: #7f7f7f; text-decoration-color: #7f7f7f\">                </span>\n",
       "</pre>\n"
      ],
      "text/plain": [
       "\u001b[2;36m[14:34:36]\u001b[0m\u001b[2;36m \u001b[0mMaximum FlexCredit cost: \u001b[1;36m0.050\u001b[0m for the whole batch. Use           \u001b]8;id=138804;file:///home/momchil/Drive/flexcompute/tidy3d-core/tidy3d_frontend/tidy3d/web/container.py\u001b\\\u001b[2mcontainer.py\u001b[0m\u001b]8;;\u001b\\\u001b[2m:\u001b[0m\u001b]8;id=20063;file:///home/momchil/Drive/flexcompute/tidy3d-core/tidy3d_frontend/tidy3d/web/container.py#481\u001b\\\u001b[2m481\u001b[0m\u001b]8;;\u001b\\\n",
       "\u001b[2;36m           \u001b[0m\u001b[32m'Batch.real_cost\u001b[0m\u001b[32m(\u001b[0m\u001b[32m)\u001b[0m\u001b[32m'\u001b[0m to get the billed FlexCredit cost after the   \u001b[2m                \u001b[0m\n",
       "\u001b[2;36m           \u001b[0mBatch has completed.                                              \u001b[2m                \u001b[0m\n"
      ]
     },
     "metadata": {},
     "output_type": "display_data"
    },
    {
     "data": {
      "application/vnd.jupyter.widget-view+json": {
       "model_id": "e4b0dd8325974eb4a5613f158f9759f0",
       "version_major": 2,
       "version_minor": 0
      },
      "text/plain": [
       "Output()"
      ]
     },
     "metadata": {},
     "output_type": "display_data"
    },
    {
     "data": {
      "text/html": [
       "<pre style=\"white-space:pre;overflow-x:auto;line-height:normal;font-family:Menlo,'DejaVu Sans Mono',consolas,'Courier New',monospace\"><span style=\"color: #7fbfbf; text-decoration-color: #7fbfbf\">[14:35:05] </span>Batch complete.                                                   <a href=\"file:///home/momchil/Drive/flexcompute/tidy3d-core/tidy3d_frontend/tidy3d/web/container.py\" target=\"_blank\"><span style=\"color: #7f7f7f; text-decoration-color: #7f7f7f\">container.py</span></a><span style=\"color: #7f7f7f; text-decoration-color: #7f7f7f\">:</span><a href=\"file:///home/momchil/Drive/flexcompute/tidy3d-core/tidy3d_frontend/tidy3d/web/container.py#525\" target=\"_blank\"><span style=\"color: #7f7f7f; text-decoration-color: #7f7f7f\">525</span></a>\n",
       "</pre>\n"
      ],
      "text/plain": [
       "\u001b[2;36m[14:35:05]\u001b[0m\u001b[2;36m \u001b[0mBatch complete.                                                   \u001b]8;id=166209;file:///home/momchil/Drive/flexcompute/tidy3d-core/tidy3d_frontend/tidy3d/web/container.py\u001b\\\u001b[2mcontainer.py\u001b[0m\u001b]8;;\u001b\\\u001b[2m:\u001b[0m\u001b]8;id=750983;file:///home/momchil/Drive/flexcompute/tidy3d-core/tidy3d_frontend/tidy3d/web/container.py#525\u001b\\\u001b[2m525\u001b[0m\u001b]8;;\u001b\\\n"
      ]
     },
     "metadata": {},
     "output_type": "display_data"
    },
    {
     "data": {
      "text/html": [
       "<pre style=\"white-space:pre;overflow-x:auto;line-height:normal;font-family:Menlo,'DejaVu Sans Mono',consolas,'Courier New',monospace\"></pre>\n"
      ],
      "text/plain": []
     },
     "metadata": {},
     "output_type": "display_data"
    },
    {
     "data": {
      "text/html": [
       "<pre style=\"white-space:pre;overflow-x:auto;line-height:normal;font-family:Menlo,'DejaVu Sans Mono',consolas,'Courier New',monospace\">\n",
       "</pre>\n"
      ],
      "text/plain": [
       "\n"
      ]
     },
     "metadata": {},
     "output_type": "display_data"
    }
   ],
   "source": [
    "batch = web.Batch(simulations={\"custom_E\": sim_3, \"custom_EH\": sim_4}, verbose=True)\n",
    "batch_results = batch.run(path_dir=\"data\")\n"
   ]
  },
  {
   "cell_type": "markdown",
   "id": "1ddc2022",
   "metadata": {},
   "source": [
    "As can be seen below, if we only provide the `E` field to the custom source (or only the `H` field), the source is not directional, but instead equal power is injected in both directions. We can make it directional by providing both fields, provided that they are set with the correct phase offset. In this example, multiplying one of the two fields by `-1` will make the source inject in the backwards direction.\n",
    "\n",
    "Note also that in the case of custom fields, the flux is not automatically normalized. This could however be done by hand if both the `E` and the `H` fields are known, for example using the Tidy3D [FieldData](../_autosummary/tidy3d.FieldData.html) property `flux`."
   ]
  },
  {
   "cell_type": "code",
   "execution_count": 14,
   "id": "ae1f2baf",
   "metadata": {
    "execution": {
     "iopub.execute_input": "2023-06-27T00:54:05.359434Z",
     "iopub.status.busy": "2023-06-27T00:54:05.359193Z",
     "iopub.status.idle": "2023-06-27T00:54:07.069129Z",
     "shell.execute_reply": "2023-06-27T00:54:07.068602Z"
    }
   },
   "outputs": [
    {
     "data": {
      "application/vnd.jupyter.widget-view+json": {
       "model_id": "a4eb7ce003124758b01fce0bacd2fdf5",
       "version_major": 2,
       "version_minor": 0
      },
      "text/plain": [
       "Output()"
      ]
     },
     "metadata": {},
     "output_type": "display_data"
    },
    {
     "data": {
      "text/html": [
       "<pre style=\"white-space:pre;overflow-x:auto;line-height:normal;font-family:Menlo,'DejaVu Sans Mono',consolas,'Courier New',monospace\"></pre>\n"
      ],
      "text/plain": []
     },
     "metadata": {},
     "output_type": "display_data"
    },
    {
     "data": {
      "text/html": [
       "<pre style=\"white-space:pre;overflow-x:auto;line-height:normal;font-family:Menlo,'DejaVu Sans Mono',consolas,'Courier New',monospace\">\n",
       "</pre>\n"
      ],
      "text/plain": [
       "\n"
      ]
     },
     "metadata": {},
     "output_type": "display_data"
    },
    {
     "data": {
      "text/html": [
       "<pre style=\"white-space:pre;overflow-x:auto;line-height:normal;font-family:Menlo,'DejaVu Sans Mono',consolas,'Courier New',monospace\"><span style=\"color: #7fbfbf; text-decoration-color: #7fbfbf\">[14:35:20] </span>loading SimulationData from                                          <a href=\"file:///home/momchil/Drive/flexcompute/tidy3d-core/tidy3d_frontend/tidy3d/web/webapi.py\" target=\"_blank\"><span style=\"color: #7f7f7f; text-decoration-color: #7f7f7f\">webapi.py</span></a><span style=\"color: #7f7f7f; text-decoration-color: #7f7f7f\">:</span><a href=\"file:///home/momchil/Drive/flexcompute/tidy3d-core/tidy3d_frontend/tidy3d/web/webapi.py#576\" target=\"_blank\"><span style=\"color: #7f7f7f; text-decoration-color: #7f7f7f\">576</span></a>\n",
       "<span style=\"color: #7fbfbf; text-decoration-color: #7fbfbf\">           </span>data/fdve-<span style=\"color: #ffff00; text-decoration-color: #ffff00\">09fc0dd6-45cc-4804-aefa-306097ef8e2f</span>v1.hdf5                <span style=\"color: #7f7f7f; text-decoration-color: #7f7f7f\">             </span>\n",
       "</pre>\n"
      ],
      "text/plain": [
       "\u001b[2;36m[14:35:20]\u001b[0m\u001b[2;36m \u001b[0mloading SimulationData from                                          \u001b]8;id=552091;file:///home/momchil/Drive/flexcompute/tidy3d-core/tidy3d_frontend/tidy3d/web/webapi.py\u001b\\\u001b[2mwebapi.py\u001b[0m\u001b]8;;\u001b\\\u001b[2m:\u001b[0m\u001b]8;id=912717;file:///home/momchil/Drive/flexcompute/tidy3d-core/tidy3d_frontend/tidy3d/web/webapi.py#576\u001b\\\u001b[2m576\u001b[0m\u001b]8;;\u001b\\\n",
       "\u001b[2;36m           \u001b[0mdata/fdve-\u001b[93m09fc0dd6-45cc-4804-aefa-306097ef8e2f\u001b[0mv1.hdf5                \u001b[2m             \u001b[0m\n"
      ]
     },
     "metadata": {},
     "output_type": "display_data"
    },
    {
     "data": {
      "application/vnd.jupyter.widget-view+json": {
       "model_id": "aa41d40af14c41f58a66af7f07365d66",
       "version_major": 2,
       "version_minor": 0
      },
      "text/plain": [
       "Output()"
      ]
     },
     "metadata": {},
     "output_type": "display_data"
    },
    {
     "data": {
      "text/html": [
       "<pre style=\"white-space:pre;overflow-x:auto;line-height:normal;font-family:Menlo,'DejaVu Sans Mono',consolas,'Courier New',monospace\"></pre>\n"
      ],
      "text/plain": []
     },
     "metadata": {},
     "output_type": "display_data"
    },
    {
     "data": {
      "text/html": [
       "<pre style=\"white-space:pre;overflow-x:auto;line-height:normal;font-family:Menlo,'DejaVu Sans Mono',consolas,'Courier New',monospace\">\n",
       "</pre>\n"
      ],
      "text/plain": [
       "\n"
      ]
     },
     "metadata": {},
     "output_type": "display_data"
    },
    {
     "data": {
      "text/html": [
       "<pre style=\"white-space:pre;overflow-x:auto;line-height:normal;font-family:Menlo,'DejaVu Sans Mono',consolas,'Courier New',monospace\"><span style=\"color: #7fbfbf; text-decoration-color: #7fbfbf\">[14:35:20] </span>loading SimulationData from                                          <a href=\"file:///home/momchil/Drive/flexcompute/tidy3d-core/tidy3d_frontend/tidy3d/web/webapi.py\" target=\"_blank\"><span style=\"color: #7f7f7f; text-decoration-color: #7f7f7f\">webapi.py</span></a><span style=\"color: #7f7f7f; text-decoration-color: #7f7f7f\">:</span><a href=\"file:///home/momchil/Drive/flexcompute/tidy3d-core/tidy3d_frontend/tidy3d/web/webapi.py#576\" target=\"_blank\"><span style=\"color: #7f7f7f; text-decoration-color: #7f7f7f\">576</span></a>\n",
       "<span style=\"color: #7fbfbf; text-decoration-color: #7fbfbf\">           </span>data/fdve-<span style=\"color: #ffff00; text-decoration-color: #ffff00\">8f2045b9-98d7-4db1-9ca1-dc283134cc49</span>v1.hdf5                <span style=\"color: #7f7f7f; text-decoration-color: #7f7f7f\">             </span>\n",
       "</pre>\n"
      ],
      "text/plain": [
       "\u001b[2;36m[14:35:20]\u001b[0m\u001b[2;36m \u001b[0mloading SimulationData from                                          \u001b]8;id=137659;file:///home/momchil/Drive/flexcompute/tidy3d-core/tidy3d_frontend/tidy3d/web/webapi.py\u001b\\\u001b[2mwebapi.py\u001b[0m\u001b]8;;\u001b\\\u001b[2m:\u001b[0m\u001b]8;id=35984;file:///home/momchil/Drive/flexcompute/tidy3d-core/tidy3d_frontend/tidy3d/web/webapi.py#576\u001b\\\u001b[2m576\u001b[0m\u001b]8;;\u001b\\\n",
       "\u001b[2;36m           \u001b[0mdata/fdve-\u001b[93m8f2045b9-98d7-4db1-9ca1-dc283134cc49\u001b[0mv1.hdf5                \u001b[2m             \u001b[0m\n"
      ]
     },
     "metadata": {},
     "output_type": "display_data"
    },
    {
     "data": {
      "image/png": "iVBORw0KGgoAAAANSUhEUgAAAmoAAAEXCAYAAAAdhmj9AAAAOXRFWHRTb2Z0d2FyZQBNYXRwbG90bGliIHZlcnNpb24zLjYuMiwgaHR0cHM6Ly9tYXRwbG90bGliLm9yZy8o6BhiAAAACXBIWXMAAAsTAAALEwEAmpwYAABTgElEQVR4nO2debwkVXn+n6fvzDDs26CsAipqwKgYxIUoqGhwA6PEfUFCEA1CfuICogbFRAUXNGIUUTGgIqIiKgZJIigqyogrIIqIMCyy79vc7vf3x6mee6pun+pTS3dV3ft859OfuV11turl6VPnec85NDMIIYQQQoj20Wu6AUIIIYQQYjTqqAkhhBBCtBR11IQQQgghWoo6akIIIYQQLUUdNSGEEEKIlqKOmhBCCCFES+lcR43kdiSN5JIp1PX3JK8meRfJnSuUYyQfXmfbFiIkjyJ5Sol8+5E8fxJtEqJupGELF2mYmASt7aiRvJLkvYnADB9bTrkZHwJwsJmtZ2a/mGbFJN9K8rck7yT5J5JvzUm7jOTpyWtmJPfInN+I5BdI3pA8jqrYtmeS/B3Je0h+n+S23rljkh+GO0j+meQ7qtTVFCQfRPLLJK8leTvJH5F8Yk76pyevxe0krxxx/ikkf5a8n78m+bcV2kaSHyR5c/L4IEkm51Ykbb2Z5G0kf0Jyt7J1ifJIw7gWyU+R/AvJW0h+i+RWOemN5N3ea3Wid+7/kbwi0ZVrSX60SkdXGjYy/TgN2y45f0/y2u1ZoW1rkfxc8hpfT/LNgXTvTj4XpetaCLS2o5bwgkRgho9rp1z/tgAunnKdQwjgNQA2BrAXgINJviwn/fkAXgXg+hHnPgpgHQDbAdgVwKtJvq5Uo8gVAL4O4F0ANgGwEsBXvCSfBfAoM9sAwFMAvJLki8rU1TDrAbgQwN/AXecXAHyH5HqB9HcD+ByAeR1qkpsA+BaAYwFsBOAYAN8iuXHJth0I4IUAHgvgMQBeAOD1ybm7AOwPYDO4z84Hk7omPnojRrKYNexQAE+G+4xuCeBWAP8xJs9jvdfqAO/4mQAen+jKo+E++4eUaZQ0rLiGJXwZwC8AbArgSACnk9ysZNuOArAD3Ofz6QDeRnIvPwHJhwH4BwDXlaxjwdD2jtpYkrvWPb3na4aeSb6UbjRqg+T5c5Lee+6HK+nt3wVgBsCvSP6RbkTqsOT8Vkkv/5+T5w9L7hh7yfO3krwuuZPZv8x1mdkxZnaRmc2a2WUAvglg5MiImT1gZseZ2fkA+iOSvADAMWZ2j5ldCSdEa9pF8lEkz0mu4TKSL8lp2osAXGxmXzWz++C+cI8l+aikLZeZ2d1e+gGAIpbJcpJfSUaeLiL5WK+d25D8OskbkxGjT4wqgOSxJM8nuWGBelOY2RVm9hEzu87M+mZ2AoBlAB4ZSP8zMzsZwBUjTj8FwPXJa9Y3s1MA3Aj3Wg7bvD/JS0neSvJs/w5/BK8F8GEzW2Vm1wD4MID9knbcl7wHA7jOfh+uw7ZJ0ddATIeFqmEAtgdwtpn9JdGKrwDYqUxBZvZHM7tteHnI6Io0bD51ahjJRwB4PIB/NbN7zexrAH4D4MXJ+R7Jw5PP2c0kT0tuUEO8FsDRZnarmV0K4DNINMzjeABvB/BAoQtfgHS+o5aHmX0FwI8BfJzkpnAdlAPM7EYAIPltkoePyHe/mQ3vOh5rZg8DcB6APZJju8N9mJ/mPf+hmQ2Su4K3AHgW3B1Dasg2+TDfFnqMug6SBPBUVLszZubvRydlrwvgHABfAvAgAC8D8EmSOwbK2QnAr4ZPEkH7IzwBTq7xLgCrAKyblB3LPgC+Ctex+BKAM0guJTkD4NsA/gw3MrgVgFNTF+jE4jNwd/DPNrPbSf5t3uvNSAuS5OPgRO7yAteSKmLE8+F7sA+Ad8D9gGwG4Idwd68hUu9B8nfqB5DkrwHcBzcScaKZ3VCy3aJBOq5hnwWwG8ktSa4D4JUAvjvmkn+QdES/TnK7TL2vIHkHgJvgRtQ+nRyXhkVQUcN2AnCFmd3pHfN1501wo/y7Y2709PhAOzYGsAVyNIzkPwC438zOKtHWhYeZtfIB4Eo4G+e25HFGcnw7AAZgiZduTy/fUQBO8Z5vBOAquN7/pwu2wQA8PPn7YXAfvh6AT8FZTauSc18A8Obk788B+IBXxiP8ckq+Fu+B+yCvFZF2FYA9MsdOgRvqXx/uzvCPcF8CAHgpnED76T8Nd+c0qvzP+teXHPsRgP0yxwhg56Tt60de51EALvCe9+CGvZ8KZ6HcOHzfM/n2A/BTuDv2rwFYVvNncYPk83NERNo9AVyZObZp8hl+OYClcHeTg+HnEe7H6x8z130PgG0DdfThrJnh8x2Szxgz6ZYndb62ztdDj+jPzZVYxBoGYEO4jogBmIWzzTbJSf80uI7ERgA+AeC3ge/7DgCOBrB58lwaNr5dVTXs1f51Jcf+DcBJyd+XAnimd24LAKsD17pN8plY7h171rBOuN+pPwDYbtT3YzE+2j6i9kIz2yh5vLBMAeaGy78KN3rx4bINMbM/wnn4j4P70n0bwLUkHwl3F3FeknRLAFd7Wf9ctk4AIHkwXKza88zs/pLFHALgXrgP/zfhRmtWJee2BfDEzB3xKwFsTvIh9AKhk/R3wX3pfTYA4N9pwRy/SOp9T4G2rnntzNl3q+Be020A/NnMZgP5Hg53J/seMys8VE7yYu9an+odXxsuvuwCM3t/0XIBwMxuTtr2ZgB/gYs5/B+k34OPea//LXA/EluRfIfXrk8l6bPvwQYA7rJE1bx67zOzLwM43LdfxFRZzBp2PIC14G5U1oW7WQyOqJnZD8yFcdwGF9+2PYC/GpHuD3DuwieTQ9IwTFbDMP412xbAN7zX/1K4G8oH000oGbbrHUlZwHwNG5Z1FICTzYXpCCwM6/NuuED5IZv7J5Ph3v3hOicfr1jXeQD2hbvbuSZ5/lq4GKBfJmmug/tCDnlIpj3+D++8Rybt/gAOh7tTWYWSmNktZvZKM9vczHaCe99/lpy+GsB53o/JRuYCed9gZleZFwidpL8YznYYtnFduDv1kC27JDkfy5rXji5eZmsA1ybtfAjDQfGXAngdgO8mPzzDMp6a93oPBc3MdvKu9YdJ3rUAnAEntK+fX2U8ZnaemT3BzDaBuzt9FNLvwesz78HaZvZjM/t3r10HJelT70Hyd54tvhTAQ6u0X0yUhaphj4Mbcbklucn8DwC70gXzx2CYHzIwxNcVaRgmrmEXA3goyfW9Y77uXA3gOZn3YLmZXWNmB3nt+nczuxXuMxbSsGcCOCSxwK+Hez1PI/n2Cu3vNk0P6YUeCAx3Yr5t8EW4OIClAHaBi184JTm3HG74/A1wd3a/AfDGAm1IDffDzba7A8Bnk+fPS55/x0vzHLiZlzvCie8p2XIi635lUs5fRaZfK7neVQCenfzN5NzD4O5qZ5L23QRgp+Tc+nB3zK9OXsOlAJ4Qqhcuhup2uCDS5XCzCi9IzvXgxGBjOIHdFe4LeUjmfd0vUPZRcMPlL4ITxzcn6Zcmbf8V3HID6yZ175bk2w/A+cnfr4UTjYdV/PwthbsLPQMjhu9HpO8lbXpO8nouh2dfwFkoS+HuHI8D8CPv3N8nn9Phe7IhgH/IqesgOFHfCu5O/WIAByXnngTgb+EspLXhgnHvBLBl09/pxfaANOzzcDbehsm1vQPANYG0O8F17GbgZiseB+AyAEuT8wcAeFDy947JZ/4jyXNp2Oi21K1hFyRtXw6nWbcB2Cw59/8AnIskXCN5jffJqesDcDcJG8PdtF4HYK/k3KZwNyvDx9Vwsz/Xa/o73dSj8QbkvJFXIk7kHgrn7d8F4Dtwd5xDkfsogO96eR8LZyvtkDz/LoB35LQhK3KPTI69Nnm+IVzsxdsz+Q6HE7pr4e6Ey4jcn5Iv/F3e41Pe+YsBvDLzelnmsV1y7iVJW+6Bu2v+u0xdj0xeuxsB3Azg/wA8LqdtewL4HZwlcK5XTw/Afyev8V0Afg8nzsMO4zK4TsOjAuUeBeB0uDiNO+FiWh7vnX8InOjcDPdj9vHk+H5IRC55/k9IAnYrfP52T17DezLvwVOT80+FsxuH6fcY8fqf653/MtyPw+3J9T0oU9+r4X6E74ATps/ltI1wS3zckjyO8V7j3eF+DO5Mzp0H4GlNf58X4wPSsE3hOqE3wP2onw9gV+/8mrYDeAZcx+zuJP0Zw2tMzn8eLmzg7uR1PRbpGCdp2Py21K1h2yWv1b3Je+XHVfbgOqWXJdf9RwD/ntO2teBiIe9I3tc3F/0eLabH8MMnxMRJZif9s5m9vOm2CCFEUaRhognUURNCCCGEaCkLYTKBEEIIIcSCRB01IYQQQoiWoo6aEEIIIURLUUethTCz998E6/l7klcna/HsnCyYuEdEvu3o9gkcuR4Qvb0K20LS3ocnf3+K5LtKlnMSyffV2zohFj7jdKNkmbuR/EOiYS8k+V2Sr43Mu0YTRpzbj+T5dbVzkjC9N+xwgd+ZEuXU/v6IelBHbQIkX/LfkLwnWbTvP0luNIV6jyK5OrMY4m05WT4E4GBzCxH+wtyCiedOup1NY24BxqObbocQTZDcCN6b0YmRm4M30K7svqLjOkzvBfCJRMPOMLPnmNkXJtvS9mJzC/z2m26LqA911GqG5GFwCyi+FW6NoifBba9xDsllU2jCV8xbidvMNspJuy2qbfQuhOgmL8joxMFNN6gk0jCx4FFHrUZIbgC3J9ybzOy/zWy1uf3KXgK3WOCrknRHkTyN5H+RvDOxHHcZUd7myajcpt6xx5O8keTSCu1cK9nqZQbAr0j+MTm+5o6WZI/k4ST/SPLmpL2bBMrbnuR5ybWcAyC4RQzJFSS/Tbcn3C0kf5hsszLPivBtRpJ7kFxFt33NTUlbX5lJ+ymS5yTtOI/ktoE2pOxLks8n+cukTT8m+Rjv3M4kL0rK/ArcqtxCLApI7kryJ8l34zqSn/BvOJPv7EGJ/XgbyeNJMjk3Q/JDyff1CrhdEOps2x/hFgv+VjIquBbJc0ke4KXZn+SlJG8leXaOJmxK8kySd5D8Gbwto+j4KMkbkvO/IfnoQDn7kbwi0Ys/DTWKmXAQZmzGpN3vJ/mzpI5vDvXWS3sgyWuT9+Etgfqz5W5I8rNJnmtIvo+JLTrp90fUhzpq9fIUuB/yr/sHzewuAGcBeJZ3eG8ApwLYCMCZAOZZD2Z2PdxK0C/xDr8awKlmtrpsI83sfpvb9+6xZjZqH7s3AXgh3OrWWwK4FW6T5VF8CcDP4TpoR8NtgRLiMLhtrjYD8GC4Vb9jF/PbPKljq6SOE+jtiQe37dbRSZpfwq2KngvJneFWyH493ErqnwZwZiL6y+BWET8ZwCZwG2O/OLKtQiwE+nDbA60A8GS4fRjfmEnzfLgtmx4Dp1V/lxz/p+TcznBbY+1bZ8MS3boKc6OD9/vnSe4Dpy8vgtObH8LtEDKK4wHcB2ALuJ0Y9vfOPRvA0wA8As4leQnczgIp6PYM/Tjcnpfrw/0e/LLAJb0mqXcLuN0isvu6Ph3ADkl73s64OOaTkrIeDvc+PBtuOy5gwu+PqA911OplBYCbzGx2xLnrkB5pOt/MzkpiCU5GeoNany9gbiRuBsDLk/QhXpLc2Q4f3y98FY6DABxpZqsSATwKwL7MBJqSfAicSL8r6QD+AG5/uRCr4YRo22TE8YdWbNXlYT3nwW0Z43div2NmP0jaeySAJ5PcZmQpcxwI4NNm9lMz6yfxLffDWdZPgtsv77ikracDuLBAW4VoK2dkdOKfRiUys5+b2QVmNpu4A5+Gu3nz+YCZ3WZmVwH4PtyenYD7bh5nZleb2S0A3l+0XQA+WeLahhwE4P1mdmmiyf8O4HHZUbVEV18M4N1mdreZ/RZOd4eshttP9FFwi8RfambXBeocAHg0ybXN7DozK2LLnmxmvzWzuwG8C07L/UkB70na9xu4LbVyd0cg+WAAzwXwL0m+G+C2JHtZkqTM+yMaQB21erkJwIpsZyZhi+T8kOu9v+8BsDyQ75sAdiS5PdyI3O1m9rOcNpxmZht5j6cXvIYh2wL4hieYl8LdXT84k25LALcm4jLkzznlHgvgcgDfSyyCwwu0aVQ9W3rPrx7+kYxi3pI5P4ptARyW+XHYJsm3Jdwm0n5HMu/ahOgKL8zoxGdGJSL5CLpQhetJ3gHX2cmGNmS1bDhavyW87yTivjupdmH+6F0RtgXwMe97fQvcPrlbZdJtBreB+si2mtn/wTkexwO4geQJdGEuKRJteilcB/E6kt8h+agC7c3WvxTp1zp7PkbbliZtGb4GnwbwoOR8mfdHNIA6avXyE7jRmBf5B0muB+A5AP63aIFmdh+A0+BG1V6N/NG0OrkabgjfF/PlZnZNJt11ADZOhv2HPCRUqJndaWaHmdlD4ezfN5N8ZnL6HgDreMk3z2QfVc+13vM1o2fJa75J5vworgbwb5nrXMfMvpxc21bDmJtx1ybEAuQ/4TYv38HMNkCyQXlk3uvgfScx/e/O1QBen/lur21mP86kuxHOHgy21cw+bmZ/A2BHOAv0raMqNLOzzexZcDfmvwMw7ADfjXxtw4j6VyN9c589H6Nt9wNY4V3/Bma2U3K+6fdHRKKOWo2Y2e1wkwn+g+ReJJeS3A6uo7UK5TtZ/wVgP7iOzbQ6ap8C8G9Dm4DkZknMRwoz+zOAlQDeQ3IZ3abFLwgVShe4//Ck83M73CjdIDn9SwCvSIJc98J8iwVePU+Fi6/4qnfuuST/NoktOxrABWZ29YgyfD4D4CCST0yChtcl+TyS68N1vGcBHJK8ly8CsOuY8hYMZ5zxb/bd/z5WmwEvbtYHcAeAu5LRoTcUyHsa3Hdna5IbAygyel4HnwJwBMmdgDWB9f+QTZSEn3wdwFEk1yG5I7w4W5JPSPRhKVyH6z7MaRa8dA8muU9yM3k/gLuQ1ran0a1ztiGAI0a091UkdyS5DtyyI6dnltl4V9K+nQC8DsBX8i4+sWe/B+DDJDegmyD2MJJDXW36/ZkoJLc4+n0HLAj9UketZszsGLi7zg/BCdxP4e5snpkNdi1Q5o/gvvAXJR2jPF7K9PpId5F80Jg8o/gY3CSH75G8E8AFAJ4YSPuK5NwtAP4VrmMZYgcA/wMnYj8B8EkzG8bRHQrXybsNbmLAGZm818NNargWbqLAQWb2O+/8l5L6bwHwN0hi+/Iws5VwQbWfSMq+HK5TDDN7AG50dL+kzJciM1FkoUJyg3e/+3M44vBPg+TaTbdH1M63MhrxjUC6t8B9v++Eu6nJ7Rxk+AyAswH8CsBFmPJ3x8y+AbdU0qmJbftbOGdjFAfDWbbXwwXgf947twHctdwKZw/eDBfCkaUH4M1w+nQL3I3mG5K2nAP32v0abuLVt0fkPzmp+3q4SWmHZM6fB6dP/wvgQ2b2vcC1+LwGwDIAlyTtPx1utA9o+P2ZNAcc8Lxrv/TFc3DWd4/pfGeNxeK4RVOQ/D8AXzKzE5tuSxPQ7ZhwipltHTh/EoBVZvbOKTZrwfKOI19t22y9Ge686170+wMccfinY+0uIURBSJ4Lp2/z9D1xZf4EYGlgoprIQHKnp+3+2N9+/vOH46UvfQ9WXvi7JdbhRYC1VUQHIPkEAI8HMM96FKJuSG71N3/zCPzox5/E7Gwfuz3ljXjHEVxhZjeNzy2EEM3yvOc9+bdHvONV2HbbzbH77o/FQa/fexbxsZWtQx21lkPyC3DrmR1qZnc23ByxCHjd656zau+9d8OSJTNYsmQGhx32UqxcedmN6LDQCSEWB//7f8fZ8uXL8KQn7QgAOPzwV+IZT/8XHHDAMeuY2T0NN68Usj6FEGsg+dd7PH3nX59zzocxnOw6GAzwtKcdggt+cvHDzeyPDTdRCCFGQrL3pCfv1D/ppCPw8IfPrcJy3HFfxT333I93vfPETt5sajKBEGINe+31xF+///0HrumkAUCv18PRR/8j9t1398sbbJoQQuRy8slH9p+wyyNTnTQAeMMb9sHXTj8XJSfWNY46akIIAMDZ3/uwbbjhunjCE+av0fn0p++Me+99AD/+ySc1BC+EaB0k1/rQh07Fke98zbxza621DG9/+yvwxje+8C8NNK0ynbI+yZ6ld9RAcJfI8FXVeb3Tfu2q1hca9a1S7rRHkuusb3RZuTUETxZtV1x65jwbnWFoV953k5ltFt0asvfEJ+3YP+WUd2L77bcYmebii/+EQw75OM4795e9gtt+CbgNzBXmF6Lox6mNYwyT16boVLXpVFyesjoVoqh+AcCxH3qjzc728ba3jd5Zy8yw++6H4Mc/+u0jzez3Rcpumk5NJiBnsHRJevcSs3nrDrrj89cjzE2fJm4Wb1xZPkXTZyusmJ8BcatSbqjMaIrlZ3R9M2NThMpiTpvC9QfKCtWROR6q00+X+juY3l33nfdcWmg7mJNOOqL/i1/+IdhJA4CddtoeD3/YVjjkTS8eYFx/1i1Y/DG4N+JEM/tA5vx+cGtRDXe6+MTCX3qGcGumRrDI+sFWsKPW6601oZaU17NpaNO8dAV1p6hOZc8V1alUGvhp0q9BNs8dd19cSL9IbvKYxzwUP/pxeGtYknjf+w7Axz/2tcvQsTumNt6WCCGmzCeO/waOPPLVY9Md9Z7X4SMfPS03TbKR9PFwi4vuCODlyWrvWb5iZo9LHgu8kyaEmBTHHPuGmw88cG+svXZ+B/5pT3ss7rzzHpB86JSaVgudGlEDeuj1lqVGsvwR1NTxVD5vxCjQj06PjqVfltDoXKjuMBXX24uoL/6ubnS5PrXWEaTJu0uf4qNoVe4080ftZry/59L1KtzNjmPlhb+7aJON1ns8Bvmf4y0evDF+dP5vLhpT3K4ALjezK1ybeCrcGoCXlGrcgqKHqJH1MdZQaVo6UseCAxyk/4NcdR3T8RoUbkc1bYorq5o2xbQjVkNCo2KhPD0E9C+3juLvx9ve+p9HfePrRx81Tr8AYKstNwWAdcelaxMaURNCOAaDuAewguRK73FgpqSt4LZNG7IqOZblxSR/TfJ0ktuMOC+EEHFE61c7b1by6NiImhBiYkTcjSbcZGa7VKztWwC+bGb3k3w9gC8AeEbFMoUQixWzOA3rXj+tWx01gljSW56yIoOTCWqcZBA+V81SDdYXYY1Myhmps46Y4f50fZO3KFPHawysnTcbeUT6kA2QX8doe2HcZIJS9GvbCu8aAP4I2daYmzQAADCzm72nJwI4pq7K208VI6PqhKIpCMcU7NUefS2t72eseOhApPVZUJtSaSI1r0wQ/6i8oRCLvPpCOhXbjlhtzGUwiNOwltr/eXSqoyaEmCDxI2rjuBDADiS3h+ugvQzAK/wEJLcws+uSp3sDuLSuyoUQi5DoETV11IQQXaWmjpqZzZI8GMDZcJHanzOzi0m+F8BKMzsTwCEk9wYwC+AWAPvVUrkQYnEyF0Objzpqk4XsYenM2kErchBlic4NjVZba21Sa7gtLuq0JYuWG2MDAMVnWxa1AbJtCc6UCsyG6kVcUxSzs+XzZjCzswCclTn2bu/vIwAcUVuFHSF2dmN4XbFJzf+qUZumYK/OzCyfeB0+1WZtxqWLCWfIqyPGPiyqU9l2TUqn/DryrNdc+v04DVNHTQjRVagbCSFEZ7E4DVNHTQjRWeqLURNCiOkyiIxR6+C0z0511Jz1uV7qWMjK9G1GCyyIGDtjdFDByvTbl5uuTuuhhcRZB9UWvy069J86nmMDxNilMTZArEUZsgFSbfTTcPTxwgy6J2Ddgojdcm1So5vTt1Qnw5JefdZnlXCBWD2KyVNGm9LpxluUofpCOpUtK8aiLKNTPb9+K/lZNIvTsA7KXKc6akKICVJjjJoQQkyV2Bi1DjoH6qgJIRyKURNCdBWzSA3r3pBapzpqPcxgeW+DnFmVczZjagaoZ33GzRgN25VVZnSGLNgyZXWBuMUcq9mdMTOl6hz6D9Vd1aKMGfpP1+eVZePtiCg6eKfZPSLfnwlNnOzyhBHftl22ZPRWjWX2iYyh+sK0xUIm0uWO17JsHTHalK5jtE7NL2u0TgW1yT8eqVPlrc/Y5TnKFd8kjXfU6D5dKwFcY2bPb7o9QixaZmvbmWBRIQ0TogX0B3EaplmfpTgUblXyDZpuiBCLGo2olUUaJkTTLOCdCRqd6kNyawDPg9vrTwjRIBwMoh5iDmmYEO2AFqdf7GBHrekRteMAvA3A+jGJe1iCdbExBgzEmXH0Uh0DfwkPjl+2I7scR0xMXF7+cfXlUWe8WqhdleKaMhTdUDdmFet0+cWXtQjVVyZ+LHW8xhiNUFnpdvj554KYaotRq29T9sXEcYjWMBb4fsylqzVmNVV/tzrdfnzd8pmNJ1JHzPcnJmY1ttyiMWP5dVSIH/PLzfRjegENC+WP0aZeJggzlaf0zgQLd1P2xkbUSD4fwA1m9vMx6Q4kuZLkylm7b0qtE2IRMtwrb9xDAIjTMF+/utYxEqJTDK3PcY8OdtSaHFHbDcDeJJ8LYDmADUieYmav8hOZ2QkATgCAtZds2r1XWIiuoAVvizJWw3z9IpfoBRZiUsQueNtBGuuo+Zsyk9wDwFuynbQsPcxgfdsYg9SuAyEb1LM+MfrvlD2aY0um0vm2qzd6G8ofu+PAILQkiFdHG3cviB2mzk75LlJWyHoEYi3D8cP9KVsyZ3p4XcP92aH/cB2j89Db+Lrn/x0sNQKNlhWiuIYR5NLCVmb8yvlFrevRn5bWLg/k2bbr9Ipbn0UttTzdWZMmUitC5UaFOeRoU11hEtPWJmatT8bVn0vsFlIaURNCdBbFqAkhuspg4caotaKjZmbnAji34WYIsbjRiFpppGFCNEz0grfqqE2UGcxgQ6wH817oAUb/nf5zMDZ9aEYkkJ4pOgi8yeGZnuOt2diyiqaZFLEzC0MziWJW3o+tLzSsH8ofHK6PrCM4xO+nCYzcE6MtgfnlFjseqq8wCzS+oy0Q7nMWM/OzXJhDRLkRtmaVTcrzqW/EdsPBikr5Y2zQGJ3LtQkjZmPHWI4huzH7nBydP6QVIT3KvaYK2sTIEI3AZYxnAG3KLoRY4GhTdiFEVxlEbsre1hjMHNRRE0I4NKImhOgqg8hZnx2UuU511JaQ2HjJstR74duXIes5lCZlfeb41paySGPqGP9JyKtvEPgkdW3WZ2gIPWZWT8hWnF/W6DypNIGyQsP189syOl1oWD/cvnB9oeH+sFURSlOBDt5pdgoS5BLErKdWetHPhJDFWXRBaqBO3anvmja2DSuVFfq++oT1K1BmNn3qOxphcUbYinltrEuPcusrqEc+/uFsmlhbNB+L1LDu9dQ61VETQkwQjagJIbqKRtSEEAueWS3PIYToKP1BnIZ18Ia0Ux21GQIbLkvPSPJf8tDr7x9P2ZiB9FlXMmhFpmzUUFmBWaI5n5WY+tpC7LB86nhoaLzgcH1efVWsxPw8EWkihvGz7Yu5xpS9EJG+MFqeY+I463EyO/f51mAZi3OO9Oegqg1bhdA1bbJ0rbF5Y+zNLLHf17n0kSETUTPBA3Xk6E+MlsZcU+wszJAGxaTPezdCulyI4RZS4xOWK79BOtVRE0JMkA7eaQohBID4LaQ6KHPN3SoJIdpFvx/3EEKItjHcmWDcI8KaIrkXyctIXk7y8BHnH0Ly+yR/QfLXyX6/E6NTI2pLSGy6nGHLMpAvZX3a6GFVf8A0r1MeZ3fGpInr1rflBiF2MDpm8dUqFmf2zqKoTRjKm9fuKLuzqM0bmS5dx+h3WgvedgWix3ol15+RWc3uzKmj0dnAo+tesXz861gmJCDmFYzVjSq6kzdDMp1uvO7E6Ffe8RjdKVxHID0AkCV1KHoyQX4auhWfjwfwLACrAFxI8kwzu8RL9k4Ap5nZf5LcEcBZALYr1/DxdKqjJoSYIIpRE0J0ldgYtfGDJLsCuNzMrgAAkqcC2AeA31EzABskf28I4NqCrS2EOmpCCMesOmpCiI7SH8Rp2PhBt60AXO09XwXgiZk0RwH4Hsk3AVgXwJ6RrSxFpzpqS3rAppnJPrEzN9ekD5Sda3fG1OcN/sbMPs0OFhcd7G3SpSpjtVUZfg8Nvc9PV7COQPrYBR9TeQrakmX2uusF6tCsz25AEL3e5CR3Yhal9/maug3q1+2p94PW9mZ41xj8ERW6EZm3Luszrw7/l6OobZsqN+c1jA1DWXO84DXNz1/y/Sw2orYvyc97R08wsxMK1PZyACeZ2YdJPhnAySQfbRP6gnSqoyaEmCBtXP9FCCFiMCuiYaeb2b8Gzl0DYBvv+dbJMZ9/BLCXq9Z+QnI5gBUAbohvcDya9SmEcAyDccc9hBCibQwQp1/jO3MXAtiB5PYklwF4GYAzM2muAvBMACD5VwCWA7ix3guao1Mjakto2GxZemQxZpyx6szJQWCmqAWepfcijSPmRmBQbSfHiZA3ZO4TY8/5dw1lhs9DQ+Yxr1qsnRtnL4x/TWLvkIrazJVsoBp3JiC5F4CPAZgBcKKZfSCQ7sUATgfwBDNbWVsD2giJHpdOsPzRh81qXFKlggTVuVfxFsvrK6uo1Vbd+gyESUTUHasHMToQrXlT0KBaZq4P6tmZwMxmSR4M4Gw4/fqcmV1M8r0AVprZmQAOA/AZkv8P7sd/P4tdyqEEneqoCSEmSE2jZZHT20FyfQCHAvhpLRULIRYvNY74m9lZcEtu+Mfe7f19CYDdaqksAlmfQghHfdbnmuntZvYAgOH09ixHA/gggPvquwghxKLEIvWrg7G46qgJIQAANjuIegBYQXKl9zgwU9So6e1b+QlIPh7ANmb2nYlelBBiUWB9i9OwDk5u75T1uYSGzdZaXThf0fcltHtBbLkxS3iUoY1x3FVjC+pc1iJVbsG4k6p3LKWnlBdg4hGK8XeaN5nZLmWroVtC/yMA9itbRhchiJmadyaIq7hYnYMaY8nqxF/5YOu1H2isHWViYWP0YVJaWpXadj6ZNNGzPlv4QzqGTnXUhBATpL47gXHT29cH8GgA5ybbiW0O4EySey/4CQVCiMmwgDdlV0dNCOGor6O2Zno7XAftZQBeMTxpZrfDrTkEACB5LoC3qJMmhCiNIVLDutdT61RHbWlvgAevfe/U6w0tzxFMX8Kk6mB8YyGKrp4fu+xHKs8U7MdJUfQzFiynikFa0xZSkdPbFyWT3JmgLqYRuFxqAXfvo73VunfX15gKRC+X0WFtChEbIjSKiYTxxG4h1U5nP5f2q4YQYipYjeo5bnp75vgetVUshFicWKSGdXBURB01IYSjjbNVhBAihgW8c0qnOmpLeoZN170X7NXzZkzbKqvL3lpIdPk9sEGxsmJv5II7YQSO13ZNNVmfYjTE/J0JOAWjsc4dAWqj4kd2i03vrKcdqDbAUjSkowxVB4BiLMpBpJaF2hJTR14aX8OK6uoa+hZpfXavM9epjpoQYoJ00BIQQghHNxezjUEdNSEEAHRyIUghhACcfsVoWBf7cp3qqM0sGWDDje8BA25B8HiEvRbKm0tNFmwe0xhar5OJfwlKDIvHfXnD5YbyB4+HrMuctvuvW0z+KhZEEFmfk2XEpuw9bQ6TS2jx3Q0eUmLB25o+3hO7oQnqSVz2YLsi9Cu3joBupfNHpIlI79KVtT4jZ312sKfWqY6aEGJyaERNCNFVzCI1rHv9NHXUhBAJHQyyFUIIAPEL3nZQ5jrVUestNaz94EHapgzaoIHhU/9w0bzz8njpIlY+LGWvpupuoQ9a8cc9PFwfO0UyVG4gv58+lWTuyby8MdZnYIg/VE529D2mrFQe3waNtBTGohG1iTJqr09ipqHWTB/f5o3dTzQkmcu2W6dSWwqvGVhG54IaFIxbGH04pQ057Rj4GhbTDr8OG3ncnRyfLnw8UF+k/hViEJm3gx21xgIkSG5D8vskLyF5MclDm2qLEAKwWYt6CIc0TIj2YINI/VKMWiFmARxmZheRXB/Az0meY2aXNNgmIRYv3dOvppGGCdEWDHEa1kGda6yjZmbXAbgu+ftOkpcC2ApAUOS4hFj64KXpqZC9iL/9MmLS51qf3rnAlMxgHaFy8mij3ZlHjEUQYQkErYns3VCMvRD62y82L03onEVYDf41zYbthaD1ELAdQmVV2Qaqzi2kFgPFNYyYwdLRp7Ip2X5LtMpivWVy+gv3crsVxQsYePlTx6toVo7XFhq5idCjVLmR2mQBbYrSwpS2ZK6pqP55+cO6mK4i1fY+yjGwKA3rosq1IkaN5HYAdgbw04abIsSixWabbkF3kYYJ0Sw2iNSwDsbiNt5RI7kegK8B+Bczu2PE+QMBHAgAD9lo3Sm3TohFRAcFrA3kaZivXzNc3kDrhFgkLODJBI121EguhRO4L5rZ10elMbMTAJwAALts9yDjJuuAS7yB86B9GUgz0xufJms3htKl0viWaEz6nMH/MnmKlJNH4dlQOd+MonaBl54WGPrPqyPGLvDT9D0rJJQmpyzfImDIapgd3aZ5Q/ShdP0YqyJnxlYBtI5accZpmK9fy5ZsaORMYcuwTYvitmaW6lYPqpY/aEuO16ZwmhzdSNUd0qnA8VnPC8x+SX3NDOWJ0L90OZk6gtoU0M8YzcuxV1OaV4DoddQ6SGMdNZIE8FkAl5rZR5pqhxAiYYGK3KSQhgnRIgwLdkStyVu13QC8GsAzSP4yeTy3wfYIsagZ9OMeYg3SMCFagkXqVwdX52h01uf5yEy+GcuSGXDT9dKW3hJvKD5lcfrHA1aknzfPruzF2KXecYYs2AhLNJsu5vg0NgSN/XSnhu8L2gj+3xZhCeTlT81O8o5HWQKZ3kjAUghaDQFLIZgXmZlWEZaCbyMwkLcwGlErRFENI4iZHMmtaitWmYVZhl6DM1Ntyy2KZ4rRppB3FgyryAv98L/HAW2b9aLfY3QxV5sCZfl5UvoXKHeeLTkYeY4hGzWgsb5OWVanQnpWhAU8otb4ZAIhRDtYqPEdQoiFT2yMmkbUhBCdxfodW7NPCCGGDBinYeqoCSG6ikbUhBBdxQaRGqaO2oTp9YD110nHls0EYtSWeJeWikULpAnlzeQxP04slD8VrxaIUcsSE/vmYWV2eA/VnxdnMQLmfRuKxnKkYjci4s1m0ysaFo798I9bIMYsU0dUvEdoCv1sIHZjNh1rwoi4NoRi0fKmvReg0obuIoq8OLSYGLNJxYXVGd/Wm9ASHgNvyXp7UGB5jsiYseDxmGU7Yv6eV24gXShmLBRXm6d/QW2aHZ0mpIvZOLiQboXi2gIxbX76eXFoodjhApgxSsOsYGh8G+hWR00IMTEG2plACNFRbBCpYRpRE0J0FY2oCSG6ilmchmkywaSZIbDu2mHrM2R3emmC1mVoqY5sOs+WtBn/eGgZjoi/gfASG3l5xh2vE2842wLHRz5fkyli6nngb/ZnR6dBdrVr39Ycbx1E2QbZcmOsz6Jpsucilv1gwBK1mQrW50AdtcnCXIuxjK1ZfJeDydiSPZu8BkXt0BAbXjINfM2MWW4jZRl6OuXrX0abrKjm9QOW6AOrR7dpXlmhEI+C9ug8jQ0sb1QAM8ZpmDpqQoiu0sU7TSGEAABYnIZ1Uebas4mcEKJRBv1e1EMIIdrGYBCpXxH2KMm9SF5G8nKShwfSvITkJSQvJvml2i/Io1sjauwBay2LsziDafzjo9OkLE0gPWS+JGB3Ru1G0OEfuUnZrhHWp4VsUyAzuzNglwZsAAuk4UwmItX//Phl+emWBIb+Z/rj02TT+XaBPwPYtw5SM4O96+6V3+NJI2rTIcbiLDMLs4qtWad1Oe0dElpLUe0PWJ8Wsiszz1Oal9Id77ctpU1zx+m3b542RehcaHWDWf83MqBr2ecVdiaoY0SN5AyA4wE8C8AqABeSPNPMLvHS7ADgCAC7mdmtJAPTkOuhWx01IcTE0GQCIURXiZ1MEDGitiuAy83sCgAgeSqAfQBc4qX5JwDHm9mtrm67oUSTo1FHTQgBAOhrZwIhREcZDBilYRGjblsBuNp7vgrAEzNpHgEAJH8EYAbAUWb237FtLUq3OmqEsx5j7M5lS700ERZnyN7MPg8umKvh/lLE2AMBS2BeHt8u8NN4w/JMDbH7dQfyosCu2x1HI2qThci3Padhd7bF4oxtt7/I7YLH17Jly+b+9jUvq5Hec3tg7nDhb3LBRc/biCF2wVsAwL4kP+8dPsHMTihQ3RIAOwDYA8DWAH5A8q/N7LYCZUSj3oUQAsDcyt7jHjGMC8YleRDJ35D8JcnzSe5Y+wUJIRYNQ+tzrH45DTvdzHbxHn4n7RoA23jPt06O+awCcKaZrTazPwH4PVzHbSKooyaEAAD0+72oxzi8YNznANgRwMtHdMS+ZGZ/bWaPA3AMgI/UfDlCiEXEYBCnXxHW54UAdiC5PcllAF4G4MxMmjPgRtNAcgWcFXpFndfjo46aEALA8I50/COCNcG4ZvYAgGEwrleX3eE9XRfdXN5ITIAB+mseQkRTk36Z2SyAgwGcDeBSAKeZ2cUk30ty7yTZ2QBuJnkJgO8DeKuZ3TyZC+tajJoQYmIM6otRiwnGBcl/BvBmAMsAPKOuyoUQi48B4jQsbpspOwvAWZlj7/b+NjjtenPRdpZBI2pCCACFYtRWkFzpPQ4sV58db2YPA/B2AO+s81qEEIuMSP3q4tB9t0bUDPNn/Xn4/eTUm7HEX0h17pK5xEvlzwbN27/Sn+npj6Mu9AVvJ0XMvp+xC976iz9G7HuH0IK32c9YcO/OmvYAjU03G9gjMG8PvQL0B9Gfz5vMbJec8zHBuD6nAvjP2Mq7igEYWD8489PgLVwceQ/t24MxMykHHD27r8xsUL+9PjFtl605gtDs9jIL3qb0ZPzi363a67jkgreDQS9Kw7o4u109ByEEgMQ6iHhEMDYYN1nZe8jzAPyhWuuFEIuZGvWrdXRrRE0IMTHqutM0s1mSw2DcGQCfGwbjAlhpZmcCOJjkngBWA7gVwGtrqVwIsSgxRMafTb4ptdOtjpoNgPsfyAytesP9ni1JP81qb1HAmdHpfeuTzAw0pha2HW1xBhfPjbVBGfiAxVin07BUQwsi5tnEPiH7MuLv1JD+vPq8cv0h+gjrM/UZGQTSZ8uta+jfMtcRsi9T5YbS+K9beRkqYH2OJSIY99DaKusYAxtt+/mWaMhWzOLbjEXtRN8qDVmi0WV51mls2xc8MToXsjVj9i3O5gmlS5UVqC/alqyihXkaG9C5Aixk67NbHTUhxMSo0McTQohGcTGgcem6hjpqQggA3bzTFEIIoMim7JNvS910q6PWN+Due4N7faZsyaCtGdqrM3DcZVrzpwWsSPpt8tOwxAzQgL3qY1l7NoaYvTQjYNa2C5U1yJmtOeq4BeyBwDA+ADA0OzRlI4TsUf94zswqP39ouD9oZ4SuI6MWBfNYagaon7687TRYNLuaNoXNswVT1mXAEvXJzhitYjP2S8wyDTFgsdmnpeqIsXbztCxKgwK/4gXDNbLPWVTb+hH6hcjwjZBdGSo31/oM5C86Uz2rfzXM+jQwSsOsgzrXrY6aEGJi9AfdEzAhhADcYrcxGtbBATV11IQQDo2oCSG6ilt+QyNqQogFTOQ+nkII0T5i9yLuoM51q6M2GAB33pOJJwvEqPkxXKE0fsxWKNYtk46pOLNAWVG7FOT06iNi2VK5Q0t71Ensr3hezMaa4xFLdQSX88i0IxgvEoifCKXJWzojlC6Y3z8eF6OWijkL5Q/FqNW1PEeJ1elFMSwTZ+U/Z0RsVz8nPrRanFnxnQJCOyz0p7A8B2+4oXimonGyoTQxsbeZc4VjaUMxr7HLE1WJq42NH0vlj9BVL6/Ni9GtHmc7sF6UhnWwn9axjpoQYmJoeQ4hRFcZmJbnEEIscAYtXZ6D5OcRp69nJLseCCEWGW4dtYgYtSnrXB361a2O2mwfdvNd4JKQ/RiyHANpQnZnjvWZPh7IwwiLM3Z5jtg8RcrJo+iwSu7Qf8RU91B6C1kNOe0L2hMhGzSQJs9eCNmPFiprtI05b+g/ZF+aX1+oHf5xlKbf0o4agJMi0105wTbUgGGQ+wYFNkyPtDSztuok8O3ZPBt24u249rpqBcQsw5E6XnCpoWyeoKUaKDcUJpEXlhETohG0YHNCVkLhFyldDVmfAc3L2pt+uf1yY14DY5SGNTCidlJkuitDJxrtqJHcC8DH4PYDPNHMPtBke4RYzLR1NpSZnQcAJDc1s5ubbo+PNEyIdmBgKzWsDv1qLHqY5AyA4wE8B8COAF5Ocsem2iPEYmcY4zHu0SAXkPwqyeeS05hBk480TIj2YJH61eDs9tL6NXZEjeSbAJxiZreWbt5odgVwuZldkdRzKoB9AFwSzDE7gN1yD4whu3P03wxaiRHl5OUJvNZR9cWeK2NfNknQ7ix2fJ41uOZEdtZnRLkR1qnlpQmd823Jwfj0qTSz6TrS9fsnxqexwF70RWlrjJrHIwDsCWB/AB8neRqAk8zs93mZ2qJhBsPAVue0s7lZlPHMfdiq7mZQlNQuDNfUOesz4pe7aBgHkGOvRoRyxIRxZJ5bQJuitDBUDhAXlhHQv1C4RvYjnbZRUYoBGBej1tyoWyn9AuJG1B4M4EKSp5Hcq8Y72a0AXO09X5UcS0HyQJIrSa688e77aqpaCJGln8R4jHs0hTnOMbOXA/gnAK8F8DOS55F8ck7WxjTM16/BINxJE0JUY2BxGtbUgFoF/RrfUTOzdwLYAcBnAewH4A8k/53kw6o3fTxmdoKZ7WJmu2y27vJpVCnEomQQ+WgKkpuSPJTkSgBvAfAmACsAHAbgS6F8TWqYr1+93tJJVyfEosUQp19NddTK6hcQOZnAzIzk9QCuhxv73hjA6STPMbO3lWz3NQC28Z5vnRwLt2PWsPovq1OTKkNdzZT9GLp/jskbmSedZvwNe5k91Vtpg5YIWoqy52LLDZQVtE5DdYcsxpz86eH+UDsCeS0yXSiPt6ddOk35z8i0p62X4CcATgbwQjNb5R1fSfJTeRnboWGGPtKjaqlFbhucRdk17MqbquWvYndWTR8b1jE8nDtROCLMIpjeryNn5nhE+EUqeYSWzbM+IybIjsOMcRrWnM6V1q+YGLVDAbwGwE0ATgTwVjNbTbIH4A8AyorchQB2ILk9nLi9DMArSpYlhKjIbFO3mvE80iz9a0ZyiZnNmtkHQ5mkYUIsfPqI07AGZa6UfgFx40ObAHiRmf2dmX3VzEXDmtkAwPPLttjMZgEcDOBsAJcCOM3MLi5bnhCiGsPp7eMe04bk+cCaUbGTM6d/FlGENEyIBU+cfk27o1aDfo0fUTOzf805d2lMJTn5zwJwVmz6wWrivhvTfcsYC5Ec/daE8+a8lb3m+uPNL0gwnqlPfR4Ue1FCw+rpIfNwmcH8Efaj5bQ1NfQfkT/0OlexL1u8hdS63t+Pzpwbe8Ft0TCDoe9P0QXQa9WMzvYRWiD4gSvvKVNYaabiSkfUkaevYbuzWPp5dQxGa2Oc5gX+ztGpPJ3Mo8VbSFXSL6BrOxMIISZGGxeLTLDA36OeCyEWKS3VsMr6pY6aEALA/F1dWsRGJP8eLlRjI5IvSo4TwIbNNUsI0Rb6FqdhDSx4W1m/OtVR68/2cNvN64AF7cdewPqcBh1YRLQ1dO19ihmijxWFKpsJ1/UZa+ndKACcB2Bv7+8XeOd+MP3mlMTmL3jr/640uoBsx7jjqmWV8tf1Y910OErMdcSEQwwi7cYqIRd5aXwNK2t9xsbQNqBzlfWrUx01IcTkaHGMWjDGDABIPiT58zYzu2MK7RFCtAyLjVGbvs5V1i911IQQANDorgNj+ALyYzmYnD8JwH9No0FCiHYxiNw5pYH70cr61amO2uyAuPnutRttQ4zNNIgZfm3v6MXEibELepFfpybt0irUaYnHfN7iymknZvb0pttQB+P2+lxMWMVplNfdvH5NLalG7BrkoZUHukabZ5U3vXNKiDr0q1MdNSHE5Gix9SmEELlEW5+Tb0rtqKMmhADQautTCCFyGSBOw7roZnWqo7Z60MNf7q1mfZYZGg3OtgvVEdWrj/tR7NooR4wVELM2dKicvHlxRe2FOufYddWC9en+FbSfwWB2fKKGCS0y2wQhi/Sau9cdeXxSxHy/86QvlL/q9s3TXme/jdtNDzHEaVhMGpJ7AfgYgBkAJ5rZBwLpXgzgdABPMLOVsW0tSqc6akKIydG1mwIhhBgSa32Og+QMgOMBPAvAKgAXkjzTzC7JpFsfwKEAflq91nymu3CPEKK1DCIfQgjRNmL1K6IvtyuAy83sCjN7AMCpAPYZke5oAB8EcF/11uejjpoQAoCL74h5xEByL5KXkbyc5OEjzr+Z5CUkf03yf0luW/sFCSEWDYNI/YoIO9oKwNXe81XJsTWQfDyAbczsO/VexWg6ZX3OGnHj/UtTx2Lu8KvOBAktpRDKE6ovr60xAY51LcNQJ7HLaISW5AjdKYRiIcrEgcS8arGxFzF3NjGxcmXukCYdH1Lfau1R1sEvAOxiZveQfAOAYwC8tJ4WtJNRm7JPpV7rT73OUdS5E8Kqe6vtTOBTJf4s7zsZ+o6H9CFGE6KXA6kQB1xnnmnH0MXt1AAA2Jfk573DJ5jZCTF1kOwB+AiA/Qo3sCSd6qgJISZHjbbmGusAAEgOrYM1HTUz+76X/gIAr6qveiHEYqNgaMbpZhbaMeAaANt4z7dOjg1ZH8CjAZxLNwKxOYAzSe49qQkF6qgJIQC4TY1rYpR18MSc9P8I4Lu11S6EWHQMLE7DIjpzFwLYgeT2cB20lwF4xfCkmd0OYMXwOclzAbxFsz4TZo248YH0AHHIZgwNgZZZUsM/FawvMDgetEEj6wvR5Ay99PB3eCy8qF0QtjvDF+vnYaDGokt95O2cUNSSLbPMSExbQpZzlU2iC3ymVpD0RSnaNshC8lUAdgGwe5n8nWLEpuz1Fj/5qR7TqCNYt6fe19039w2qbq/NfWnq+n4DcfoyjfpCdafzhl/DomErqTQlQljKEj3rc0waM5sleTCAs+GW5/icmV1M8r0AVprZmZUbW5BOddSEEJOjQIzaTWa2S875cdYBAIDkngCOBLC7md0fXbsQQmQwRMaoxZRldhaAszLH3h1Iu0dEkZVQR00IAaDWGLVc6wAASO4M4NMA9jKzG+qrWgixGDEs3OWDOtVRmx0AN9+fZz/OEWOJlrJBg/ltZJpUueFiYYFMbdm7LHaoOjjUHRg/L2o/ZtMH00Xkj81b1IZgCSuluB08Pk1R6opRi7QOjgWwHoCvJp+Nq8xs73pa0E4MVvvOBHXOpFxTZoP2ZpZQW264N2KmZplZjQXLmob1mVdHTLhHnH6N1yyXysami6kvf4eZnJM59CNj1Lq4rnenOmpCiMlRZ9zjOOvAzPasrzYhxGInelP2DvbU1FETQgCI339WCCHahiFqMVuNqE2aWTPcfF/6ZQ7ZnWF71EamyetlDyrYmmUszUHER6nJu4LYoelewVmYRe3RbFtC9YWshthZokVthBjbNpumqE1SZsbqOGbb43gtUAyDmhe8nYxN2Z4PQuj6brpv9OsY0pA8qs2WzJn1HmVxjtegfP0ZbUXGaCkj9GReuoLaVjX0owgDi9MwddSEEJ2liwImhBBAMuuz6UZMCHXUhBAAml2bTwghqqAYtZbQN+D2B/ppizNgS8bZlb4N6qXP6ZcPUn+PThe0OyP7+1HWZ4P2BCOXa82zBcalCQ/dM/N8NOmZl97fMfZoJk3oXIyFG7Yailsmodmk9c367KCCdQxn5U3muzup2ZpNao2Pf323rC6+7F5RWzQYuhEqP+c73YvQs6JhHNl0bdGjVPsCtu28mfVVYjYS+mZRGtZFletUR00IMTm6KGBCCDGkho0JWok6akIIALI+hRDdZYB6tpBqI53qqM2a4dbZB1LWYsq+9O1Ob7g+ZCWm886lN4aH+kN5fEL5BznlpusoZjUUTV+GXvTulMXy9Gx0mpC9mi0zaBF45fp1hO0Mz4LIqSNtVYy3VFNWQ8COnV9useOpcio4CHI+J4wZLHLWZ512Y7ML2PYnUuqtvL1S/pjwjSj9yrMMfW3zvlt+uUX1KK++GG2K1aNwucWOx8xEndeushpm9W0h1TY61VETQkyO2S4qmBBCwMWwx2hYF2VOHTUhBACNqAkhukv0puwd1LlOddT66ON23JWyEFMWJ327c/TfPml7tD/yeJaQfTkIDPGHyhpYcUugLbOvfGJngPr0OOMXMLasHmZGHgdyrFP6dsFc/hhLdZ696tXBQLqUDWDj02Rv62KsjqLWRlHa9+laWLh1ngY1W5H1W4tt2uszxO29mwrnKaNVQ0IaFNIfIK1BMWWFtSVcR13alLZmc8IyatKm7AzZmJn541jIm7JX0fXSkDyW5O9I/prkN0hu1EQ7hBBzDDc1HvcQ0jAh2sYgUr+62JlrpKMG4BwAjzazxwD4PYAjGmqHECLBzKIeAoA0TIhWEa9f3dOwRqxPM/ue9/QCAPvG5Bugjzt5a8biHG9Z+jajn8a8vHkzJ1PlpvYHjcs/qr7cdBOyHkJtLDOjM4bQ0L//GjLH1hzit48Mp4+xNRmwQXt55QZs1KDtwEAdJezVVJqidkZBtDxHPOU0zGC2ukRdkxoD6NjYgvc63DO4deLVxXyXqupROv10tSnU1vkz60fPoK8tDARAz8Kz7mMxaGeCSbI/gK803QghFjuyNUsjDROiYQaRoRldlLmJddRI/g+AzUecOtLMvpmkORLALIAv5pRzIIADAWBJb50JtFQIAWhELUsdGubrF0oGSQshxjPQXp/FMbM9886T3A/A8wE803ICX8zsBAAnAMBaSza0u3FrygqwwOzJQcDiDNkIqfQ5MzJD9mqo3JDd2YWZVZMiZImGbNCghYrwMLlvSQStBq9c2vj02XJDQ/8xFsa8RXU53rZIpffrYD3WZ94et4uROjTM1y9yxuK/9xPSh5boTpnPmj9T8L7+eOszJqyiDHl6lK5/fMhGUW3Kyx+jTen2xVmtoXNhG3S8NsXOZC2Ciz5bmBrWiPVJci8AbwOwu5nd00QbhBBpNKIWjzRMiHZhsSNqk29K7TQVo/YJAGsBOCdZc+UCMzuoobYIIQD0u+gJNIc0TIgWMYBFaVgXVa6pWZ8Pb6JeIUQY9dPikYYJ0S4scq/PLvbU2jDrM5oB+rhvcEcwhiy19IaNjlFLpbfR6efXWzAuLaJ9whETY5Y+nhPbEBPvEREfl01TNA4uVV9oynzktP6qsW9F0KdzGuS8ylOIH+tGDI//Osx9nv22PzB79xTbk/99nUszfW1KpysWExejU9my6loCaV6MLuJihPOI3ZmgC9+ALJ3qqAkhJkdfQWpCiI4yMIvSsG7crKRRR00IAcDFeAghRBcZIE7DuqhyneqomQ2wun9X5BIb423Joktt5JYbszNBpLVR19IdsdPIJ1F3bP1RaXKXyxhvKYTKirVXi9oWMVZF9poK26iBDZVjLJoQilGbNBZtb07/rr+txvfods0O7ptyO+aIDS+ook3p9HHWZ0g3QnVXtVTr1KmY5UTGohg1IcRCRyNqQoiuMoBpRE0IsbDR8hxCiK4ysNjlObqnc53qqDnr897g7M5s2pHHa7Q7Y+yCaLtzEtZD05/H1Obr9digmJANGtuO9BB/MRs1xpqYX8doeyJYd4X3fKCO2sSp/iPRUotyyp+dfn+61ue0tSmVpoRuhPMX06m8dEV1Kl1Ouh2x2piH25Q9oqPWQZnrVEdNCDE5uninKYQQgNOvOA3rns6poyaEAADMdlDAhBACAPqwKA1r6Zh0Lp3qqBls3myfotZn6G3KtT5rszjDm71XKzeO0JDyVOoI5hhv20VvghzYzDecv5r1mTpeeGZo5MbvEZZEzKKZMQT2FRe10vDPRMfe49AIycDun0Ltk9emuLKmG+5RZgZoKE9wZui8RcXLz1Zfg1ltGpbs5fsxuA/BiWb2gcz5NwM4AMAsgBsB7G9mf66l8hGUV3UhxIJiOGtq3EMIIdrGcB21cY9x9ihdD/R4AM8BsCOAl5PcMZPsFwB2MbPHADgdwDH1X9Ec6qgJIQAA/ch/MZDci+RlJC8nefiI808jeRHJWZL71n4xQohFxQCDKP2KiGPbFcDlZnaFmT0A4FQA+/gJzOz7ZnZP8vQCAFvXfkEenbI+gQEGgwdSRyazAG3cj1Fxy7CE7VGjLTkN18MK9/1j3qe5v/OG5dOXN9q2iJpllWNTVLFR4y2FmMUq42ZTFaGu0TLvjvRZAFYBuJDkmWZ2iZfsKgD7AXhLLZUuZDpmV8ZQdeKK2az3JKAhFcIAHFPQpkCiWOsy9NGYVLhHUevU/yXNm31aJWRjiBVbR21fkp/3Dp9gZickf28F4Grv3CoAT8wp8h8BfLdIW4vSsY6aEGJS1GhrrrkjBQCSwzvSNR01M7syOdfF2F4hRMuID80wADjdzP61ap0kXwVgFwC7Vy0rD3XUhBAA0luwjWEFyZXec/9uFCh+RyqEEJVwI2oRo6Dji7oGwDbe862TYylI7gngSAC7m012dkunOmpmwMBma5thGW9dRqSraFFWswIi6w6Pk0dkjhyattGvOxGqI6Lt3rB4/nvmtzGUbvx1WN4MpIL2RKw1gtqsz/IWQp/Rs5JvMrNdSle0mOmAjdmm9fRSuuHplPkhMCn98veWjIynnIo2FSw38P2e/84EFrCNWWA8UqfSH9nyIR5VF+4dx4CDKA2L+HxfCGAHktvDddBeBuAV6TZyZwCfBrCXmd1QqsEF6FRHTQgxOQqMqI0j6o5UCCHqwo2nxYyo5XfUzGyW5MEAzobrCX/OzC4m+V4AK83sTADHAlgPwFfpbhSuMrO9K15CEHXUhBAAat3GbOwdqRBC1Ikl5mdMyrEpzM4CcFbm2Lu9v/cs3MAKdKyjZjBbnT4SNdw8GeuyXougwo9kwE6Jbp+XP2gDVIz5Lj4b1M88N5wdtimA4GsYZU/E2KbpYXkLWCsh6zR3kdsIG6KoBVGUWc6OTxRBzB0pyScA+AaAjQG8gOR7zGynWhogWmVfViF1HQGdY+qw952MCunI/mwX/P5Ea5OPpy+FFyHPpp9AiEfmZa4W4lHfouLj6KMfpWEDdu+70bGOmhBiUtRofcbckV6ICa89JIRYPMRPJlBHTQjRUWq0PoUQYqoM9x6ISdk1OtZRs/RCh7lJi/3oVO9l1/gjV2FmWOWFJBGwQcu0KWU9VHl9vCH2EtfHovZ43sKVlazTvAUx61oEs7z1OSixF62YDF2862+KyppVSaeqaVNx6zTTvkrW6eg082d91hPiEbJKs3WW/fmzZG+C8em6993qWEdNCDEp+jXFqAkhxLRxy3OM17AuOgfqqAkhAGhETQjRXQYaURNCLHS6eKcphBCO2Bi17tGxjprlxp5NZXX/okxoJfJp3BWE6oiehl702oPT6ae8NEgmJqNw7EjhuJFMfr/u4HIgc/EhvjjFrEgeop9Z+kbUjXXybr5L5L2+we9xjE5NSJumE3/rU1WnRse4VVm2CKimW0P61o/SsC525jrWURNCTAqT9SmE6CyDKA3r4s2SOmpCCAD1rqMmhBDTZBC5hZSW55gC8b3hblmZwepa+KEqZS9EFVx1CZAQ5afcAyXegxpXK0/bEPVsOh9sgaxPsYAJLuMRlXmBaJNHcdsUCLvHxZYDiV0CpAiGfpSGxe1m1C4611ETQkwGjagJIbpKXZuytxF11IQQABSjJoToLhYZoybrcypUvOufsnUZoou9+hhirquSPTqvwgqvY+dmclWdsZVPFy0BIcpQeUZ7VCV1zXr3aVabCod1RFul1Wd9mlmUhnXxt7f6q1MBkoeRNJIrmmyHEMItzxHzEHNIw4RoBwObjdIvLc9RAJLbAHg2gKuaaoMQYo4uCliTSMOEaA9ulcKFqWFNWp8fBfA2AN+sVEpLrMwQXRxmnTRTsR2iGtKWmVxAYUui1MzSMUXK+ixKPRomWsPUQzdSlVf8rZiCNvnUq1PjwzoiKovTsJb3GUbRSEeN5D4ArjGzXzHqwyWEmDRaniMeaZgQ7WJgs3HLc3Rw1G1iHTWS/wNg8xGnjgTwDjjLIKacAwEcWGPThBAj0Ihamjo0TPolxJRYwJMJJtZRM7M9Rx0n+dcAtgcwvBPdGsBFJHc1s+tHlHMCgBNc3p41PWzZxTe5K5SaIdl2uzR6tKX8wpd1fSa1jlqaOjQsrV+UeCwAWhO6kaU12uRTXKdKLcSLIjsTdI+pW59m9hsADxo+J3klgF3M7KZpt0UIMYdG1OKQhgnRQmJH1BSjJoToKopRE0J0lUHkFlIT215ygjTeUTOz7SZeh+zKBUtd7233ZnLVLzYaUSvHNDRMtJ9oa69pi3TIxGa9+8RqSvVQDrOBRtSEEAsbddSEEJ0l0vrUFlJCiM4ysNmmmyCEEKUYoA9GaFgXHbZOdtS6+EKLdtPaGacTm8k1qiqNqAkxaar8fjVum05kb2WgllCO2BE1WZ9CiO6ijpoQoqsMEKdh6qgJITqKrE8hRFcZWB+Q9dkGrJMvsliYFP0sttIqTWXViJoQbaa1IRoxTNxy1GQCIcSCpz8+iRBCtJIB4jRMHTUhREfRiJoQoqu49dG0jpoQYiGjGDUhRFexWEdAHTUhRICq8ZWTjjVR/KcQC49WxtJOAHedMdfaPZ1TR00IkSDrUwjRVeKszy6ijpoQAoBi1IQQXWYQObFUI2pCiAkxWWuSj3cCNs72sCStEGIh0vYQjdH0joq3PQ0ArptgY2qnNz6JEGLhY7uMtw0Mbvq77TiFBgkhRCSDJYiKUXM3o2Z20xQaVRvqqAkhYGY/d3/lddbWiNyl02iTEELEYGZ9150Zp18DALbBdFpVH12zPm8CZv9cY3krXJmtpu1tbHv7gMXZxm2LZ7HtAfuTsz+z9sWaQN0tKrds8VK3fgHt/2y3vX1A+9vY9vYBXhtrCtAooV+DHsBBOIRjAKAHs/6dFds2ddjFxd/qguRKM9ul6Xbk0fY2tr19gNpYrB09cyKXHWx3d6pm/W7O3V+gtOVzE6Lt7QPa38a2tw9oTxtJ7gzwIqdfvlQNwzawzMxWN9K4Csj6FEJ42CaJPeAfgzs2WL+ZNgkhxHjM7BfJX5kzw9G07nXSAHXUhBAeZnarkwVf6NaI3F0NNUsIISKxbdM3m8P/B53t73S24TVxQtMNiKDtbWx7+wC1sSCD5XNCN3wMljbbJhGgRZ+bkbS9fUD729j29gEtaqOZXeVszzUdNAD2ROtwnNeijlETQoyGnLE5oaNi04QQnYHkhgBuG7oDZoNO69diH1ETQoxkMLMQLAMhxOLDzG6fW67DHtZ0e6oiAU4geRhJI7mi6bZkIXksyd+R/DXJb5DcqOk2AQDJvUheRvJykoc33Z4sJLch+X2Sl5C8mOShTbdpFCRnSP6C5LebbssQc/tJbQvY1l22DBYL0q/iSL/qoY365RisBWAXM7ui6ZZURR01uC8EgGcDuKrptgQ4B8CjzewxAH4P4IiG2wOSMwCOB/AcADsCeDnJtq1YPwvgMDPbEcCTAPxzC9sIAIcCaN0ismZ2lZld03Q7RD7Sr+JIv2qlrfr1wNxC3t1GHTXHRwG8DS3drdXMvmdms8nTCwBs3WR7EnYFcLmZXWFmDwA4FcA+DbcphZldZ2YXJX/fCScmWzXbqjQktwbwPAAnNt0W0VmkX8WRftWA9Gs6LPqOGsl9AFxjZr9qui2R7A/gu003Ak4wrvaer0LLRMSH5HYAdgbw04abkuU4uB/ZcRttCjEP6VdppF/1cBykXxOna1tIlYLk/wDYfMSpIwG8A842aJS8NprZN5M0R8INh39xmm3rOiTXA/A1AP9iZnc03Z4hJJ8P4AYz+znJPRpujmgp0q/FjfRLLIqOmpntOeo4yb8GsD2AX5EE3JD8RSR3NbPrp9jEYBuHkNwPwPMBPLMlwd3XANjGe751cqxVkFwKJ3JfNLOvN92eDLsB2JvkcwEsB7AByVPM7FUNt0u0COnXRJB+VUf6NSW0jpoHySvhZom0agNcknsB+AiA3c3sxqbbAwAkl8AFBj8TTuAuBPAKM7u40YZ50P16fQHALWb2Lw03J5fkjvQtZvb8hpsiOor0Kx7pV71IvybLoo9R6wifALA+gHNI/pLkp5puUBIcfDCAs+GCXE9rk8gl7Abg1QCekbxuv0zu/oQQ00P6VQ7plwCgETUhhBBCiNaiETUhhBBCiJaijpoQQgghREtRR00IIYQQoqWooyaEEEII0VLUURNCCCGEaCnqqAkhhBBCtBR11IQQQgghWoo6aqIUJJ9A8tckl5Ncl+TFJB/ddLuEEGIc0i/RJbTgrSgNyffB7fG2NoBVZvb+hpskhBBRSL9EV1BHTZSG5DK4PfLuA/AUM+s33CQhhIhC+iW6gqxPUYVNAawHt4/f8obbIoQQRZB+iU6gETVRGpJnAjgVwPYAtjCzgxtukhBCRCH9El1hSdMNEN2E5GsArDazL5GcAfBjks8ws/9rum1CCJGH9Et0CY2oCSGEEEK0FMWoCSGEEEK0FHXUhBBCCCFaijpqQgghhBAtRR01IYQQQoiWoo6aEEIIIURLUUdNCCGEEKKlqKMmhBBCCNFS1FETQgghhGgp/x8EyUOJOcHqQgAAAABJRU5ErkJggg==\n",
      "text/plain": [
       "<Figure size 720x288 with 4 Axes>"
      ]
     },
     "metadata": {
      "needs_background": "light"
     },
     "output_type": "display_data"
    }
   ],
   "source": [
    "fig, ax = plt.subplots(1, 2, figsize=(10, 4))\n",
    "sim_data = batch_results[\"custom_E\"]\n",
    "sim_data.plot_field(\"field_xy\", field_name=\"Ey\", val=\"abs\", ax=ax[0])\n",
    "ax[0].set_xlim([-sim.size[0] / 2, sim.size[0] / 2])\n",
    "ax[0].set_ylim([-sim.size[1] / 2, sim.size[1] / 2])\n",
    "title = f\"Flux: fwd={float(sim_data['flux_f'].flux):1.2e}, bck={float(sim_data['flux_b'].flux):1.2e}\"\n",
    "title += \"\\nOnly E field supplied\"\n",
    "ax[0].set_title(title)\n",
    "sim_data = batch_results[\"custom_EH\"]\n",
    "sim_data.plot_field(\"field_xy\", field_name=\"Ey\", val=\"abs\", ax=ax[1])\n",
    "ax[1].set_xlim([-sim.size[0] / 2, sim.size[0] / 2])\n",
    "ax[1].set_ylim([-sim.size[1] / 2, sim.size[1] / 2])\n",
    "title = f\"Flux: fwd={float(sim_data['flux_f'].flux):1.2e}, bck={float(sim_data['flux_b'].flux):1.2e}\"\n",
    "title += \"\\nE and H fields supplied\"\n",
    "ax[1].set_title(title)\n",
    "plt.show()\n"
   ]
  },
  {
   "cell_type": "markdown",
   "id": "8381fb18",
   "metadata": {},
   "source": [
    "### Notes on `CustomFieldSource`\n",
    "\n",
    "- Only the field components tangential to the custom source plane are needed and used in the simulation. Due to the equivalence principle, these fully define the currents that need to be injected. This is not to say that the normal components of the data (`Ex`, `Hx` in our example) is lost or not injected. It is merely not needed as it can be uniquely obtained using the tangential components.\n",
    "- Source data can be imported from file just as shown here, after the data is imported as a numpy array using standard numpy functions like [loadtxt](https://numpy.org/doc/stable/reference/generated/numpy.loadtxt.html).\n",
    "- If the data is not coming from a Tidy3D simulation, the normalization is likely going to be arbitrary and the directionality of the source will likely not be perfect, even if both the `E` and `H` fields are provided. An empty normalizing run may be needed to accurately normalize results."
   ]
  },
  {
   "cell_type": "markdown",
   "id": "56095046-4658-4997-a771-4f56b15cd7ca",
   "metadata": {},
   "source": [
    "## Custom Current Sources\n",
    "\n",
    "Alternatively, one might want to inject a raw electric and magnetic current distribution within the simulation.\n",
    "For this, we introduce a `CustomCurrentSource` object.\n",
    "\n",
    "The syntax is very similar to `CustomFieldSource`, except instead of a `field_dataset`, the source accepts a `current_dataset`. This dataset still contains E{x,y,z} and H{x,y,z} field components, which correspond to J and M components respectively.\n",
    "\n",
    "There are also fewer constraints on the data requirements for `CustomCurrentSource`. It can be volumetric or planar without requiring tangential components.\n",
    "\n",
    "Finally, note that the dataset is still defined w.r.t. the source center, just as in the case of the `CustomFieldSource`, and can then be placed anywhere in the simulation.\n"
   ]
  },
  {
   "cell_type": "markdown",
   "id": "a95e2dc8-75c7-40b5-b258-8b88ccd0c5ef",
   "metadata": {},
   "source": [
    "To demonstrate, here we make a CustomCurrentSource using our field pattern and the relations $J = n\\times H$ and $M = -n\\times E$ that should recreate the unidirectional excitation (up to the numerical resolution of our source)."
   ]
  },
  {
   "cell_type": "code",
   "execution_count": 16,
   "id": "ce52f7a1-6a9a-4e57-92a2-6df73ecc83e6",
   "metadata": {
    "execution": {
     "iopub.execute_input": "2023-06-27T00:54:07.096088Z",
     "iopub.status.busy": "2023-06-27T00:54:07.095785Z",
     "iopub.status.idle": "2023-06-27T00:54:07.152846Z",
     "shell.execute_reply": "2023-06-27T00:54:07.152361Z"
    }
   },
   "outputs": [],
   "source": [
    "dataset_JM = td.FieldDataset(\n",
    "    Ey=td.ScalarFieldDataArray(\n",
    "        -scalar_gaussian[None, ..., None] / td.ETA_0,\n",
    "        coords={\n",
    "            \"x\": [0],\n",
    "            \"y\": ys,\n",
    "            \"z\": zs,\n",
    "            \"f\": [freq0],\n",
    "        },\n",
    "    ),\n",
    "    Hz=td.ScalarFieldDataArray(\n",
    "        -scalar_gaussian[None, ..., None],\n",
    "        coords={\n",
    "            \"x\": [0],\n",
    "            \"y\": ys,\n",
    "            \"z\": zs,\n",
    "            \"f\": [freq0],\n",
    "        },\n",
    "    ),\n",
    ")\n",
    "\n",
    "custom_src_JM = td.CustomCurrentSource(\n",
    "    source_time=pulse,\n",
    "    center=(-1, 1, 0),\n",
    "    size=(0, 8, 8),\n",
    "    current_dataset=dataset_JM,\n",
    ")\n",
    "\n",
    "sim_JM = sim_4.updated_copy(sources=[custom_src_JM])"
   ]
  },
  {
   "cell_type": "code",
   "execution_count": 17,
   "id": "bb7d6f21-277d-4a9c-90f1-cb132d188ee6",
   "metadata": {
    "execution": {
     "iopub.execute_input": "2023-06-27T00:54:07.154906Z",
     "iopub.status.busy": "2023-06-27T00:54:07.154733Z",
     "iopub.status.idle": "2023-06-27T00:54:28.380275Z",
     "shell.execute_reply": "2023-06-27T00:54:28.379704Z"
    }
   },
   "outputs": [
    {
     "data": {
      "text/html": [
       "<pre style=\"white-space:pre;overflow-x:auto;line-height:normal;font-family:Menlo,'DejaVu Sans Mono',consolas,'Courier New',monospace\"><span style=\"color: #7fbfbf; text-decoration-color: #7fbfbf\">[14:36:25] </span>Created task <span style=\"color: #008000; text-decoration-color: #008000\">'custom current'</span> with task_id                           <a href=\"file:///home/momchil/Drive/flexcompute/tidy3d-core/tidy3d_frontend/tidy3d/web/webapi.py\" target=\"_blank\"><span style=\"color: #7f7f7f; text-decoration-color: #7f7f7f\">webapi.py</span></a><span style=\"color: #7f7f7f; text-decoration-color: #7f7f7f\">:</span><a href=\"file:///home/momchil/Drive/flexcompute/tidy3d-core/tidy3d_frontend/tidy3d/web/webapi.py#187\" target=\"_blank\"><span style=\"color: #7f7f7f; text-decoration-color: #7f7f7f\">187</span></a>\n",
       "<span style=\"color: #7fbfbf; text-decoration-color: #7fbfbf\">           </span><span style=\"color: #008000; text-decoration-color: #008000\">'fdve-c4262103-7b8a-4fdd-b9bd-4b9940a19e7fv1'</span>.                       <span style=\"color: #7f7f7f; text-decoration-color: #7f7f7f\">             </span>\n",
       "</pre>\n"
      ],
      "text/plain": [
       "\u001b[2;36m[14:36:25]\u001b[0m\u001b[2;36m \u001b[0mCreated task \u001b[32m'custom current'\u001b[0m with task_id                           \u001b]8;id=847679;file:///home/momchil/Drive/flexcompute/tidy3d-core/tidy3d_frontend/tidy3d/web/webapi.py\u001b\\\u001b[2mwebapi.py\u001b[0m\u001b]8;;\u001b\\\u001b[2m:\u001b[0m\u001b]8;id=86986;file:///home/momchil/Drive/flexcompute/tidy3d-core/tidy3d_frontend/tidy3d/web/webapi.py#187\u001b\\\u001b[2m187\u001b[0m\u001b]8;;\u001b\\\n",
       "\u001b[2;36m           \u001b[0m\u001b[32m'fdve-c4262103-7b8a-4fdd-b9bd-4b9940a19e7fv1'\u001b[0m.                       \u001b[2m             \u001b[0m\n"
      ]
     },
     "metadata": {},
     "output_type": "display_data"
    },
    {
     "data": {
      "text/html": [
       "<pre style=\"white-space:pre;overflow-x:auto;line-height:normal;font-family:Menlo,'DejaVu Sans Mono',consolas,'Courier New',monospace\"><span style=\"color: #7fbfbf; text-decoration-color: #7fbfbf\">           </span>View task using web UI at <a href=\"https://tidy3d.simulation.cloud/workbench?taskId=fdve-c4262103-7b8a-4fdd-b9bd-4b9940a19e7fv1\" target=\"_blank\"><span style=\"color: #008000; text-decoration-color: #008000\">'https://tidy3d.simulation.cloud/workbench</span></a> <a href=\"file:///home/momchil/Drive/flexcompute/tidy3d-core/tidy3d_frontend/tidy3d/web/webapi.py\" target=\"_blank\"><span style=\"color: #7f7f7f; text-decoration-color: #7f7f7f\">webapi.py</span></a><span style=\"color: #7f7f7f; text-decoration-color: #7f7f7f\">:</span><a href=\"file:///home/momchil/Drive/flexcompute/tidy3d-core/tidy3d_frontend/tidy3d/web/webapi.py#189\" target=\"_blank\"><span style=\"color: #7f7f7f; text-decoration-color: #7f7f7f\">189</span></a>\n",
       "<span style=\"color: #7fbfbf; text-decoration-color: #7fbfbf\">           </span><a href=\"https://tidy3d.simulation.cloud/workbench?taskId=fdve-c4262103-7b8a-4fdd-b9bd-4b9940a19e7fv1\" target=\"_blank\"><span style=\"color: #008000; text-decoration-color: #008000\">?taskId=fdve-c4262103-7b8a-4fdd-b9bd-4b9940a19e7fv1'</span></a>.                <span style=\"color: #7f7f7f; text-decoration-color: #7f7f7f\">             </span>\n",
       "</pre>\n"
      ],
      "text/plain": [
       "\u001b[2;36m          \u001b[0m\u001b[2;36m \u001b[0mView task using web UI at \u001b]8;id=65833;https://tidy3d.simulation.cloud/workbench?taskId=fdve-c4262103-7b8a-4fdd-b9bd-4b9940a19e7fv1\u001b\\\u001b[32m'https://tidy3d.simulation.cloud/workbench\u001b[0m\u001b]8;;\u001b\\ \u001b]8;id=276560;file:///home/momchil/Drive/flexcompute/tidy3d-core/tidy3d_frontend/tidy3d/web/webapi.py\u001b\\\u001b[2mwebapi.py\u001b[0m\u001b]8;;\u001b\\\u001b[2m:\u001b[0m\u001b]8;id=97030;file:///home/momchil/Drive/flexcompute/tidy3d-core/tidy3d_frontend/tidy3d/web/webapi.py#189\u001b\\\u001b[2m189\u001b[0m\u001b]8;;\u001b\\\n",
       "\u001b[2;36m           \u001b[0m\u001b]8;id=65833;https://tidy3d.simulation.cloud/workbench?taskId=fdve-c4262103-7b8a-4fdd-b9bd-4b9940a19e7fv1\u001b\\\u001b[32m?\u001b[0m\u001b]8;;\u001b\\\u001b]8;id=768353;https://tidy3d.simulation.cloud/workbench?taskId=fdve-c4262103-7b8a-4fdd-b9bd-4b9940a19e7fv1\u001b\\\u001b[32mtaskId\u001b[0m\u001b]8;;\u001b\\\u001b]8;id=65833;https://tidy3d.simulation.cloud/workbench?taskId=fdve-c4262103-7b8a-4fdd-b9bd-4b9940a19e7fv1\u001b\\\u001b[32m=\u001b[0m\u001b]8;;\u001b\\\u001b]8;id=768353;https://tidy3d.simulation.cloud/workbench?taskId=fdve-c4262103-7b8a-4fdd-b9bd-4b9940a19e7fv1\u001b\\\u001b[32mfdve\u001b[0m\u001b]8;;\u001b\\\u001b]8;id=65833;https://tidy3d.simulation.cloud/workbench?taskId=fdve-c4262103-7b8a-4fdd-b9bd-4b9940a19e7fv1\u001b\\\u001b[32m-c4262103-7b8a-4fdd-b9bd-4b9940a19e7fv1'\u001b[0m\u001b]8;;\u001b\\.                \u001b[2m             \u001b[0m\n"
      ]
     },
     "metadata": {},
     "output_type": "display_data"
    },
    {
     "data": {
      "application/vnd.jupyter.widget-view+json": {
       "model_id": "be6963be4e26477e8f2e84df2e6c62ce",
       "version_major": 2,
       "version_minor": 0
      },
      "text/plain": [
       "Output()"
      ]
     },
     "metadata": {},
     "output_type": "display_data"
    },
    {
     "data": {
      "text/html": [
       "<pre style=\"white-space:pre;overflow-x:auto;line-height:normal;font-family:Menlo,'DejaVu Sans Mono',consolas,'Courier New',monospace\"></pre>\n"
      ],
      "text/plain": []
     },
     "metadata": {},
     "output_type": "display_data"
    },
    {
     "data": {
      "text/html": [
       "<pre style=\"white-space:pre;overflow-x:auto;line-height:normal;font-family:Menlo,'DejaVu Sans Mono',consolas,'Courier New',monospace\">\n",
       "</pre>\n"
      ],
      "text/plain": [
       "\n"
      ]
     },
     "metadata": {},
     "output_type": "display_data"
    },
    {
     "data": {
      "application/vnd.jupyter.widget-view+json": {
       "model_id": "8eb99e59d59f4e7aa5f73fb16e2e4e41",
       "version_major": 2,
       "version_minor": 0
      },
      "text/plain": [
       "Output()"
      ]
     },
     "metadata": {},
     "output_type": "display_data"
    },
    {
     "data": {
      "text/html": [
       "<pre style=\"white-space:pre;overflow-x:auto;line-height:normal;font-family:Menlo,'DejaVu Sans Mono',consolas,'Courier New',monospace\"></pre>\n"
      ],
      "text/plain": []
     },
     "metadata": {},
     "output_type": "display_data"
    },
    {
     "data": {
      "text/html": [
       "<pre style=\"white-space:pre;overflow-x:auto;line-height:normal;font-family:Menlo,'DejaVu Sans Mono',consolas,'Courier New',monospace\">\n",
       "</pre>\n"
      ],
      "text/plain": [
       "\n"
      ]
     },
     "metadata": {},
     "output_type": "display_data"
    },
    {
     "data": {
      "text/html": [
       "<pre style=\"white-space:pre;overflow-x:auto;line-height:normal;font-family:Menlo,'DejaVu Sans Mono',consolas,'Courier New',monospace\"><span style=\"color: #7fbfbf; text-decoration-color: #7fbfbf\">[14:36:26] </span>status = queued                                                      <a href=\"file:///home/momchil/Drive/flexcompute/tidy3d-core/tidy3d_frontend/tidy3d/web/webapi.py\" target=\"_blank\"><span style=\"color: #7f7f7f; text-decoration-color: #7f7f7f\">webapi.py</span></a><span style=\"color: #7f7f7f; text-decoration-color: #7f7f7f\">:</span><a href=\"file:///home/momchil/Drive/flexcompute/tidy3d-core/tidy3d_frontend/tidy3d/web/webapi.py#329\" target=\"_blank\"><span style=\"color: #7f7f7f; text-decoration-color: #7f7f7f\">329</span></a>\n",
       "</pre>\n"
      ],
      "text/plain": [
       "\u001b[2;36m[14:36:26]\u001b[0m\u001b[2;36m \u001b[0mstatus = queued                                                      \u001b]8;id=89722;file:///home/momchil/Drive/flexcompute/tidy3d-core/tidy3d_frontend/tidy3d/web/webapi.py\u001b\\\u001b[2mwebapi.py\u001b[0m\u001b]8;;\u001b\\\u001b[2m:\u001b[0m\u001b]8;id=708161;file:///home/momchil/Drive/flexcompute/tidy3d-core/tidy3d_frontend/tidy3d/web/webapi.py#329\u001b\\\u001b[2m329\u001b[0m\u001b]8;;\u001b\\\n"
      ]
     },
     "metadata": {},
     "output_type": "display_data"
    },
    {
     "data": {
      "application/vnd.jupyter.widget-view+json": {
       "model_id": "",
       "version_major": 2,
       "version_minor": 0
      },
      "text/plain": [
       "Output()"
      ]
     },
     "metadata": {},
     "output_type": "display_data"
    },
    {
     "data": {
      "text/html": [
       "<pre style=\"white-space:pre;overflow-x:auto;line-height:normal;font-family:Menlo,'DejaVu Sans Mono',consolas,'Courier New',monospace\"><span style=\"color: #7fbfbf; text-decoration-color: #7fbfbf\">[14:36:35] </span>status = preprocess                                                  <a href=\"file:///home/momchil/Drive/flexcompute/tidy3d-core/tidy3d_frontend/tidy3d/web/webapi.py\" target=\"_blank\"><span style=\"color: #7f7f7f; text-decoration-color: #7f7f7f\">webapi.py</span></a><span style=\"color: #7f7f7f; text-decoration-color: #7f7f7f\">:</span><a href=\"file:///home/momchil/Drive/flexcompute/tidy3d-core/tidy3d_frontend/tidy3d/web/webapi.py#323\" target=\"_blank\"><span style=\"color: #7f7f7f; text-decoration-color: #7f7f7f\">323</span></a>\n",
       "</pre>\n"
      ],
      "text/plain": [
       "\u001b[2;36m[14:36:35]\u001b[0m\u001b[2;36m \u001b[0mstatus = preprocess                                                  \u001b]8;id=650773;file:///home/momchil/Drive/flexcompute/tidy3d-core/tidy3d_frontend/tidy3d/web/webapi.py\u001b\\\u001b[2mwebapi.py\u001b[0m\u001b]8;;\u001b\\\u001b[2m:\u001b[0m\u001b]8;id=819590;file:///home/momchil/Drive/flexcompute/tidy3d-core/tidy3d_frontend/tidy3d/web/webapi.py#323\u001b\\\u001b[2m323\u001b[0m\u001b]8;;\u001b\\\n"
      ]
     },
     "metadata": {},
     "output_type": "display_data"
    },
    {
     "data": {
      "text/html": [
       "<pre style=\"white-space:pre;overflow-x:auto;line-height:normal;font-family:Menlo,'DejaVu Sans Mono',consolas,'Courier New',monospace\"></pre>\n"
      ],
      "text/plain": []
     },
     "metadata": {},
     "output_type": "display_data"
    },
    {
     "data": {
      "text/html": [
       "<pre style=\"white-space:pre;overflow-x:auto;line-height:normal;font-family:Menlo,'DejaVu Sans Mono',consolas,'Courier New',monospace\"><span style=\"color: #7fbfbf; text-decoration-color: #7fbfbf\">[14:36:38] </span>Maximum FlexCredit cost: <span style=\"color: #008080; text-decoration-color: #008080; font-weight: bold\">0.025</span>. Use <span style=\"color: #008000; text-decoration-color: #008000\">'web.real_cost(task_id)'</span> to get  <a href=\"file:///home/momchil/Drive/flexcompute/tidy3d-core/tidy3d_frontend/tidy3d/web/webapi.py\" target=\"_blank\"><span style=\"color: #7f7f7f; text-decoration-color: #7f7f7f\">webapi.py</span></a><span style=\"color: #7f7f7f; text-decoration-color: #7f7f7f\">:</span><a href=\"file:///home/momchil/Drive/flexcompute/tidy3d-core/tidy3d_frontend/tidy3d/web/webapi.py#346\" target=\"_blank\"><span style=\"color: #7f7f7f; text-decoration-color: #7f7f7f\">346</span></a>\n",
       "<span style=\"color: #7fbfbf; text-decoration-color: #7fbfbf\">           </span>the billed FlexCredit cost after a simulation run.                   <span style=\"color: #7f7f7f; text-decoration-color: #7f7f7f\">             </span>\n",
       "</pre>\n"
      ],
      "text/plain": [
       "\u001b[2;36m[14:36:38]\u001b[0m\u001b[2;36m \u001b[0mMaximum FlexCredit cost: \u001b[1;36m0.025\u001b[0m. Use \u001b[32m'web.real_cost\u001b[0m\u001b[32m(\u001b[0m\u001b[32mtask_id\u001b[0m\u001b[32m)\u001b[0m\u001b[32m'\u001b[0m to get  \u001b]8;id=715900;file:///home/momchil/Drive/flexcompute/tidy3d-core/tidy3d_frontend/tidy3d/web/webapi.py\u001b\\\u001b[2mwebapi.py\u001b[0m\u001b]8;;\u001b\\\u001b[2m:\u001b[0m\u001b]8;id=634489;file:///home/momchil/Drive/flexcompute/tidy3d-core/tidy3d_frontend/tidy3d/web/webapi.py#346\u001b\\\u001b[2m346\u001b[0m\u001b]8;;\u001b\\\n",
       "\u001b[2;36m           \u001b[0mthe billed FlexCredit cost after a simulation run.                   \u001b[2m             \u001b[0m\n"
      ]
     },
     "metadata": {},
     "output_type": "display_data"
    },
    {
     "data": {
      "text/html": [
       "<pre style=\"white-space:pre;overflow-x:auto;line-height:normal;font-family:Menlo,'DejaVu Sans Mono',consolas,'Courier New',monospace\"><span style=\"color: #7fbfbf; text-decoration-color: #7fbfbf\">           </span>starting up solver                                                   <a href=\"file:///home/momchil/Drive/flexcompute/tidy3d-core/tidy3d_frontend/tidy3d/web/webapi.py\" target=\"_blank\"><span style=\"color: #7f7f7f; text-decoration-color: #7f7f7f\">webapi.py</span></a><span style=\"color: #7f7f7f; text-decoration-color: #7f7f7f\">:</span><a href=\"file:///home/momchil/Drive/flexcompute/tidy3d-core/tidy3d_frontend/tidy3d/web/webapi.py#350\" target=\"_blank\"><span style=\"color: #7f7f7f; text-decoration-color: #7f7f7f\">350</span></a>\n",
       "</pre>\n"
      ],
      "text/plain": [
       "\u001b[2;36m          \u001b[0m\u001b[2;36m \u001b[0mstarting up solver                                                   \u001b]8;id=997234;file:///home/momchil/Drive/flexcompute/tidy3d-core/tidy3d_frontend/tidy3d/web/webapi.py\u001b\\\u001b[2mwebapi.py\u001b[0m\u001b]8;;\u001b\\\u001b[2m:\u001b[0m\u001b]8;id=336288;file:///home/momchil/Drive/flexcompute/tidy3d-core/tidy3d_frontend/tidy3d/web/webapi.py#350\u001b\\\u001b[2m350\u001b[0m\u001b]8;;\u001b\\\n"
      ]
     },
     "metadata": {},
     "output_type": "display_data"
    },
    {
     "data": {
      "text/html": [
       "<pre style=\"white-space:pre;overflow-x:auto;line-height:normal;font-family:Menlo,'DejaVu Sans Mono',consolas,'Courier New',monospace\"><span style=\"color: #7fbfbf; text-decoration-color: #7fbfbf\">[14:36:39] </span>running solver                                                       <a href=\"file:///home/momchil/Drive/flexcompute/tidy3d-core/tidy3d_frontend/tidy3d/web/webapi.py\" target=\"_blank\"><span style=\"color: #7f7f7f; text-decoration-color: #7f7f7f\">webapi.py</span></a><span style=\"color: #7f7f7f; text-decoration-color: #7f7f7f\">:</span><a href=\"file:///home/momchil/Drive/flexcompute/tidy3d-core/tidy3d_frontend/tidy3d/web/webapi.py#360\" target=\"_blank\"><span style=\"color: #7f7f7f; text-decoration-color: #7f7f7f\">360</span></a>\n",
       "</pre>\n"
      ],
      "text/plain": [
       "\u001b[2;36m[14:36:39]\u001b[0m\u001b[2;36m \u001b[0mrunning solver                                                       \u001b]8;id=377445;file:///home/momchil/Drive/flexcompute/tidy3d-core/tidy3d_frontend/tidy3d/web/webapi.py\u001b\\\u001b[2mwebapi.py\u001b[0m\u001b]8;;\u001b\\\u001b[2m:\u001b[0m\u001b]8;id=624393;file:///home/momchil/Drive/flexcompute/tidy3d-core/tidy3d_frontend/tidy3d/web/webapi.py#360\u001b\\\u001b[2m360\u001b[0m\u001b]8;;\u001b\\\n"
      ]
     },
     "metadata": {},
     "output_type": "display_data"
    },
    {
     "data": {
      "application/vnd.jupyter.widget-view+json": {
       "model_id": "df6660d129f0429b994beefdd3836ab4",
       "version_major": 2,
       "version_minor": 0
      },
      "text/plain": [
       "Output()"
      ]
     },
     "metadata": {},
     "output_type": "display_data"
    },
    {
     "data": {
      "text/html": [
       "<pre style=\"white-space:pre;overflow-x:auto;line-height:normal;font-family:Menlo,'DejaVu Sans Mono',consolas,'Courier New',monospace\"><span style=\"color: #7fbfbf; text-decoration-color: #7fbfbf\">[14:36:45] </span>early shutoff detected, exiting.                                     <a href=\"file:///home/momchil/Drive/flexcompute/tidy3d-core/tidy3d_frontend/tidy3d/web/webapi.py\" target=\"_blank\"><span style=\"color: #7f7f7f; text-decoration-color: #7f7f7f\">webapi.py</span></a><span style=\"color: #7f7f7f; text-decoration-color: #7f7f7f\">:</span><a href=\"file:///home/momchil/Drive/flexcompute/tidy3d-core/tidy3d_frontend/tidy3d/web/webapi.py#374\" target=\"_blank\"><span style=\"color: #7f7f7f; text-decoration-color: #7f7f7f\">374</span></a>\n",
       "</pre>\n"
      ],
      "text/plain": [
       "\u001b[2;36m[14:36:45]\u001b[0m\u001b[2;36m \u001b[0mearly shutoff detected, exiting.                                     \u001b]8;id=878592;file:///home/momchil/Drive/flexcompute/tidy3d-core/tidy3d_frontend/tidy3d/web/webapi.py\u001b\\\u001b[2mwebapi.py\u001b[0m\u001b]8;;\u001b\\\u001b[2m:\u001b[0m\u001b]8;id=782890;file:///home/momchil/Drive/flexcompute/tidy3d-core/tidy3d_frontend/tidy3d/web/webapi.py#374\u001b\\\u001b[2m374\u001b[0m\u001b]8;;\u001b\\\n"
      ]
     },
     "metadata": {},
     "output_type": "display_data"
    },
    {
     "data": {
      "text/html": [
       "<pre style=\"white-space:pre;overflow-x:auto;line-height:normal;font-family:Menlo,'DejaVu Sans Mono',consolas,'Courier New',monospace\"></pre>\n"
      ],
      "text/plain": []
     },
     "metadata": {},
     "output_type": "display_data"
    },
    {
     "data": {
      "text/html": [
       "<pre style=\"white-space:pre;overflow-x:auto;line-height:normal;font-family:Menlo,'DejaVu Sans Mono',consolas,'Courier New',monospace\">\n",
       "</pre>\n"
      ],
      "text/plain": [
       "\n"
      ]
     },
     "metadata": {},
     "output_type": "display_data"
    },
    {
     "data": {
      "text/html": [
       "<pre style=\"white-space:pre;overflow-x:auto;line-height:normal;font-family:Menlo,'DejaVu Sans Mono',consolas,'Courier New',monospace\"><span style=\"color: #7fbfbf; text-decoration-color: #7fbfbf\">           </span>status = postprocess                                                 <a href=\"file:///home/momchil/Drive/flexcompute/tidy3d-core/tidy3d_frontend/tidy3d/web/webapi.py\" target=\"_blank\"><span style=\"color: #7f7f7f; text-decoration-color: #7f7f7f\">webapi.py</span></a><span style=\"color: #7f7f7f; text-decoration-color: #7f7f7f\">:</span><a href=\"file:///home/momchil/Drive/flexcompute/tidy3d-core/tidy3d_frontend/tidy3d/web/webapi.py#391\" target=\"_blank\"><span style=\"color: #7f7f7f; text-decoration-color: #7f7f7f\">391</span></a>\n",
       "</pre>\n"
      ],
      "text/plain": [
       "\u001b[2;36m          \u001b[0m\u001b[2;36m \u001b[0mstatus = postprocess                                                 \u001b]8;id=708655;file:///home/momchil/Drive/flexcompute/tidy3d-core/tidy3d_frontend/tidy3d/web/webapi.py\u001b\\\u001b[2mwebapi.py\u001b[0m\u001b]8;;\u001b\\\u001b[2m:\u001b[0m\u001b]8;id=896805;file:///home/momchil/Drive/flexcompute/tidy3d-core/tidy3d_frontend/tidy3d/web/webapi.py#391\u001b\\\u001b[2m391\u001b[0m\u001b]8;;\u001b\\\n"
      ]
     },
     "metadata": {},
     "output_type": "display_data"
    },
    {
     "data": {
      "application/vnd.jupyter.widget-view+json": {
       "model_id": "",
       "version_major": 2,
       "version_minor": 0
      },
      "text/plain": [
       "Output()"
      ]
     },
     "metadata": {},
     "output_type": "display_data"
    },
    {
     "data": {
      "text/html": [
       "<pre style=\"white-space:pre;overflow-x:auto;line-height:normal;font-family:Menlo,'DejaVu Sans Mono',consolas,'Courier New',monospace\"><span style=\"color: #7fbfbf; text-decoration-color: #7fbfbf\">[14:36:49] </span>status = success                                                     <a href=\"file:///home/momchil/Drive/flexcompute/tidy3d-core/tidy3d_frontend/tidy3d/web/webapi.py\" target=\"_blank\"><span style=\"color: #7f7f7f; text-decoration-color: #7f7f7f\">webapi.py</span></a><span style=\"color: #7f7f7f; text-decoration-color: #7f7f7f\">:</span><a href=\"file:///home/momchil/Drive/flexcompute/tidy3d-core/tidy3d_frontend/tidy3d/web/webapi.py#398\" target=\"_blank\"><span style=\"color: #7f7f7f; text-decoration-color: #7f7f7f\">398</span></a>\n",
       "</pre>\n"
      ],
      "text/plain": [
       "\u001b[2;36m[14:36:49]\u001b[0m\u001b[2;36m \u001b[0mstatus = success                                                     \u001b]8;id=225371;file:///home/momchil/Drive/flexcompute/tidy3d-core/tidy3d_frontend/tidy3d/web/webapi.py\u001b\\\u001b[2mwebapi.py\u001b[0m\u001b]8;;\u001b\\\u001b[2m:\u001b[0m\u001b]8;id=561371;file:///home/momchil/Drive/flexcompute/tidy3d-core/tidy3d_frontend/tidy3d/web/webapi.py#398\u001b\\\u001b[2m398\u001b[0m\u001b]8;;\u001b\\\n"
      ]
     },
     "metadata": {},
     "output_type": "display_data"
    },
    {
     "data": {
      "text/html": [
       "<pre style=\"white-space:pre;overflow-x:auto;line-height:normal;font-family:Menlo,'DejaVu Sans Mono',consolas,'Courier New',monospace\"></pre>\n"
      ],
      "text/plain": []
     },
     "metadata": {},
     "output_type": "display_data"
    },
    {
     "data": {
      "application/vnd.jupyter.widget-view+json": {
       "model_id": "373836295bff4fb293a8f8f0e0275925",
       "version_major": 2,
       "version_minor": 0
      },
      "text/plain": [
       "Output()"
      ]
     },
     "metadata": {},
     "output_type": "display_data"
    },
    {
     "data": {
      "text/html": [
       "<pre style=\"white-space:pre;overflow-x:auto;line-height:normal;font-family:Menlo,'DejaVu Sans Mono',consolas,'Courier New',monospace\"></pre>\n"
      ],
      "text/plain": []
     },
     "metadata": {},
     "output_type": "display_data"
    },
    {
     "data": {
      "text/html": [
       "<pre style=\"white-space:pre;overflow-x:auto;line-height:normal;font-family:Menlo,'DejaVu Sans Mono',consolas,'Courier New',monospace\">\n",
       "</pre>\n"
      ],
      "text/plain": [
       "\n"
      ]
     },
     "metadata": {},
     "output_type": "display_data"
    },
    {
     "data": {
      "text/html": [
       "<pre style=\"white-space:pre;overflow-x:auto;line-height:normal;font-family:Menlo,'DejaVu Sans Mono',consolas,'Courier New',monospace\"><span style=\"color: #7fbfbf; text-decoration-color: #7fbfbf\">[14:36:50] </span>loading SimulationData from simulation_data.hdf5                     <a href=\"file:///home/momchil/Drive/flexcompute/tidy3d-core/tidy3d_frontend/tidy3d/web/webapi.py\" target=\"_blank\"><span style=\"color: #7f7f7f; text-decoration-color: #7f7f7f\">webapi.py</span></a><span style=\"color: #7f7f7f; text-decoration-color: #7f7f7f\">:</span><a href=\"file:///home/momchil/Drive/flexcompute/tidy3d-core/tidy3d_frontend/tidy3d/web/webapi.py#576\" target=\"_blank\"><span style=\"color: #7f7f7f; text-decoration-color: #7f7f7f\">576</span></a>\n",
       "</pre>\n"
      ],
      "text/plain": [
       "\u001b[2;36m[14:36:50]\u001b[0m\u001b[2;36m \u001b[0mloading SimulationData from simulation_data.hdf5                     \u001b]8;id=199481;file:///home/momchil/Drive/flexcompute/tidy3d-core/tidy3d_frontend/tidy3d/web/webapi.py\u001b\\\u001b[2mwebapi.py\u001b[0m\u001b]8;;\u001b\\\u001b[2m:\u001b[0m\u001b]8;id=247321;file:///home/momchil/Drive/flexcompute/tidy3d-core/tidy3d_frontend/tidy3d/web/webapi.py#576\u001b\\\u001b[2m576\u001b[0m\u001b]8;;\u001b\\\n"
      ]
     },
     "metadata": {},
     "output_type": "display_data"
    }
   ],
   "source": [
    "sim_data_JM = web.run(sim_JM, task_name='custom current')\n"
   ]
  },
  {
   "cell_type": "code",
   "execution_count": 18,
   "id": "0bab85e7-fbe6-4fd0-8efc-944f785627d0",
   "metadata": {
    "execution": {
     "iopub.execute_input": "2023-06-27T00:54:28.747719Z",
     "iopub.status.busy": "2023-06-27T00:54:28.747407Z",
     "iopub.status.idle": "2023-06-27T00:54:29.059236Z",
     "shell.execute_reply": "2023-06-27T00:54:29.058647Z"
    }
   },
   "outputs": [
    {
     "data": {
      "image/png": "iVBORw0KGgoAAAANSUhEUgAAAUwAAAEWCAYAAAANe67OAAAAOXRFWHRTb2Z0d2FyZQBNYXRwbG90bGliIHZlcnNpb24zLjYuMiwgaHR0cHM6Ly9tYXRwbG90bGliLm9yZy8o6BhiAAAACXBIWXMAAAsTAAALEwEAmpwYAAAsAklEQVR4nO2debwkVXn3v797Z4ZBBhBBojDAIKKIC2pGsoDBCBqIBIxZXjcCr4GJeV1IxIUlUTR5jdFEzUI+SnB7cV8JUQiSTwRDEhRcUBFRRBCGQRZZBxHu7ef9o+oy1dVdp09Xn+6qmvt8P5/+fLq7Tp3zVHX308/vOZvMDMdxHGc0c00b4DiO0xXcYTqO40TiDtNxHCcSd5iO4ziRuMN0HMeJxB2m4zhOJFutw5S0TpJJWjGFun9b0g2S7pX0tAnqMUmPTWnb1oik0yV9uMZ5x0m6ZBo2OcuTzjtMSddJ+lnuvJYeu0252b8BXmlma8zsG1Nuqw9J20h6j6SfSPqppH+VtHugvEnaXLg3ZxWO/amkayXdLekmSe+a5A9G0qGSvifpPklfkrRX4djb8z+ZuyVdL+nUuu00iaRdJX0sv193SfovSb8UKP/r+b24S9J1Q46vy4/fl9+7wyawbRtJ78/v8c2SXlNR7o3596J2W8uVzjvMnN/KndfS46Ypt7cXcOWU26jiROBXgKcAuwF3AP8w4pwDCvfm+ML75wJPN7MdgCcBBwCvrmOUpF2AzwJ/DjwCuBz4RKHI+4D98rZ+FXiJpBfUaath1gCXAb9Idp0fAr4gaU1F+c3A+4HXVRz/GPANYGfgNODTkh5Z07bTgX3Jvp+/Drxe0uHFApL2AX4P2FSzjWXN1uIwR5JHoocVXj8k8yT9L0k/krRD/vqI/B/6kaU6tpF0LzAPXCHph5I+JOmk/Pju+T/3K/LX++RR4Fz++nWSNuXRyctqXsrewAVm9hMzu5/MKT2xTkVm9kMzu3Pp8oAe8FCKQNJ+ki7Mr+FqSb8fqO4FwJVm9qncrtOBAyTtl7d1tZltLpTvayuC1ZI+IekeSV+XdEDBzj0kfVbSrZJul/SPwyqQ9A5Jl0jacYx2+zCza83snWa2ycwWzexMYBXw+IryXzWzs4Frh9jzOODpwJvM7Gdm9hng28Dv5MfnJJ2cf89ul/RJSY8ImHcs8BdmdoeZXQX8M3BcqcwZwBuAB8a6cAdYRg4zhJl9Avhv4O8l7UwWDR1vZreWyv3czJYiiQPMbB/gYuBZ+XuHkP0wfq3w+j/NrJf/078WeA5ZFNAnh/Ifxp1Vj0LR9wEHSdpN0sOAlwDnj7jEL+d/AJ+VtK7U7osl3Q3cRhZhvjd/fzvgQuCjwK7AC4F/krR/RRtPBK4o3KvNwA8pOPP8Gu8FbgS2y+uO5WjgU2RR3UeBcyStlDQPfB64HlgH7A58vHSNc5L+mSwqf66Z3SXp4ND9lnRwjFGSnkrmMK8Z41qWeCJwrZndU3jvCrbcs1cBzyf7Hi2piTMq7NgJeDSFz6BUF5J+D/i5mZ1Xw1aHrcdhnlP4op9Ts45XAM8GLgL+1cw+H3nexcDBeRT5a8DbgYPyY4fkxwF+H/iAmX0ndyanFysxs7eZ2cOrHoWiPwBuADYCdwNPAN4SsO8QMkeyH3AT8HkV8pRm9tFcJj8OeA/wk/zQkcB1ZvYBM1vIc7WfIZNzw1gD3FV67y5g++I15q+fDpw9pHyIr5nZp83sQeCdwGrgl4EDyZzJ68xss5ndb2bFjp6VZLL3EWSpm/tyWy4J3e9SHUPJFcnZwJvNbJxrWWLUPXs5cJqZ3WhmPyf7zvyuhueZ1xTOH6hL0vbAW8lSOk5NthaH+fzCF/35dSrIpemnyHJ5fzvGeT8ky1M9FXgmWbRzk6TH0+8wdyNzdEtcX8dOsghjG7Kc13ZkecPKCNPMvmxmD+TXdyKZpH/CkHI/IMvL/lP+1l7AL5Wi3JcAj5K0pwqdbHn5e4EdStXuABSjJyzjG8DPgDfHX/aWe2dmPbIodTdgD+B6M1uoOO+xZNHpm81sbBkq6crCtT6z8P62wL8Cl5rZX41bb86oe7YX8LnC/b8KWAR+QVnH35Jdp+Z1UaqvWNfpwNlmdl1NWx22HocZw2bgYYXXjyoezKXVy8iikb8fs+6Lgd8FVpnZxvz1scBOwDfzMpvIftxL7Flq/1T19/TfO8QpQeaYP2hmP82jjn8ADlTW6RKDkeUrh7EC2Cd/fgNwcSnqWmNmf2xmPy52suXlryST9EvXs11eV1XnWLGtGB66d3k0v5YsYr4B2LMi6oLMyfxv4Pz8T2ypjmeG7veSczSzJxau9T/zc7cBziFz2n80xjWUuRJ4TB79LXEAW+7ZDcARpc9gtZltNLOXF+x6q5ndQfYdO6CirkOBV+epmZvJ7ucnJb1hAvuXH2bW6QdwHXDYkPfXkTmHFfnrj5DlvlYC68lydh/Oj60GvgP8MVn09m3g/wTaNOCxhdcbyOTx+/LXz8tff6FQ5gjgZmB/Msf94XI9kdf7ATJpvGN+LacCGyvKPpHMwc6TSbZ3A1cDK/PjxwO75s/3J/txvTN/vT1ZFHxM3s5K4BnAEyraeiSZBPyd/H7+NVn0Bdkf8x+R/YGITEZvAl5d+hyPq6j7dOBBso6lFcBr8vIr82u7gmyo13Z52wfl5x0HXJI/P5bMAe0z4fdtJVlkec7Sd2tE+bncpiPy+7ma7I916filue2rgd8G7gQemR/7U7IU0V6Fe3x0oK23kf1Z70SWgtkEHJ4f25ksSFh63ECWXlnT9G+4S4/GDZj4AuId5mOAr5BJly+QRZFLDvNdwPmFcw8AfgrsW9Fm2WE+Pn/v2Pz1jsAC8IbSeSeTOc2byKLZOg5zZzLnf0v+47oEOLBw/Hzg1Pz5s8kc5Oa8/DnFayJzvj/Jj18HvANYXbquLwC3ArcD/wE8NWDbYcD3yOT2RcC6/P054N/ye3ov8H0yR6/8+Coy6bhfRb2nA58mGxFwD9kwnKcXju+ZX9vtZH+Ef5+/fxy5w8xfn0DeOTTB9+2Q/HO7L7+Wpccz8+PPBO4tlH9WXr74uKj0Pb0ov2dXU/gu5/ftNfn795B1or01YNs2ZEOY7s4/19eM+7vxR/ix9IV1nMbIe6RfYWYvatoWxwnhDtNxHCeS5dTp4ziOMxHuMB3HcSJxh+k4jhNJ8qXPpokkqx5C6PRTNzfd9v/Q1J9/XH3BUpUH69pax6bIthQu1+vdf5uZ1V38o6JJ7fiMA/e787Kvfu8xZvajlHXPmk45TBDSyvjiy7hDy2o6zLm5bRJb0lf7xDXk65hEMJ+0PgVsr66jzjn9x2LbDdZHsdx84fngOXdvvrLuDLRKTj7lJXdef93N7POY3a6l4xFP28MJx3E6jKS1F37xMj7wwVO44457+cpX39vpKMYdpuM4U+PYYw+/4c/feBwrVszzV2/bwCmnvBdpRF6gxXRMkkPm43txRaf5ubRc7qum8smmSS+xmMCSOGlcRQrJHF/f5BI61qZJ5XTovLlSu/FtTfZZDdQnHfDsQ5/O8573ywA85Sn7sNeev8Dnzvm/PToqzT3CdBxnKvzGbxz4zbe+dQPFgPL0N7+Mv/yLDxFYLKXVdNJox3Hazb9d8De2005rWL++fyH6tWsfyXOe+wyOP/7IB+lglNmpqZHSnPVLxrpESvq2MMPPaMWKnaZWd3wPd5HJpXbqnvC6ErqqvrKEjm23KKHr2DRMum+68+Kvmdn6ysoikDT/jAP3W/jYx97EunWPGjh+992bedYhr+Zb37p2ezO7d0gVrcUjTMdxkvL+979h4dvf+dFQZwmwww7bcfwJR3LrrXfdQ8eiTM9hOo6TDEnbvvvdn+LUU18aLHfCCb/FFz7/30h69IxMS0LnIsxxen+rB29P+38iseSf4SiM+fnVM2urSJpe7tHlwrJ78l7o0PvTkNDD6g7Z2zdwvVRfKDUwBr96yCFPZaedtg8WWrlyBS895rls2HDUTXQoyvQI03GclMytXr0Ker2Rj223WcXLX/63L2/a4HHoXITpOE7LMcucYky5juEO03GctJjBYsSkhxin2jI65jAFYwxNkU3vAwkvbtHdTMeKubQ5zNDQmrjzq+9l7HCc2PrKecDYPGgoz1hVX7Gtwdzk8DxjsG4CucnK+vqvd84SfW89wnQcx4nEHabjOE4kvR4sLIwuFyPbW0YHHeYYsmGKgxWmKfdnSTm1sGrFdkPLpV6YYaD+CWfjhKR//7CaeEleJYEHhh9VyObQPes7J1hfQbqXJHNVuQFJbnGy3iX5aDroMB3HaTMyiwwo3GGOjbK/68uBjWZ2ZNP2OI4zIbERZs8dZh1OBK4CdhhdVGMu4LClrKWW0H12dFeelyOB1fPTW3wjdiZJcNGKijpie5BD9YWkcX9b1b3LoV7oyh7vkt8oHquqe6BcIf8kiys3R3lXoISSfGHrHFbU6PgXSWuB5wFnNWmH4zgJWYowRz08hzk27wZeD1ROPJW0AdiQv5qFTY7jTIIZxCi6DnacNhZhSjoSuMXMvhYqZ2Znmtn6bI2+7g4Id5xlQ6+XSfJRD89hjsVBwFGSfhNYDewg6cNmFlgXKttmt04+Mn7GSZ2xYdWOPHnuNDWlnPDD5sbPYdbJfZXze5XlAkNdQu2Ghtn0lxueLyy/jq4jQS6xiCrOGWirsKLVnMrlivWFyiVScNHDilr+2xhCYyGbmZ1iZmvNbB3wQuA/ws7ScZxOEJvD9AjTcZxljxmKmMXTxckfrXCYZnYRcNGociKTKLFDi6zWcJ/IuiM/7EkXnxhN2ullO/Z2mej8WHkeO8QoKFdjZ7DUkL+h80LbavedUypWJYeDNhUODQwDqjg20G5fW9UkW6fax2E6juNE4lMjHcdxIjHiokd3mFNGItv/PVIOT9inFZLddbaMrZciGEXaa9zJdpyovpBcLRKSoUHZWDyvKEkje3zL5vVL7ep2YyVv/znVbUe323e5qjxWtqmv3ar6Ar3pExG7WlEHZ/p0y2E6jtMBLC569AjTcZxlj+cwHcdxIulFLr6x6JJ86mS5w+mNty/m9OrkKQcp1NeSqZ2ha3zEym2i6ojNVRapM6QleshNMIdXnX/sa2tgGFBk/TWG7USXm/AcqF6BITTsaSI8wnQcx4kkupd86pYkxx2m4zhpsZ5vs9sOxJzSm1wc7pNGhle005qpYNV27LI67v7WmRUSe2djpXZdidpXrlhfpKwfsGP4SKdgudD7qgi96krtvmPVh5AShXwuyR3HcSLxgeuO4ziReITpOI4TiZnnMNuAEHNz0zV5qnnGUm6psZxmwY7ydM1dty1M2UvcjRnKrRWJzQOmzmGG2ip26dbJxQ7UHbi31UOsAvXVvMb+OlLmMNNJckmHA38HzANnmdnbSsf3BD4EPDwvc7KZnTeWzZG0Y2Cg4zhbD0s5zJGP0VXl23CfARwB7A+8SNL+pWJ/BnzSzJ5Gthj5PyW9ngKdijAdx+kAS3v6xJQbzYHANWZ2LYCkjwNHA98tlDG2bNO9I3DTGNaORbccpsScVk65jepDZmkX600xsSL1CkiPXp22vjoyL40krxiaM4Yd8SmEuGuMrS+2XB0bJm0nivF6yQ+WdELh3TPN7MzC692BGwqvbwR+qVTT6cAXJb0K2A44bGybI+mWw3Qcp/2M10t+iZkdM2GLLwI+aGZ/K+lXgLMlPcmm0EngDtNxnMTELu8WVdlGYI/C67X5e0X+EDgcwMz+R9JqYBfglqgWxqBTDlOI+SnM9Ik3YPy2e1NZNDgd5T/htds+0JAlWwjJ+OrZLWllcYjUowfKTE0qz4qewULMnj5Rv43LgH0l7U3mKF8IvLhU5sfAocAHJT2BbNvuW8ewOJpOOUzHcTpAwk3QzGxB0iuBC8iGDL3fzK6U9BbgcjM7FzgJ+GdJf0oWtx5nNp1R8e4wHcdJS+LVivIxleeV3ntj4fl3gYPGsLA27jAdx0lLWkneKjrnMKc90yc1s5wZUKtTsJQv2327zWmMSUT00J5Us1RajNnkyc2ZbAVuYFFyewa2JKZb3sdxnA7gm6A5juPEES3J3WFOFTE402eW++RMZ1/xhCQYjvLone+ZvJICkwYRdRYqrkuKgCdWNvd6ceVCNsW2VVWuV3rfIm0a3SBxztAdpuM4y57o1Yqmb0pq3GE6jpMUi+z08RzmtBmy+Macr1A3NqHZRzvsWWOmT+JMxVSXCQ3UHfv7DdoXqr9wLNhWhTQut1sltQfK9bVbLbuTSXLPYTqO40QSK8ndYTqO49BJuR2DO0zHcdLSM2whYuD6Yvecaqcc5rDVisR8Q9a0g2ION3ZlpFDWd9W6h01kT1Syfxh1zgudU3UsEPkM5Car6ii933de0KbiOTb0/exgXLmqY4PXUThmceUmIvFc8jbRWI+JpD0kfUnSdyVdKenEpmxxHCcdWS/56EcXHWaTEeYCcJKZfV3S9sDXJF2YrzziOE5XSbxrZJtozGGa2SZgU/78HklXke3fEXCYYp74PX2yDee6QYoZS3VqKM9e0rpdxq+ksOrMwMCUWKldKX9rjgPqk6uhcr3qchV1DKQdrKKt2PrKQ3Cq6rBAKqBQRzC1UJUWAEi1ZVUPz2FOE0nrgKcBX2nYFMdxJsWIy4d2z1827zAlrQE+A/yJmd095PgGYAPAvFbP2DrHcWrRQWcYQ6MOU9JKMmf5ETP77LAy+ZabZwKsWrGjSfO15GsbZwS1sod/910nOz8okwNhR59sDJULSOg+OyrKlesuHivvpV1Rh8rtFs8LtbVYVV+p3MLwcrZYSp/02V59Xyy2XCqJHC3J0zQ3SxpzmJIEvA+4ysze2ZQdjuOkZamXfHTBqZuSnCbDroOAY4BnS/pm/vjNBu1xHCcFSznMUY8OOswme8kvIckKjo7jtIoe2MLoYi7Jp4wQ8wGTU+QEZ7kgcZG5lgyBst0ePf5JfXnFyOV6gnWMn88cyAMWc6kLhV/vwFCfgO2LFbnJhZI3KB4rnlPOiRbr7ytXzqv2hh4buMZiTrMqjwqoOOSoIo9aLjcJRieHWEbRKYfpOE4HiMxhdtGpusN0HCctseMwW77jyzA65zBDsjtWTk9b/qaW9XNTHH7UK03vsF0rhhXFDvUJHYsdchSSyVXHyiFNr0quBlbXLUvogvRWlZwun1eU6+VyVbI+WN9ioFzFvShL68J5fbJ7IGWQJuSzHvQi8pMeYTqO4xiVq8b34RGm4zjLndhxmB5hTh0F5W5dqV1v5tD0ZPKcza6nPnoG1FygXOjYNCnIUAtJ98WAJC/K7sVS73dBslpRQpe9QYUk14CELtTxwIPD7Ruor/A82G6kdK86B/p73SfADHqLoyPMZHsIzZCOOUzHcVqPR5iO4zhxGAruTrkFjzAdx1nuWJzcnup2ylOikw4zNlfZVG4ydQ6yqdlHraeYO43NowZymBbKOYZynfOF81Zs+f5YOUc4v+WYivYOlCvUvyKQc1TF9S+U7oUK581p+HOI20s8AjPRi3GYUVFou/BfouM4SbE8whz5iMxhSjpc0tWSrpF0ckWZ3y/sD/bRlNdTpJMRpuM4LcYiO3QiyijbZ+YM4DnAjcBlks4t7v0laV/gFOAgM7tD0oSLulbTKYcpwnK8rnStI8PbKLtjr6M8u2dZUZbuq1ZteV5eVKNC8tsD/cVqCcvQ7KiOYyYWF0d/n3txv6EDgWvM7FoASR8HjqZ/768TgDPM7I6sfbtlXJtjcUnuOE5SzOIfwMGSLi88NpSq2x24ofD6xvy9Io8DHifpvyRdKunwaV1bpyJMx3G6QOSwosxhXmJmx0zY4ApgX+BZwFrgy5KebGZ3Tljv0IacZcCyluHOTOmZWOzFSPKoZMZGYI/C67X5e0VuBL5iZg8CP5L0fTIHelmUwWPgktxxnLRE95JHOczLgH0l7S1pFfBC4NxSmXPIoksk7UIm0a9Ndj0F3GE6jpOUpRXXR+YvI3rJzWwBeCVwAXAV8Ekzu1LSWyQdlRe7ALhd0neBLwGvM7Pbp3FtLskdx0mKmaLktkWOLzCz84DzSu+9sfDcgNfkj6nSKYdpQM8WK4cWWWmBvdihOsX8XvTQHFUPC6kz5Khse5E61+FUEJjpM7jKT+RMn76VghaGvx9qq3a5ihWKapdLN9MnYQ6zVXTKYTqO0w1i8pO+WpHjOMue2C19Ougvu+kwexUbGpelekjmFilK3jqytizjQ3I9qr6SpI+9jmVH7N4/fTK0vEVuYRvbkNTuk8mBcn31hSR+aMHfyD2CWrqAcPywou71OXfSYTqO02IsciWiDoaY7jAdx0lK1jk7ulwXdVPHHKYFe8KrpHqZutK9isWavfNV9NR/HbPcZre6YLu32VXdbXaL8rr8K6/an2egp31G2+yW7avq8Q5ss9tvw3R6yXsmFiPkdhfXw+yYw3QcpwvE9IB7L7njOMseI+3A9TbhDtNxnKRkw4rcYbYCK+Xciq8VmetbDOy+lGb/nBpDkwILI5dzpNNEt9RYezU6hxlZrphni6xb5XJWkS8s5wGrhh+FbBoYmlQ4FppJU7lXejl3WpGPHMi/VtlXnZu0PlvLudiUM31GO8OYjqG20TmH6ThOu8nW1fAI03EcZyRmcdGjd/pMHaMXlKeBBTEipXZZ8k+TYgohlCaYJbpp02QVxA4dGjg2vgzvOyco9wN1h4btWFWaICChQ231pQkCUntheLs2MKyoSpL312dVx0r12WIaD2bEDStqYvENSR8gbsj8OWZWXnezaw7TcZy2Ex1hTt+UYXwwstx1w95s1GHmmxX9HTAPnGVmb2vSHsdxJsdQa3OYZnYxgKSd6ywy3JjDjNlvuIxh9OzBQJ3t6GmOpzCTpKHF7wdmOW1M3UseGUdUlQvVHZT/AQldVf9AD/rwOgaksVW0Vbe+Ktlcut6+LESxvoVQu8XzyxKfZHQgh3mppG8CHwDOzxchHsnIX6mkV0naaULjhvHQfsNm9gCwtN+w4zgdpmewaBr5aDiEeRxwJnAM8ANJb5X0uFEnxYQ1v0AW/X1S0uGSUsXRMfsNI2nD0p7FvV51dOk4TjtYmukz6tHkXHLLuNDMXgScABwLfFXSxZJ+peq8kQ7TzP6MbMvK9wHHscUb75PG9JHtn2lm681s/dzcylk06TjOBCwtIDzq0aQil7SzpBMlXQ68FngVsAtwEvDRqvOicphmZpJuBm4mS7ztBHxa0oVm9vqaNsfsN1y2hEX6o8y+2T0tGZrTZey62yY7f9KcZarzqsoFUlXBr08gN1l53kAOs3jO8LxidjCyXJUN5dFMFcfKtyLVz8dyST6Khmf6/A9wNvB8M7ux8P7lkt5TddJIhynpROAPgNuAs8i2sHxQ0hzwA6Cuw3xov2EyR/lC4MU163IcpyXErofZ8Lj1x5c7eiStMLMFM/vrqpNicpiPAF5gZr9hZp8yy7qpzawHHFnX2qr9huvW5zhOO1gaVhTzmDWSLoGHVPPZpcNfHXX+yAjTzN4UOHbVSAvDdQ/sNxwsj7Fo/QsfzDXd19ZBQrOlHrjuvjoVTszMsiljtFOl3sPSPVBfxbGBdvoWrtjyvHx+VafJQLk+GV7tpCxiwYwYYiV5Q50+2xWeP6l0bKRBPtPHcZyktHyLCqt4Puz1AO4wHcdJSssX33i4pN8mS0c+XNIL8vcF7Djq5G45TBuc6VP8l2rNbJkOc/ePV010fuofQbJRvxMSe12xMrMXKX9D7ca2VVWuvPhFKkkOrV667WLgqMLz3yoc+/Kok7vlMB3HaT09oDw7cxiJFkcal8o+GQBJe+ZP7zSzu8vH3WE6jpMUi57F00gU+iHCuUrlxz8I/L/yQXeYjuMkZWmmzyiaSGSZ2a9Pcn6nHOao1YqWO5ZgbM6m27dPYEk65iKDEKmDy3dHkGLozaxn1BhxcttXXHccZ9mTDSuKmBo5fVOS00y3suM4WzUW8YglXyXtaknXSDo5UO53JJmk9ROYHqRzEWavtzC6UIsI70HUDCHpvnHzdpXHpslcpKSuiltC58fK+nC7zejHFLbPmpTjMGMXGpe0PXAi8JXxLY7HI0zHcZLSI8thjnpE5lZjFxr/C+CvgftTXccw3GE6jpMUQ/QiHvng9oOXFgjPHxtK1Y1caFzS04E9zOwLU70wOibJhy2+MdP2bXZb8MaSepbRjT+bbKZPmcmldqDuUH0V7Y4TIUT30EfK9Tryus45TaUPHsLi5HZe5BIzO6ZuU/kyk+8kW9x86nTKYTqO035iZ/pESvJRC41vT7bq0EX57jmPAs6VdJSZXR7Vwhi4w3QcJzkxvjAyDg4uNG5md5FtLQGApIuA107DWYLnMB3HScxSL/moR5RTrVhoXNJbJB0VPjs93Yowh6xWlL6J2Q0DmmVblTaUcqCb7t/yH5omF7YlCRfKx6XPYcbVEUoRVp0XG2WEVlqaC9zbqvNi2617valY6iUfWS56BajBhcbN7I0VZZ8VV2s9uuUwHcdpPS1fD3Mi3GE6jpOchDnMVtEph2nYVGb6THMB4DbI7jIhm275WeQwoDpDZGrUN0tJHi5XfbB4XrzEj01VWGS5uHbrfAbj0pFdI2vRKYfpOE776UXvS969eZ/uMB3HSY5HmI7jOBHErkbkDnPqGL0pTI2cbp6xWznM2+4ffn9VM8E16RCcuUB2Lj5PGZd/LNdR2iKsulyF8eVrV41cYmwON3XOdhKyfclHu0PrYDd5xxym4zhtJ3pf8u75S3eYjuOkZdwFgrtE5xxmJie7OQyojfuXl6/3pw/+fOw66sj1kNQOytWK8+YCNhTbKheLlvyxw4AKJ4Ul+fiphvK1V85ECqQW+uqb0qbv0QPXp9L6dOmcw3Qcp93EboLmktxxnGWPD1xvC2bYGL3kqSVwO2btTHcR4zt010TnK7JffC66XEC6WqGO0q+vWH9Y/hfkesmmqvPK7/fL8IAk75P146cQBtsdfixFL/4kWOwCwh30mN1ymI7jtB6X5I7jOJEYcd2yHfSX7jAdx0mMWdSgdOugy+yUw8zGd/WmkEucXl6wHXnPeO6au23sc2LzliHmmB/+vlXXne1/NV59g3nKuaHPQ3aE6yjkH626XNFXlHOTVXnVYLmKPGr2eguhPGoo1zsOsQsIdzGH2cgWFZLeIel7kr4l6XOSHt6EHY7jpCd2i4puhRIZTe3pcyHwJDN7CvB94JSG7HAcJzFLw4pG7unTwQizEUluZl8svLwU+N3IM7Gae/ostwU2oindl/t6d8yk2dhhRdJwaQ3hVEBV/SpJ9T7JG2pLRWncX65KrgfrC6QC+iR+4lRA3/Cj0nqUKVIrS3QxPxlDG3KYLwM+0bQRjuOkwQwWI2IIH1ZUQNK/k22qXuY0M/uXvMxpwALwkUA9G4AN+avkdjqOkxbLumajynWNqTlMMzssdFzSccCRwKEWGINgZmcCZ2bnzNt40nqKUrmFvd91voDlBR3uX4yT5GVpm5JQ73e/DQW5GpC/IflfbEsWV0e5rZC87i83X3heLd2rjpVHDPS3W6hbIUkeNxJgEnymT2IkHQ68HjjEzO5rwgbHcaZDNtNntDdsX8gxmqZymP8IbANcmI8fu9TMXt6QLY7jJMT3JU+MmT22iXYdx5k+2dRIz2G2hEAgP8O8Yvc+7OK92ZKrKl/HAwubZ2RPP6EcZH+54Xm26DxlID86MOSoomx5+E2V7WWb+uwgkJvU8FxnqP6q/Cj050Gr8p7D7K1LD4uT5B0MMTvoMB3HaTWxnT7TtyQ57jAdx0lKvCTvHh1zmDaW7G5ONre9/6/avoXe/TO0YzixM06C8jpSTvefEyfJQ1I79L4CQ3+qbCzaFC3xy9dY+BmE5H4qSW5YlNz2bXYdx1n2GLAYEay0PawYhjtMx3GS4jN9WkSam9zy/7YGpcriYjOSPHZ2T9UCW3Xk+UC5mlK7qo7gwiF9i3nU6+GvkvixaYfY1MK4GHFyO/a3nE90+TtgHjjLzN5WOv4a4Hiyada3Ai8zs+vHszqOppZ3cxxnK6WHsUBv5CMmClXm4c8AjgD2B14kaf9SsW8A6/PlIj8NvD3xJT2EO0zHcRKzJMpHPaIizAOBa8zsWjN7APg4cHRfa2ZfKkyxvhRYm/RyCrjDdBwnKfHu0gAOlnR54bGhVN3uwA2F1zfm71Xxh8D5aa9oC53LYbYm/9jBIRFLhP7Ze/bzGVlRyu9VmBSdf4xcaSdcX708aL0hTLGzjwKrJNUY9lQ1FCklY47DvMTMjknRrqSXAuuBQ1LUN4wOOkzHcdqM0WNRCyPL9eI2H9wI7FF4vTZ/rw9JhwGnka2ANrV/fZfkjuMkZSnCTJLBhMuAfSXtLWkV8ELg3GIBSU8D3gscZWa3pL2afpZPhNlhCR1LiiFXZoXIIDSrauIhKHGplfLHViVDB6+8Qm5G1gf9cjj09amuY3KJX0fWl+O2KlmfahhRmSyHOfrzjfm+mtmCpFcCF5B9qO83syslvQW43MzOBd4BrAE+lS8X+WMzO2qCS6hk+ThMx3FmQi9WkitKkmNm5wHnld57Y+F5cHeHlLjDdBwnKSkjzLbRPYfZMWndxi9F3z4+6t/Tx3oPVBwrL+gQFx2U9wzaQuRoh5JsjN/TKbZctSzt/+TqbfdbVa74NS5L4/6veOqe9slnRI3GHabjOE4UPXos8mBEubg/3TbhDtNxnMRkojymVNdwh+k4TlJMRk8xDrMlk1DGwB1mgC7+A8bQd12BnLD6DpXkk6pyk+W2itTIkZVypdU50TKFH2MgNxfOiRbPiy1XjU041KmcK63Og6adsTQulovy0eW69/tyh+k4TlJ61mPRPIfpOI4TQWwO0yV5q+hiyN8mivdvQArHDu/qk+51fiAlGVrnMy3I+nhJD5PL+vI5w8sNDisaHnlVSnpGzAiqNZypPtk6RDHRY/d+n1u1w3QcZ/YYPRZJtvhGq3CH6ThOYnqVUXKR+EkI7aFjDtNcZjdE6L4HZW4t6V4kxY+qIElrfn9U68ddOqdq4ZCaPfVFSR1yUFVSPnaG0rj41EjHcZxI4nOYHmE6jrPMMXosWkwO0x2m4zjLHDPzHKbjVBEcfhRdSY18VuRso/rSb/LcZ5FaedBgenj84Uyxec/JiBuH6cOKHMdZ9hiL9GJm+kzNYU8Pd5iO4yQlk+QeYTrOSGoPP6rV2DRlPEzei9vQLKVoGT+9PRBjHKZ1bDFwcIfpOE5izGJ7ybsnyRvdZlfSSZJM0i5N2uE4Tjosn+kz6hHclbSlNBZhStoDeC7w46ZscGZLrCRNLt37jEggA2fYO18kWtJHryEaNxNpfLbeFdebjDDfBbyeLmZ+HcepZKnTZ9SjaxsaQkMRpqSjgY1mdoVG/FtL2gBsmIlhjuNMjGH0fKbPeEj6d+BRQw6dBpxKJsdHYmZnAmfmdXbvL8lxlhuxw4o8h7kFMzts2PuSngzsDSxFl2uBr0s60MxunpY9TneY6dCkOtSVklPPfS5RbzhTvRWZBjHiHGYXc5gzl+Rm9m1g16XXkq4D1pvZbbO2xXGcKWA9LEKSe4TpOM6yx7biXvLGHaaZrWvaBqc7tGJoUl2mPjNpidjILcFMpKFESnKPMB3HcYyBfewry3ULd5iO4yTFYnOYHZwa6Q7T2SpJsn5lG2T9VGcmTUsSW1yHjg9cdxzHidus0Dt9HMdxsIH57JXlOoY7TMdxEhO7HbY7TMfZaqgjGVuR9ywz21zh1zJHaARXMsbIc6gXzcCmZDS6HqbjOFsXZvbTzK2MctKZQzWzq2dgVjLcYTqOk5jetln0WOU0l6JLG7Y4T6txSe44CdlqZPwEmNn90jyZU5wfVgKYw2zxJ7O1bHI8wnQcZwr05rfkMossRZe9NbO3aXLcYTqOkxwz62XupTyAvUcWXdrmBsyaGJfkjtMwW82spBJmi5LmbEuP+VLEaZ31Ox5hOo4zRezJWzqAHoouuzeJPMcdpuM4U8PMvpM/y9/pddrndNp4x3G6gO2eR5m/aNbBFTcKqEv2S7oVuH4KVe8CdGWLjC7ZCt2yt0u2wnTs3cvMHpm4zq2GTjnMaSHpcjNb37QdMXTJVuiWvV2yFbpn79aAS3LHcZxI3GE6juNE4g4z48ymDRiDLtkK3bK3S7ZC9+ztPJ7DdBzHicQjTMdxnEjcYTqO40TiDrOApJMkmaRdmrYlhKR3SPqepG9J+pykhzdtUxlJh0u6WtI1kk5u2p4QkvaQ9CVJ35V0paQTm7ZpFJLmJX1D0uebtmU54Q4zR9IewHOBHzdtSwQXAk8ys6cA3wdOadiePpQthngGcASwP/AiSfs3a1WQBeAkM9sf+GXgFS23F+BE4KqmjVhuuMPcwruA19OBnZnM7ItmtpC/vBRY26Q9QzgQuMbMrjWzB4CPA0c3bFMlZrbJzL6eP7+HzBHt3qxV1UhaCzwPOKtpW5Yb7jABSUcDG83siqZtqcHLgPObNqLE7sANhdc30mIHVETSOuBpwFcaNiXEu8n+3MuLTTpTprPr0o2LpH8Hhu0hchpwKpkcbw0he83sX/Iyp5HJyY/M0ratFUlrgM8Af2JmdzdtzzAkHQncYmZfk/Sshs1Zdiwbh2lmhw17X9KTgb2BKyRBJm+/LulAM7t5hib2UWXvEpKOA44EDm3hCjAbgT0Kr9fm77UWSSvJnOVHzOyzTdsT4CDgKEm/CawGdpD0YTN7acN2LQt84HoJSdcB682stavWSDoceCdwiJnd2rQ9ZSStIOuMOpTMUV4GvNjMrmzUsAqU/VN+CPipmf1Jw+ZEk0eYrzWzIxs2ZdngOcxu8o/A9sCFkr4p6T1NG1Qk75B6JXABWQfKJ9vqLHMOAo4Bnp3fz2/mEZzj9OERpuM4TiQeYTqO40TiDtNxHCcSd5iO4ziRuMN0HMeJxB2m4zhOJO4wHcdxInGH6TiOE4k7TCc5kp6Rr9W5WtJ2+RqTT2raLseZFB+47kwFSX9JNtd5W+BGM/urhk1ynIlxh+lMBUmryOaQ3w/8qpktNmyS40yMS3JnWuwMrCGb8766YVscJwkeYTpTQdK5ZCut7w082sxe2bBJjjMxy2Y9TGd2SPoD4EEz+2i+v89/S3q2mf1H07Y5ziR4hOk4jhOJ5zAdx3EicYfpOI4TiTtMx3GcSNxhOo7jROIO03EcJxJ3mI7jOJG4w3Qcx4nk/wMHHCOlHHPGNwAAAABJRU5ErkJggg==\n",
      "text/plain": [
       "<Figure size 432x288 with 2 Axes>"
      ]
     },
     "metadata": {
      "needs_background": "light"
     },
     "output_type": "display_data"
    }
   ],
   "source": [
    "fig, ax = plt.subplots(1)\n",
    "sim_data.plot_field(\"field_xy\", field_name=\"Ey\", val=\"abs\", ax=ax)\n",
    "ax.set_xlim([-sim.size[0] / 2, sim.size[0] / 2])\n",
    "ax.set_ylim([-sim.size[1] / 2, sim.size[1] / 2])\n",
    "ax.set_title(\n",
    "    f\"Flux fwd={float(sim_data['flux_f'].flux):1.2e}, bck={float(sim_data['flux_b'].flux):1.2e}\"\n",
    ")\n",
    "plt.show()\n"
   ]
  },
  {
   "cell_type": "code",
   "execution_count": null,
   "id": "06347716",
   "metadata": {},
   "outputs": [],
   "source": []
  }
 ],
 "metadata": {
  "description": "This notebook demonstrates how to define complex, spatially-varying sources in Tidy3D FDTD.",
  "feature_image": "",
  "kernelspec": {
   "display_name": "Python 3 (ipykernel)",
   "language": "python",
   "name": "python3"
  },
  "keywords": "custom source, Tidy3D, FDTD",
  "language_info": {
   "codemirror_mode": {
    "name": "ipython",
    "version": 3
   },
   "file_extension": ".py",
   "mimetype": "text/x-python",
   "name": "python",
   "nbconvert_exporter": "python",
   "pygments_lexer": "ipython3",
<<<<<<< HEAD
   "version": "3.9.12"
=======
   "version": "3.10.12"
>>>>>>> b6a0d8b9
  },
  "title": "Defining Spatially-varying Sources in Tidy3D | Flexcompute",
  "widgets": {
   "application/vnd.jupyter.widget-state+json": {
    "state": {
     "00929022ba044a66ada6c67411e535cb": {
      "model_module": "@jupyter-widgets/base",
      "model_module_version": "2.0.0",
      "model_name": "LayoutModel",
      "state": {
       "_model_module": "@jupyter-widgets/base",
       "_model_module_version": "2.0.0",
       "_model_name": "LayoutModel",
       "_view_count": null,
       "_view_module": "@jupyter-widgets/base",
       "_view_module_version": "2.0.0",
       "_view_name": "LayoutView",
       "align_content": null,
       "align_items": null,
       "align_self": null,
       "border_bottom": null,
       "border_left": null,
       "border_right": null,
       "border_top": null,
       "bottom": null,
       "display": null,
       "flex": null,
       "flex_flow": null,
       "grid_area": null,
       "grid_auto_columns": null,
       "grid_auto_flow": null,
       "grid_auto_rows": null,
       "grid_column": null,
       "grid_gap": null,
       "grid_row": null,
       "grid_template_areas": null,
       "grid_template_columns": null,
       "grid_template_rows": null,
       "height": null,
       "justify_content": null,
       "justify_items": null,
       "left": null,
       "margin": null,
       "max_height": null,
       "max_width": null,
       "min_height": null,
       "min_width": null,
       "object_fit": null,
       "object_position": null,
       "order": null,
       "overflow": null,
       "padding": null,
       "right": null,
       "top": null,
       "visibility": null,
       "width": null
      }
     },
     "028c1008505344b7b0ec08016abbaa06": {
      "model_module": "@jupyter-widgets/base",
      "model_module_version": "2.0.0",
      "model_name": "LayoutModel",
      "state": {
       "_model_module": "@jupyter-widgets/base",
       "_model_module_version": "2.0.0",
       "_model_name": "LayoutModel",
       "_view_count": null,
       "_view_module": "@jupyter-widgets/base",
       "_view_module_version": "2.0.0",
       "_view_name": "LayoutView",
       "align_content": null,
       "align_items": null,
       "align_self": null,
       "border_bottom": null,
       "border_left": null,
       "border_right": null,
       "border_top": null,
       "bottom": null,
       "display": null,
       "flex": null,
       "flex_flow": null,
       "grid_area": null,
       "grid_auto_columns": null,
       "grid_auto_flow": null,
       "grid_auto_rows": null,
       "grid_column": null,
       "grid_gap": null,
       "grid_row": null,
       "grid_template_areas": null,
       "grid_template_columns": null,
       "grid_template_rows": null,
       "height": null,
       "justify_content": null,
       "justify_items": null,
       "left": null,
       "margin": null,
       "max_height": null,
       "max_width": null,
       "min_height": null,
       "min_width": null,
       "object_fit": null,
       "object_position": null,
       "order": null,
       "overflow": null,
       "padding": null,
       "right": null,
       "top": null,
       "visibility": null,
       "width": null
      }
     },
     "04ac33a949474fc6805c553d9eef1e49": {
      "model_module": "@jupyter-widgets/output",
      "model_module_version": "1.0.0",
      "model_name": "OutputModel",
      "state": {
       "_dom_classes": [],
       "_model_module": "@jupyter-widgets/output",
       "_model_module_version": "1.0.0",
       "_model_name": "OutputModel",
       "_view_count": null,
       "_view_module": "@jupyter-widgets/output",
       "_view_module_version": "1.0.0",
       "_view_name": "OutputView",
       "layout": "IPY_MODEL_00929022ba044a66ada6c67411e535cb",
       "msg_id": "",
       "outputs": [
        {
         "data": {
          "text/html": "<pre style=\"white-space:pre;overflow-x:auto;line-height:normal;font-family:Menlo,'DejaVu Sans Mono',consolas,'Courier New',monospace\"><span style=\"color: #008000; text-decoration-color: #008000; font-weight: bold\">↓</span> <span style=\"color: #000080; text-decoration-color: #000080; font-weight: bold\">monitor_data.hdf5</span> <span style=\"color: #729c1f; text-decoration-color: #729c1f\">━━━━━━━━━━━━━━━━━━━━━━━━━━━━━━━━━━━━━━━━</span> <span style=\"color: #800080; text-decoration-color: #800080\">100.0%</span> • <span style=\"color: #008000; text-decoration-color: #008000\">438.2/438.2 kB</span> • <span style=\"color: #800000; text-decoration-color: #800000\">3.8 MB/s</span> • <span style=\"color: #008080; text-decoration-color: #008080\">0:00:00</span>\n</pre>\n",
          "text/plain": "\u001b[1;32m↓\u001b[0m \u001b[1;34mmonitor_data.hdf5\u001b[0m \u001b[38;2;114;156;31m━━━━━━━━━━━━━━━━━━━━━━━━━━━━━━━━━━━━━━━━\u001b[0m \u001b[35m100.0%\u001b[0m • \u001b[32m438.2/438.2 kB\u001b[0m • \u001b[31m3.8 MB/s\u001b[0m • \u001b[36m0:00:00\u001b[0m\n"
         },
         "metadata": {},
         "output_type": "display_data"
        }
       ],
       "tabbable": null,
       "tooltip": null
      }
     },
     "04f8936e05a842e7a09ce95a7ff68353": {
      "model_module": "@jupyter-widgets/output",
      "model_module_version": "1.0.0",
      "model_name": "OutputModel",
      "state": {
       "_dom_classes": [],
       "_model_module": "@jupyter-widgets/output",
       "_model_module_version": "1.0.0",
       "_model_name": "OutputModel",
       "_view_count": null,
       "_view_module": "@jupyter-widgets/output",
       "_view_module_version": "1.0.0",
       "_view_name": "OutputView",
       "layout": "IPY_MODEL_452bd44e47ff4c3e9574b3a45aac9c25",
       "msg_id": "",
       "outputs": [
        {
         "data": {
          "text/html": "<pre style=\"white-space:pre;overflow-x:auto;line-height:normal;font-family:Menlo,'DejaVu Sans Mono',consolas,'Courier New',monospace\"><span style=\"color: #008000; text-decoration-color: #008000\">🏃 </span> <span style=\"color: #008000; text-decoration-color: #008000; font-weight: bold\">Finishing 'custom current'...</span>\n</pre>\n",
          "text/plain": "\u001b[32m🏃 \u001b[0m \u001b[1;32mFinishing 'custom current'...\u001b[0m\n"
         },
         "metadata": {},
         "output_type": "display_data"
        }
       ],
       "tabbable": null,
       "tooltip": null
      }
     },
     "076cad9ef2c746519cd406a481f0ee7f": {
      "model_module": "@jupyter-widgets/base",
      "model_module_version": "2.0.0",
      "model_name": "LayoutModel",
      "state": {
       "_model_module": "@jupyter-widgets/base",
       "_model_module_version": "2.0.0",
       "_model_name": "LayoutModel",
       "_view_count": null,
       "_view_module": "@jupyter-widgets/base",
       "_view_module_version": "2.0.0",
       "_view_name": "LayoutView",
       "align_content": null,
       "align_items": null,
       "align_self": null,
       "border_bottom": null,
       "border_left": null,
       "border_right": null,
       "border_top": null,
       "bottom": null,
       "display": null,
       "flex": null,
       "flex_flow": null,
       "grid_area": null,
       "grid_auto_columns": null,
       "grid_auto_flow": null,
       "grid_auto_rows": null,
       "grid_column": null,
       "grid_gap": null,
       "grid_row": null,
       "grid_template_areas": null,
       "grid_template_columns": null,
       "grid_template_rows": null,
       "height": null,
       "justify_content": null,
       "justify_items": null,
       "left": null,
       "margin": null,
       "max_height": null,
       "max_width": null,
       "min_height": null,
       "min_width": null,
       "object_fit": null,
       "object_position": null,
       "order": null,
       "overflow": null,
       "padding": null,
       "right": null,
       "top": null,
       "visibility": null,
       "width": null
      }
     },
     "07b56037f5774c2198ff362ea04fe9c8": {
      "model_module": "@jupyter-widgets/base",
      "model_module_version": "2.0.0",
      "model_name": "LayoutModel",
      "state": {
       "_model_module": "@jupyter-widgets/base",
       "_model_module_version": "2.0.0",
       "_model_name": "LayoutModel",
       "_view_count": null,
       "_view_module": "@jupyter-widgets/base",
       "_view_module_version": "2.0.0",
       "_view_name": "LayoutView",
       "align_content": null,
       "align_items": null,
       "align_self": null,
       "border_bottom": null,
       "border_left": null,
       "border_right": null,
       "border_top": null,
       "bottom": null,
       "display": null,
       "flex": null,
       "flex_flow": null,
       "grid_area": null,
       "grid_auto_columns": null,
       "grid_auto_flow": null,
       "grid_auto_rows": null,
       "grid_column": null,
       "grid_gap": null,
       "grid_row": null,
       "grid_template_areas": null,
       "grid_template_columns": null,
       "grid_template_rows": null,
       "height": null,
       "justify_content": null,
       "justify_items": null,
       "left": null,
       "margin": null,
       "max_height": null,
       "max_width": null,
       "min_height": null,
       "min_width": null,
       "object_fit": null,
       "object_position": null,
       "order": null,
       "overflow": null,
       "padding": null,
       "right": null,
       "top": null,
       "visibility": null,
       "width": null
      }
     },
     "0b00864374f448ceb123855675aa3deb": {
      "model_module": "@jupyter-widgets/output",
      "model_module_version": "1.0.0",
      "model_name": "OutputModel",
      "state": {
       "_dom_classes": [],
       "_model_module": "@jupyter-widgets/output",
       "_model_module_version": "1.0.0",
       "_model_name": "OutputModel",
       "_view_count": null,
       "_view_module": "@jupyter-widgets/output",
       "_view_module_version": "1.0.0",
       "_view_name": "OutputView",
       "layout": "IPY_MODEL_d03a1e439e6b443f9945e5d28be9d640",
       "msg_id": "",
       "outputs": [
        {
         "data": {
          "text/html": "<pre style=\"white-space:pre;overflow-x:auto;line-height:normal;font-family:Menlo,'DejaVu Sans Mono',consolas,'Courier New',monospace\"><span style=\"color: #008000; text-decoration-color: #008000; font-weight: bold\">↓</span> <span style=\"color: #000080; text-decoration-color: #000080; font-weight: bold\">monitor_data.hdf5</span> <span style=\"color: #729c1f; text-decoration-color: #729c1f\">━━━━━━━━━━━━━━━━━━━━━━━━━━━━━━━━━━━━━━━━</span> <span style=\"color: #800080; text-decoration-color: #800080\">100.0%</span> • <span style=\"color: #008000; text-decoration-color: #008000\">449.8/449.8 kB</span> • <span style=\"color: #800000; text-decoration-color: #800000\">23.4 MB/s</span> • <span style=\"color: #008080; text-decoration-color: #008080\">0:00:00</span>\n</pre>\n",
          "text/plain": "\u001b[1;32m↓\u001b[0m \u001b[1;34mmonitor_data.hdf5\u001b[0m \u001b[38;2;114;156;31m━━━━━━━━━━━━━━━━━━━━━━━━━━━━━━━━━━━━━━━━\u001b[0m \u001b[35m100.0%\u001b[0m • \u001b[32m449.8/449.8 kB\u001b[0m • \u001b[31m23.4 MB/s\u001b[0m • \u001b[36m0:00:00\u001b[0m\n"
         },
         "metadata": {},
         "output_type": "display_data"
        }
       ],
       "tabbable": null,
       "tooltip": null
      }
     },
     "10405436b49448a3ad942e6a2e836962": {
      "model_module": "@jupyter-widgets/output",
      "model_module_version": "1.0.0",
      "model_name": "OutputModel",
      "state": {
       "_dom_classes": [],
       "_model_module": "@jupyter-widgets/output",
       "_model_module_version": "1.0.0",
       "_model_name": "OutputModel",
       "_view_count": null,
       "_view_module": "@jupyter-widgets/output",
       "_view_module_version": "1.0.0",
       "_view_name": "OutputView",
       "layout": "IPY_MODEL_c194e3917e3d4dcba2d5c2b263024e89",
       "msg_id": "",
       "outputs": [
        {
         "data": {
          "text/html": "<pre style=\"white-space:pre;overflow-x:auto;line-height:normal;font-family:Menlo,'DejaVu Sans Mono',consolas,'Courier New',monospace\"><span style=\"color: #800000; text-decoration-color: #800000; font-weight: bold\">↑</span> <span style=\"color: #000080; text-decoration-color: #000080; font-weight: bold\">simulation.json</span> <span style=\"color: #729c1f; text-decoration-color: #729c1f\">━━━━━━━━━━━━━━━━━━━━━━━━━━━━━━━━━━━━━━━━</span> <span style=\"color: #800080; text-decoration-color: #800080\">100.0%</span> • <span style=\"color: #008000; text-decoration-color: #008000\">8.0/8.0 kB</span> • <span style=\"color: #800000; text-decoration-color: #800000\">?</span> • <span style=\"color: #008080; text-decoration-color: #008080\">0:00:00</span>\n</pre>\n",
          "text/plain": "\u001b[1;31m↑\u001b[0m \u001b[1;34msimulation.json\u001b[0m \u001b[38;2;114;156;31m━━━━━━━━━━━━━━━━━━━━━━━━━━━━━━━━━━━━━━━━\u001b[0m \u001b[35m100.0%\u001b[0m • \u001b[32m8.0/8.0 kB\u001b[0m • \u001b[31m?\u001b[0m • \u001b[36m0:00:00\u001b[0m\n"
         },
         "metadata": {},
         "output_type": "display_data"
        }
       ],
       "tabbable": null,
       "tooltip": null
      }
     },
     "1549774023184025b8b19c3d88e32c46": {
      "model_module": "@jupyter-widgets/output",
      "model_module_version": "1.0.0",
      "model_name": "OutputModel",
      "state": {
       "_dom_classes": [],
       "_model_module": "@jupyter-widgets/output",
       "_model_module_version": "1.0.0",
       "_model_name": "OutputModel",
       "_view_count": null,
       "_view_module": "@jupyter-widgets/output",
       "_view_module_version": "1.0.0",
       "_view_name": "OutputView",
       "layout": "IPY_MODEL_a970dce9a5dc4e59b31e0408a134457b",
       "msg_id": "",
       "outputs": [
        {
         "data": {
          "text/html": "<pre style=\"white-space:pre;overflow-x:auto;line-height:normal;font-family:Menlo,'DejaVu Sans Mono',consolas,'Courier New',monospace\"><span style=\"color: #008000; text-decoration-color: #008000\">🏃 </span> <span style=\"color: #008000; text-decoration-color: #008000; font-weight: bold\">Starting 'custom current'...</span>\n</pre>\n",
          "text/plain": "\u001b[32m🏃 \u001b[0m \u001b[1;32mStarting 'custom current'...\u001b[0m\n"
         },
         "metadata": {},
         "output_type": "display_data"
        }
       ],
       "tabbable": null,
       "tooltip": null
      }
     },
     "27f27c83fe1b4efeb0e9e5ea1ab9f97b": {
      "model_module": "@jupyter-widgets/output",
      "model_module_version": "1.0.0",
      "model_name": "OutputModel",
      "state": {
       "_dom_classes": [],
       "_model_module": "@jupyter-widgets/output",
       "_model_module_version": "1.0.0",
       "_model_name": "OutputModel",
       "_view_count": null,
       "_view_module": "@jupyter-widgets/output",
       "_view_module_version": "1.0.0",
       "_view_name": "OutputView",
       "layout": "IPY_MODEL_e06367130e8043e7a92158b3e546171e",
       "msg_id": "",
       "outputs": [
        {
         "data": {
          "text/html": "<pre style=\"white-space:pre;overflow-x:auto;line-height:normal;font-family:Menlo,'DejaVu Sans Mono',consolas,'Courier New',monospace\">zero_x: status = success    <span style=\"color: #729c1f; text-decoration-color: #729c1f\">━━━━━━━━━━━━━━━━━━━━━━━━━━━━━━━━━━━━━━━━</span> <span style=\"color: #800080; text-decoration-color: #800080\">100%</span> <span style=\"color: #008080; text-decoration-color: #008080\">0:00:00</span>\nnonzero_x: status = success <span style=\"color: #729c1f; text-decoration-color: #729c1f\">━━━━━━━━━━━━━━━━━━━━━━━━━━━━━━━━━━━━━━━━</span> <span style=\"color: #800080; text-decoration-color: #800080\">100%</span> <span style=\"color: #008080; text-decoration-color: #008080\">0:00:00</span>\n</pre>\n",
          "text/plain": "zero_x: status = success    \u001b[38;2;114;156;31m━━━━━━━━━━━━━━━━━━━━━━━━━━━━━━━━━━━━━━━━\u001b[0m \u001b[35m100%\u001b[0m \u001b[36m0:00:00\u001b[0m\nnonzero_x: status = success \u001b[38;2;114;156;31m━━━━━━━━━━━━━━━━━━━━━━━━━━━━━━━━━━━━━━━━\u001b[0m \u001b[35m100%\u001b[0m \u001b[36m0:00:00\u001b[0m\n"
         },
         "metadata": {},
         "output_type": "display_data"
        }
       ],
       "tabbable": null,
       "tooltip": null
      }
     },
     "2c98d67e6e974d2fb0c3dc5f01f7dccc": {
      "model_module": "@jupyter-widgets/output",
      "model_module_version": "1.0.0",
      "model_name": "OutputModel",
      "state": {
       "_dom_classes": [],
       "_model_module": "@jupyter-widgets/output",
       "_model_module_version": "1.0.0",
       "_model_name": "OutputModel",
       "_view_count": null,
       "_view_module": "@jupyter-widgets/output",
       "_view_module_version": "1.0.0",
       "_view_name": "OutputView",
       "layout": "IPY_MODEL_3fc62dd4e62347a79301bcd8d362a4f0",
       "msg_id": "",
       "outputs": [
        {
         "data": {
          "text/html": "<pre style=\"white-space:pre;overflow-x:auto;line-height:normal;font-family:Menlo,'DejaVu Sans Mono',consolas,'Courier New',monospace\"><span style=\"color: #008000; text-decoration-color: #008000\">🚶 </span> <span style=\"color: #008000; text-decoration-color: #008000; font-weight: bold\">Finishing 'free space gaussian'...</span>\n</pre>\n",
          "text/plain": "\u001b[32m🚶 \u001b[0m \u001b[1;32mFinishing 'free space gaussian'...\u001b[0m\n"
         },
         "metadata": {},
         "output_type": "display_data"
        }
       ],
       "tabbable": null,
       "tooltip": null
      }
     },
     "2f820fbd20ba4404ba3364871230ab57": {
      "model_module": "@jupyter-widgets/base",
      "model_module_version": "2.0.0",
      "model_name": "LayoutModel",
      "state": {
       "_model_module": "@jupyter-widgets/base",
       "_model_module_version": "2.0.0",
       "_model_name": "LayoutModel",
       "_view_count": null,
       "_view_module": "@jupyter-widgets/base",
       "_view_module_version": "2.0.0",
       "_view_name": "LayoutView",
       "align_content": null,
       "align_items": null,
       "align_self": null,
       "border_bottom": null,
       "border_left": null,
       "border_right": null,
       "border_top": null,
       "bottom": null,
       "display": null,
       "flex": null,
       "flex_flow": null,
       "grid_area": null,
       "grid_auto_columns": null,
       "grid_auto_flow": null,
       "grid_auto_rows": null,
       "grid_column": null,
       "grid_gap": null,
       "grid_row": null,
       "grid_template_areas": null,
       "grid_template_columns": null,
       "grid_template_rows": null,
       "height": null,
       "justify_content": null,
       "justify_items": null,
       "left": null,
       "margin": null,
       "max_height": null,
       "max_width": null,
       "min_height": null,
       "min_width": null,
       "object_fit": null,
       "object_position": null,
       "order": null,
       "overflow": null,
       "padding": null,
       "right": null,
       "top": null,
       "visibility": null,
       "width": null
      }
     },
     "3294af9e58fd42af8bf63b02e9b80da9": {
      "model_module": "@jupyter-widgets/base",
      "model_module_version": "2.0.0",
      "model_name": "LayoutModel",
      "state": {
       "_model_module": "@jupyter-widgets/base",
       "_model_module_version": "2.0.0",
       "_model_name": "LayoutModel",
       "_view_count": null,
       "_view_module": "@jupyter-widgets/base",
       "_view_module_version": "2.0.0",
       "_view_name": "LayoutView",
       "align_content": null,
       "align_items": null,
       "align_self": null,
       "border_bottom": null,
       "border_left": null,
       "border_right": null,
       "border_top": null,
       "bottom": null,
       "display": null,
       "flex": null,
       "flex_flow": null,
       "grid_area": null,
       "grid_auto_columns": null,
       "grid_auto_flow": null,
       "grid_auto_rows": null,
       "grid_column": null,
       "grid_gap": null,
       "grid_row": null,
       "grid_template_areas": null,
       "grid_template_columns": null,
       "grid_template_rows": null,
       "height": null,
       "justify_content": null,
       "justify_items": null,
       "left": null,
       "margin": null,
       "max_height": null,
       "max_width": null,
       "min_height": null,
       "min_width": null,
       "object_fit": null,
       "object_position": null,
       "order": null,
       "overflow": null,
       "padding": null,
       "right": null,
       "top": null,
       "visibility": null,
       "width": null
      }
     },
     "369cc2ee9f224fcaa9b067b25031f75e": {
      "model_module": "@jupyter-widgets/base",
      "model_module_version": "2.0.0",
      "model_name": "LayoutModel",
      "state": {
       "_model_module": "@jupyter-widgets/base",
       "_model_module_version": "2.0.0",
       "_model_name": "LayoutModel",
       "_view_count": null,
       "_view_module": "@jupyter-widgets/base",
       "_view_module_version": "2.0.0",
       "_view_name": "LayoutView",
       "align_content": null,
       "align_items": null,
       "align_self": null,
       "border_bottom": null,
       "border_left": null,
       "border_right": null,
       "border_top": null,
       "bottom": null,
       "display": null,
       "flex": null,
       "flex_flow": null,
       "grid_area": null,
       "grid_auto_columns": null,
       "grid_auto_flow": null,
       "grid_auto_rows": null,
       "grid_column": null,
       "grid_gap": null,
       "grid_row": null,
       "grid_template_areas": null,
       "grid_template_columns": null,
       "grid_template_rows": null,
       "height": null,
       "justify_content": null,
       "justify_items": null,
       "left": null,
       "margin": null,
       "max_height": null,
       "max_width": null,
       "min_height": null,
       "min_width": null,
       "object_fit": null,
       "object_position": null,
       "order": null,
       "overflow": null,
       "padding": null,
       "right": null,
       "top": null,
       "visibility": null,
       "width": null
      }
     },
     "36fd2d48808d40799d873bc320460796": {
      "model_module": "@jupyter-widgets/output",
      "model_module_version": "1.0.0",
      "model_name": "OutputModel",
      "state": {
       "_dom_classes": [],
       "_model_module": "@jupyter-widgets/output",
       "_model_module_version": "1.0.0",
       "_model_name": "OutputModel",
       "_view_count": null,
       "_view_module": "@jupyter-widgets/output",
       "_view_module_version": "1.0.0",
       "_view_name": "OutputView",
       "layout": "IPY_MODEL_ee72fb7277734dbcbc060502f139f8fc",
       "msg_id": "",
       "outputs": [
        {
         "data": {
          "text/html": "<pre style=\"white-space:pre;overflow-x:auto;line-height:normal;font-family:Menlo,'DejaVu Sans Mono',consolas,'Courier New',monospace\"><span style=\"color: #800000; text-decoration-color: #800000; font-weight: bold\">↑</span> <span style=\"color: #000080; text-decoration-color: #000080; font-weight: bold\">simulation.hdf5</span> <span style=\"color: #729c1f; text-decoration-color: #729c1f\">━━━━━━━━━━━━━━━━━━━━━━━━━━━━━━━━━━━━━━━━</span> <span style=\"color: #800080; text-decoration-color: #800080\">100.0%</span> • <span style=\"color: #008000; text-decoration-color: #008000\">453.7/453.7 kB</span> • <span style=\"color: #800000; text-decoration-color: #800000\">1.3 MB/s</span> • <span style=\"color: #008080; text-decoration-color: #008080\">0:00:00</span>\n</pre>\n",
          "text/plain": "\u001b[1;31m↑\u001b[0m \u001b[1;34msimulation.hdf5\u001b[0m \u001b[38;2;114;156;31m━━━━━━━━━━━━━━━━━━━━━━━━━━━━━━━━━━━━━━━━\u001b[0m \u001b[35m100.0%\u001b[0m • \u001b[32m453.7/453.7 kB\u001b[0m • \u001b[31m1.3 MB/s\u001b[0m • \u001b[36m0:00:00\u001b[0m\n"
         },
         "metadata": {},
         "output_type": "display_data"
        }
       ],
       "tabbable": null,
       "tooltip": null
      }
     },
     "3fc62dd4e62347a79301bcd8d362a4f0": {
      "model_module": "@jupyter-widgets/base",
      "model_module_version": "2.0.0",
      "model_name": "LayoutModel",
      "state": {
       "_model_module": "@jupyter-widgets/base",
       "_model_module_version": "2.0.0",
       "_model_name": "LayoutModel",
       "_view_count": null,
       "_view_module": "@jupyter-widgets/base",
       "_view_module_version": "2.0.0",
       "_view_name": "LayoutView",
       "align_content": null,
       "align_items": null,
       "align_self": null,
       "border_bottom": null,
       "border_left": null,
       "border_right": null,
       "border_top": null,
       "bottom": null,
       "display": null,
       "flex": null,
       "flex_flow": null,
       "grid_area": null,
       "grid_auto_columns": null,
       "grid_auto_flow": null,
       "grid_auto_rows": null,
       "grid_column": null,
       "grid_gap": null,
       "grid_row": null,
       "grid_template_areas": null,
       "grid_template_columns": null,
       "grid_template_rows": null,
       "height": null,
       "justify_content": null,
       "justify_items": null,
       "left": null,
       "margin": null,
       "max_height": null,
       "max_width": null,
       "min_height": null,
       "min_width": null,
       "object_fit": null,
       "object_position": null,
       "order": null,
       "overflow": null,
       "padding": null,
       "right": null,
       "top": null,
       "visibility": null,
       "width": null
      }
     },
     "42da531eead54abd9eef4460af26bb5c": {
      "model_module": "@jupyter-widgets/base",
      "model_module_version": "2.0.0",
      "model_name": "LayoutModel",
      "state": {
       "_model_module": "@jupyter-widgets/base",
       "_model_module_version": "2.0.0",
       "_model_name": "LayoutModel",
       "_view_count": null,
       "_view_module": "@jupyter-widgets/base",
       "_view_module_version": "2.0.0",
       "_view_name": "LayoutView",
       "align_content": null,
       "align_items": null,
       "align_self": null,
       "border_bottom": null,
       "border_left": null,
       "border_right": null,
       "border_top": null,
       "bottom": null,
       "display": null,
       "flex": null,
       "flex_flow": null,
       "grid_area": null,
       "grid_auto_columns": null,
       "grid_auto_flow": null,
       "grid_auto_rows": null,
       "grid_column": null,
       "grid_gap": null,
       "grid_row": null,
       "grid_template_areas": null,
       "grid_template_columns": null,
       "grid_template_rows": null,
       "height": null,
       "justify_content": null,
       "justify_items": null,
       "left": null,
       "margin": null,
       "max_height": null,
       "max_width": null,
       "min_height": null,
       "min_width": null,
       "object_fit": null,
       "object_position": null,
       "order": null,
       "overflow": null,
       "padding": null,
       "right": null,
       "top": null,
       "visibility": null,
       "width": null
      }
     },
     "452bd44e47ff4c3e9574b3a45aac9c25": {
      "model_module": "@jupyter-widgets/base",
      "model_module_version": "2.0.0",
      "model_name": "LayoutModel",
      "state": {
       "_model_module": "@jupyter-widgets/base",
       "_model_module_version": "2.0.0",
       "_model_name": "LayoutModel",
       "_view_count": null,
       "_view_module": "@jupyter-widgets/base",
       "_view_module_version": "2.0.0",
       "_view_name": "LayoutView",
       "align_content": null,
       "align_items": null,
       "align_self": null,
       "border_bottom": null,
       "border_left": null,
       "border_right": null,
       "border_top": null,
       "bottom": null,
       "display": null,
       "flex": null,
       "flex_flow": null,
       "grid_area": null,
       "grid_auto_columns": null,
       "grid_auto_flow": null,
       "grid_auto_rows": null,
       "grid_column": null,
       "grid_gap": null,
       "grid_row": null,
       "grid_template_areas": null,
       "grid_template_columns": null,
       "grid_template_rows": null,
       "height": null,
       "justify_content": null,
       "justify_items": null,
       "left": null,
       "margin": null,
       "max_height": null,
       "max_width": null,
       "min_height": null,
       "min_width": null,
       "object_fit": null,
       "object_position": null,
       "order": null,
       "overflow": null,
       "padding": null,
       "right": null,
       "top": null,
       "visibility": null,
       "width": null
      }
     },
     "4d7dbe5fca294f949adc060a5cfe67c1": {
      "model_module": "@jupyter-widgets/output",
      "model_module_version": "1.0.0",
      "model_name": "OutputModel",
      "state": {
       "_dom_classes": [],
       "_model_module": "@jupyter-widgets/output",
       "_model_module_version": "1.0.0",
       "_model_name": "OutputModel",
       "_view_count": null,
       "_view_module": "@jupyter-widgets/output",
       "_view_module_version": "1.0.0",
       "_view_name": "OutputView",
       "layout": "IPY_MODEL_076cad9ef2c746519cd406a481f0ee7f",
       "msg_id": "",
       "outputs": [
        {
         "data": {
          "text/html": "<pre style=\"white-space:pre;overflow-x:auto;line-height:normal;font-family:Menlo,'DejaVu Sans Mono',consolas,'Courier New',monospace\"><span style=\"color: #800000; text-decoration-color: #800000; font-weight: bold\">↑</span> <span style=\"color: #000080; text-decoration-color: #000080; font-weight: bold\">simulation.json</span> <span style=\"color: #729c1f; text-decoration-color: #729c1f\">━━━━━━━━━━━━━━━━━━━━━━━━━━━━━━━━━━━━━━━━</span> <span style=\"color: #800080; text-decoration-color: #800080\">100.0%</span> • <span style=\"color: #008000; text-decoration-color: #008000\">8.1/8.1 kB</span> • <span style=\"color: #800000; text-decoration-color: #800000\">?</span> • <span style=\"color: #008080; text-decoration-color: #008080\">0:00:00</span>\n</pre>\n",
          "text/plain": "\u001b[1;31m↑\u001b[0m \u001b[1;34msimulation.json\u001b[0m \u001b[38;2;114;156;31m━━━━━━━━━━━━━━━━━━━━━━━━━━━━━━━━━━━━━━━━\u001b[0m \u001b[35m100.0%\u001b[0m • \u001b[32m8.1/8.1 kB\u001b[0m • \u001b[31m?\u001b[0m • \u001b[36m0:00:00\u001b[0m\n"
         },
         "metadata": {},
         "output_type": "display_data"
        }
       ],
       "tabbable": null,
       "tooltip": null
      }
     },
     "54673a6162fd4af9add251be9ebc183d": {
      "model_module": "@jupyter-widgets/base",
      "model_module_version": "2.0.0",
      "model_name": "LayoutModel",
      "state": {
       "_model_module": "@jupyter-widgets/base",
       "_model_module_version": "2.0.0",
       "_model_name": "LayoutModel",
       "_view_count": null,
       "_view_module": "@jupyter-widgets/base",
       "_view_module_version": "2.0.0",
       "_view_name": "LayoutView",
       "align_content": null,
       "align_items": null,
       "align_self": null,
       "border_bottom": null,
       "border_left": null,
       "border_right": null,
       "border_top": null,
       "bottom": null,
       "display": null,
       "flex": null,
       "flex_flow": null,
       "grid_area": null,
       "grid_auto_columns": null,
       "grid_auto_flow": null,
       "grid_auto_rows": null,
       "grid_column": null,
       "grid_gap": null,
       "grid_row": null,
       "grid_template_areas": null,
       "grid_template_columns": null,
       "grid_template_rows": null,
       "height": null,
       "justify_content": null,
       "justify_items": null,
       "left": null,
       "margin": null,
       "max_height": null,
       "max_width": null,
       "min_height": null,
       "min_width": null,
       "object_fit": null,
       "object_position": null,
       "order": null,
       "overflow": null,
       "padding": null,
       "right": null,
       "top": null,
       "visibility": null,
       "width": null
      }
     },
     "7359be8dec51459fa253dd1d27a30ef8": {
      "model_module": "@jupyter-widgets/base",
      "model_module_version": "2.0.0",
      "model_name": "LayoutModel",
      "state": {
       "_model_module": "@jupyter-widgets/base",
       "_model_module_version": "2.0.0",
       "_model_name": "LayoutModel",
       "_view_count": null,
       "_view_module": "@jupyter-widgets/base",
       "_view_module_version": "2.0.0",
       "_view_name": "LayoutView",
       "align_content": null,
       "align_items": null,
       "align_self": null,
       "border_bottom": null,
       "border_left": null,
       "border_right": null,
       "border_top": null,
       "bottom": null,
       "display": null,
       "flex": null,
       "flex_flow": null,
       "grid_area": null,
       "grid_auto_columns": null,
       "grid_auto_flow": null,
       "grid_auto_rows": null,
       "grid_column": null,
       "grid_gap": null,
       "grid_row": null,
       "grid_template_areas": null,
       "grid_template_columns": null,
       "grid_template_rows": null,
       "height": null,
       "justify_content": null,
       "justify_items": null,
       "left": null,
       "margin": null,
       "max_height": null,
       "max_width": null,
       "min_height": null,
       "min_width": null,
       "object_fit": null,
       "object_position": null,
       "order": null,
       "overflow": null,
       "padding": null,
       "right": null,
       "top": null,
       "visibility": null,
       "width": null
      }
     },
     "7b56afb3dc344e9da8ae1d8057740e30": {
      "model_module": "@jupyter-widgets/output",
      "model_module_version": "1.0.0",
      "model_name": "OutputModel",
      "state": {
       "_dom_classes": [],
       "_model_module": "@jupyter-widgets/output",
       "_model_module_version": "1.0.0",
       "_model_name": "OutputModel",
       "_view_count": null,
       "_view_module": "@jupyter-widgets/output",
       "_view_module_version": "1.0.0",
       "_view_name": "OutputView",
       "layout": "IPY_MODEL_ff3b09a66fb94702bf59d33ae2fcfd96",
       "msg_id": "",
       "outputs": [
        {
         "data": {
          "text/html": "<pre style=\"white-space:pre;overflow-x:auto;line-height:normal;font-family:Menlo,'DejaVu Sans Mono',consolas,'Courier New',monospace\"><span style=\"color: #008000; text-decoration-color: #008000; font-weight: bold\">↓</span> <span style=\"color: #000080; text-decoration-color: #000080; font-weight: bold\">monitor_data.hdf5</span> <span style=\"color: #729c1f; text-decoration-color: #729c1f\">━━━━━━━━━━━━━━━━━━━━━━━━━━━━━━━━━━━━━━━━</span> <span style=\"color: #800080; text-decoration-color: #800080\">100.0%</span> • <span style=\"color: #008000; text-decoration-color: #008000\">718.1/718.1 kB</span> • <span style=\"color: #800000; text-decoration-color: #800000\">13.2 MB/s</span> • <span style=\"color: #008080; text-decoration-color: #008080\">0:00:00</span>\n</pre>\n",
          "text/plain": "\u001b[1;32m↓\u001b[0m \u001b[1;34mmonitor_data.hdf5\u001b[0m \u001b[38;2;114;156;31m━━━━━━━━━━━━━━━━━━━━━━━━━━━━━━━━━━━━━━━━\u001b[0m \u001b[35m100.0%\u001b[0m • \u001b[32m718.1/718.1 kB\u001b[0m • \u001b[31m13.2 MB/s\u001b[0m • \u001b[36m0:00:00\u001b[0m\n"
         },
         "metadata": {},
         "output_type": "display_data"
        }
       ],
       "tabbable": null,
       "tooltip": null
      }
     },
     "81231ded9b80475f9ac227adad78cada": {
      "model_module": "@jupyter-widgets/output",
      "model_module_version": "1.0.0",
      "model_name": "OutputModel",
      "state": {
       "_dom_classes": [],
       "_model_module": "@jupyter-widgets/output",
       "_model_module_version": "1.0.0",
       "_model_name": "OutputModel",
       "_view_count": null,
       "_view_module": "@jupyter-widgets/output",
       "_view_module_version": "1.0.0",
       "_view_name": "OutputView",
       "layout": "IPY_MODEL_07b56037f5774c2198ff362ea04fe9c8",
       "msg_id": "",
       "outputs": [
        {
         "data": {
          "text/html": "<pre style=\"white-space:pre;overflow-x:auto;line-height:normal;font-family:Menlo,'DejaVu Sans Mono',consolas,'Courier New',monospace\"><span style=\"color: #800000; text-decoration-color: #800000; font-weight: bold\">↑</span> <span style=\"color: #000080; text-decoration-color: #000080; font-weight: bold\">simulation.json</span> <span style=\"color: #729c1f; text-decoration-color: #729c1f\">━━━━━━━━━━━━━━━━━━━━━━━━━━━━━━━━━━━━━━━━</span> <span style=\"color: #800080; text-decoration-color: #800080\">100.0%</span> • <span style=\"color: #008000; text-decoration-color: #008000\">9.6/9.6 kB</span> • <span style=\"color: #800000; text-decoration-color: #800000\">?</span> • <span style=\"color: #008080; text-decoration-color: #008080\">0:00:00</span>\n</pre>\n",
          "text/plain": "\u001b[1;31m↑\u001b[0m \u001b[1;34msimulation.json\u001b[0m \u001b[38;2;114;156;31m━━━━━━━━━━━━━━━━━━━━━━━━━━━━━━━━━━━━━━━━\u001b[0m \u001b[35m100.0%\u001b[0m • \u001b[32m9.6/9.6 kB\u001b[0m • \u001b[31m?\u001b[0m • \u001b[36m0:00:00\u001b[0m\n"
         },
         "metadata": {},
         "output_type": "display_data"
        }
       ],
       "tabbable": null,
       "tooltip": null
      }
     },
     "834770a4a0974b5d98379c09090d357a": {
      "model_module": "@jupyter-widgets/output",
      "model_module_version": "1.0.0",
      "model_name": "OutputModel",
      "state": {
       "_dom_classes": [],
       "_model_module": "@jupyter-widgets/output",
       "_model_module_version": "1.0.0",
       "_model_name": "OutputModel",
       "_view_count": null,
       "_view_module": "@jupyter-widgets/output",
       "_view_module_version": "1.0.0",
       "_view_name": "OutputView",
       "layout": "IPY_MODEL_2f820fbd20ba4404ba3364871230ab57",
       "msg_id": "",
       "outputs": [
        {
         "data": {
          "text/html": "<pre style=\"white-space:pre;overflow-x:auto;line-height:normal;font-family:Menlo,'DejaVu Sans Mono',consolas,'Courier New',monospace\">solver progress (field decay = 0.00e+00) <span style=\"color: #729c1f; text-decoration-color: #729c1f\">━━━━━━━━━━━━━━━━━━━━━━━━━━━━━━━━━━━━━━━━</span> <span style=\"color: #800080; text-decoration-color: #800080\">100%</span> <span style=\"color: #008080; text-decoration-color: #008080\">0:00:00</span>\n</pre>\n",
          "text/plain": "solver progress (field decay = 0.00e+00) \u001b[38;2;114;156;31m━━━━━━━━━━━━━━━━━━━━━━━━━━━━━━━━━━━━━━━━\u001b[0m \u001b[35m100%\u001b[0m \u001b[36m0:00:00\u001b[0m\n"
         },
         "metadata": {},
         "output_type": "display_data"
        }
       ],
       "tabbable": null,
       "tooltip": null
      }
     },
     "87397cb68415426c97f47cc96a850d83": {
      "model_module": "@jupyter-widgets/base",
      "model_module_version": "2.0.0",
      "model_name": "LayoutModel",
      "state": {
       "_model_module": "@jupyter-widgets/base",
       "_model_module_version": "2.0.0",
       "_model_name": "LayoutModel",
       "_view_count": null,
       "_view_module": "@jupyter-widgets/base",
       "_view_module_version": "2.0.0",
       "_view_name": "LayoutView",
       "align_content": null,
       "align_items": null,
       "align_self": null,
       "border_bottom": null,
       "border_left": null,
       "border_right": null,
       "border_top": null,
       "bottom": null,
       "display": null,
       "flex": null,
       "flex_flow": null,
       "grid_area": null,
       "grid_auto_columns": null,
       "grid_auto_flow": null,
       "grid_auto_rows": null,
       "grid_column": null,
       "grid_gap": null,
       "grid_row": null,
       "grid_template_areas": null,
       "grid_template_columns": null,
       "grid_template_rows": null,
       "height": null,
       "justify_content": null,
       "justify_items": null,
       "left": null,
       "margin": null,
       "max_height": null,
       "max_width": null,
       "min_height": null,
       "min_width": null,
       "object_fit": null,
       "object_position": null,
       "order": null,
       "overflow": null,
       "padding": null,
       "right": null,
       "top": null,
       "visibility": null,
       "width": null
      }
     },
     "8a203ff974654409bd3edc90f2d84bda": {
      "model_module": "@jupyter-widgets/base",
      "model_module_version": "2.0.0",
      "model_name": "LayoutModel",
      "state": {
       "_model_module": "@jupyter-widgets/base",
       "_model_module_version": "2.0.0",
       "_model_name": "LayoutModel",
       "_view_count": null,
       "_view_module": "@jupyter-widgets/base",
       "_view_module_version": "2.0.0",
       "_view_name": "LayoutView",
       "align_content": null,
       "align_items": null,
       "align_self": null,
       "border_bottom": null,
       "border_left": null,
       "border_right": null,
       "border_top": null,
       "bottom": null,
       "display": null,
       "flex": null,
       "flex_flow": null,
       "grid_area": null,
       "grid_auto_columns": null,
       "grid_auto_flow": null,
       "grid_auto_rows": null,
       "grid_column": null,
       "grid_gap": null,
       "grid_row": null,
       "grid_template_areas": null,
       "grid_template_columns": null,
       "grid_template_rows": null,
       "height": null,
       "justify_content": null,
       "justify_items": null,
       "left": null,
       "margin": null,
       "max_height": null,
       "max_width": null,
       "min_height": null,
       "min_width": null,
       "object_fit": null,
       "object_position": null,
       "order": null,
       "overflow": null,
       "padding": null,
       "right": null,
       "top": null,
       "visibility": null,
       "width": null
      }
     },
     "90eda7c550f34bed9816f797886a7608": {
      "model_module": "@jupyter-widgets/output",
      "model_module_version": "1.0.0",
      "model_name": "OutputModel",
      "state": {
       "_dom_classes": [],
       "_model_module": "@jupyter-widgets/output",
       "_model_module_version": "1.0.0",
       "_model_name": "OutputModel",
       "_view_count": null,
       "_view_module": "@jupyter-widgets/output",
       "_view_module_version": "1.0.0",
       "_view_name": "OutputView",
       "layout": "IPY_MODEL_54673a6162fd4af9add251be9ebc183d",
       "msg_id": "",
       "outputs": [
        {
         "data": {
          "text/html": "<pre style=\"white-space:pre;overflow-x:auto;line-height:normal;font-family:Menlo,'DejaVu Sans Mono',consolas,'Courier New',monospace\"><span style=\"color: #800000; text-decoration-color: #800000; font-weight: bold\">↑</span> <span style=\"color: #000080; text-decoration-color: #000080; font-weight: bold\">simulation.hdf5</span> <span style=\"color: #729c1f; text-decoration-color: #729c1f\">━━━━━━━━━━━━━━━━━━━━━━━━━━━━━━━━━━━━━━━━</span> <span style=\"color: #800080; text-decoration-color: #800080\">100.0%</span> • <span style=\"color: #008000; text-decoration-color: #008000\">173.7/173.7 kB</span> • <span style=\"color: #800000; text-decoration-color: #800000\">?</span> • <span style=\"color: #008080; text-decoration-color: #008080\">0:00:00</span>\n</pre>\n",
          "text/plain": "\u001b[1;31m↑\u001b[0m \u001b[1;34msimulation.hdf5\u001b[0m \u001b[38;2;114;156;31m━━━━━━━━━━━━━━━━━━━━━━━━━━━━━━━━━━━━━━━━\u001b[0m \u001b[35m100.0%\u001b[0m • \u001b[32m173.7/173.7 kB\u001b[0m • \u001b[31m?\u001b[0m • \u001b[36m0:00:00\u001b[0m\n"
         },
         "metadata": {},
         "output_type": "display_data"
        }
       ],
       "tabbable": null,
       "tooltip": null
      }
     },
     "96aee2f078fb450b8288dd72ae23916e": {
      "model_module": "@jupyter-widgets/output",
      "model_module_version": "1.0.0",
      "model_name": "OutputModel",
      "state": {
       "_dom_classes": [],
       "_model_module": "@jupyter-widgets/output",
       "_model_module_version": "1.0.0",
       "_model_name": "OutputModel",
       "_view_count": null,
       "_view_module": "@jupyter-widgets/output",
       "_view_module_version": "1.0.0",
       "_view_name": "OutputView",
       "layout": "IPY_MODEL_42da531eead54abd9eef4460af26bb5c",
       "msg_id": "",
       "outputs": [
        {
         "data": {
          "text/html": "<pre style=\"white-space:pre;overflow-x:auto;line-height:normal;font-family:Menlo,'DejaVu Sans Mono',consolas,'Courier New',monospace\"><span style=\"color: #008000; text-decoration-color: #008000; font-weight: bold\">↓</span> <span style=\"color: #000080; text-decoration-color: #000080; font-weight: bold\">monitor_data.hdf5</span> <span style=\"color: #729c1f; text-decoration-color: #729c1f\">━━━━━━━━━━━━━━━━━━━━━━━━━━━━━━━━━━━━━━━━</span> <span style=\"color: #800080; text-decoration-color: #800080\">100.0%</span> • <span style=\"color: #008000; text-decoration-color: #008000\">449.8/449.8 kB</span> • <span style=\"color: #800000; text-decoration-color: #800000\">21.3 MB/s</span> • <span style=\"color: #008080; text-decoration-color: #008080\">0:00:00</span>\n</pre>\n",
          "text/plain": "\u001b[1;32m↓\u001b[0m \u001b[1;34mmonitor_data.hdf5\u001b[0m \u001b[38;2;114;156;31m━━━━━━━━━━━━━━━━━━━━━━━━━━━━━━━━━━━━━━━━\u001b[0m \u001b[35m100.0%\u001b[0m • \u001b[32m449.8/449.8 kB\u001b[0m • \u001b[31m21.3 MB/s\u001b[0m • \u001b[36m0:00:00\u001b[0m\n"
         },
         "metadata": {},
         "output_type": "display_data"
        }
       ],
       "tabbable": null,
       "tooltip": null
      }
     },
     "a2d92e5deb6c42eaaee0934f736a9f10": {
      "model_module": "@jupyter-widgets/output",
      "model_module_version": "1.0.0",
      "model_name": "OutputModel",
      "state": {
       "_dom_classes": [],
       "_model_module": "@jupyter-widgets/output",
       "_model_module_version": "1.0.0",
       "_model_name": "OutputModel",
       "_view_count": null,
       "_view_module": "@jupyter-widgets/output",
       "_view_module_version": "1.0.0",
       "_view_name": "OutputView",
       "layout": "IPY_MODEL_7359be8dec51459fa253dd1d27a30ef8",
       "msg_id": "",
       "outputs": [
        {
         "data": {
          "text/html": "<pre style=\"white-space:pre;overflow-x:auto;line-height:normal;font-family:Menlo,'DejaVu Sans Mono',consolas,'Courier New',monospace\"><span style=\"color: #008000; text-decoration-color: #008000; font-weight: bold\">↓</span> <span style=\"color: #000080; text-decoration-color: #000080; font-weight: bold\">monitor_data.hdf5</span> <span style=\"color: #729c1f; text-decoration-color: #729c1f\">━━━━━━━━━━━━━━━━━━━━━━━━━━━━━━━━━━━━━━━━</span> <span style=\"color: #800080; text-decoration-color: #800080\">100.0%</span> • <span style=\"color: #008000; text-decoration-color: #008000\">891.4/891.4 kB</span> • <span style=\"color: #800000; text-decoration-color: #800000\">7.5 MB/s</span> • <span style=\"color: #008080; text-decoration-color: #008080\">0:00:00</span>\n</pre>\n",
          "text/plain": "\u001b[1;32m↓\u001b[0m \u001b[1;34mmonitor_data.hdf5\u001b[0m \u001b[38;2;114;156;31m━━━━━━━━━━━━━━━━━━━━━━━━━━━━━━━━━━━━━━━━\u001b[0m \u001b[35m100.0%\u001b[0m • \u001b[32m891.4/891.4 kB\u001b[0m • \u001b[31m7.5 MB/s\u001b[0m • \u001b[36m0:00:00\u001b[0m\n"
         },
         "metadata": {},
         "output_type": "display_data"
        }
       ],
       "tabbable": null,
       "tooltip": null
      }
     },
     "a970dce9a5dc4e59b31e0408a134457b": {
      "model_module": "@jupyter-widgets/base",
      "model_module_version": "2.0.0",
      "model_name": "LayoutModel",
      "state": {
       "_model_module": "@jupyter-widgets/base",
       "_model_module_version": "2.0.0",
       "_model_name": "LayoutModel",
       "_view_count": null,
       "_view_module": "@jupyter-widgets/base",
       "_view_module_version": "2.0.0",
       "_view_name": "LayoutView",
       "align_content": null,
       "align_items": null,
       "align_self": null,
       "border_bottom": null,
       "border_left": null,
       "border_right": null,
       "border_top": null,
       "bottom": null,
       "display": null,
       "flex": null,
       "flex_flow": null,
       "grid_area": null,
       "grid_auto_columns": null,
       "grid_auto_flow": null,
       "grid_auto_rows": null,
       "grid_column": null,
       "grid_gap": null,
       "grid_row": null,
       "grid_template_areas": null,
       "grid_template_columns": null,
       "grid_template_rows": null,
       "height": null,
       "justify_content": null,
       "justify_items": null,
       "left": null,
       "margin": null,
       "max_height": null,
       "max_width": null,
       "min_height": null,
       "min_width": null,
       "object_fit": null,
       "object_position": null,
       "order": null,
       "overflow": null,
       "padding": null,
       "right": null,
       "top": null,
       "visibility": null,
       "width": null
      }
     },
     "ae8a12b0397e498e9de022c5cd4aef94": {
      "model_module": "@jupyter-widgets/output",
      "model_module_version": "1.0.0",
      "model_name": "OutputModel",
      "state": {
       "_dom_classes": [],
       "_model_module": "@jupyter-widgets/output",
       "_model_module_version": "1.0.0",
       "_model_name": "OutputModel",
       "_view_count": null,
       "_view_module": "@jupyter-widgets/output",
       "_view_module_version": "1.0.0",
       "_view_name": "OutputView",
       "layout": "IPY_MODEL_b7a46cf4fc034dbfbc0a7ad8531cfe9e",
       "msg_id": "",
       "outputs": [
        {
         "data": {
          "text/html": "<pre style=\"white-space:pre;overflow-x:auto;line-height:normal;font-family:Menlo,'DejaVu Sans Mono',consolas,'Courier New',monospace\"><span style=\"color: #800000; text-decoration-color: #800000; font-weight: bold\">↑</span> <span style=\"color: #000080; text-decoration-color: #000080; font-weight: bold\">simulation.json</span> <span style=\"color: #729c1f; text-decoration-color: #729c1f\">━━━━━━━━━━━━━━━━━━━━━━━━━━━━━━━━━━━━━━━━</span> <span style=\"color: #800080; text-decoration-color: #800080\">100.0%</span> • <span style=\"color: #008000; text-decoration-color: #008000\">8.0/8.0 kB</span> • <span style=\"color: #800000; text-decoration-color: #800000\">?</span> • <span style=\"color: #008080; text-decoration-color: #008080\">0:00:00</span>\n</pre>\n",
          "text/plain": "\u001b[1;31m↑\u001b[0m \u001b[1;34msimulation.json\u001b[0m \u001b[38;2;114;156;31m━━━━━━━━━━━━━━━━━━━━━━━━━━━━━━━━━━━━━━━━\u001b[0m \u001b[35m100.0%\u001b[0m • \u001b[32m8.0/8.0 kB\u001b[0m • \u001b[31m?\u001b[0m • \u001b[36m0:00:00\u001b[0m\n"
         },
         "metadata": {},
         "output_type": "display_data"
        }
       ],
       "tabbable": null,
       "tooltip": null
      }
     },
     "b7a46cf4fc034dbfbc0a7ad8531cfe9e": {
      "model_module": "@jupyter-widgets/base",
      "model_module_version": "2.0.0",
      "model_name": "LayoutModel",
      "state": {
       "_model_module": "@jupyter-widgets/base",
       "_model_module_version": "2.0.0",
       "_model_name": "LayoutModel",
       "_view_count": null,
       "_view_module": "@jupyter-widgets/base",
       "_view_module_version": "2.0.0",
       "_view_name": "LayoutView",
       "align_content": null,
       "align_items": null,
       "align_self": null,
       "border_bottom": null,
       "border_left": null,
       "border_right": null,
       "border_top": null,
       "bottom": null,
       "display": null,
       "flex": null,
       "flex_flow": null,
       "grid_area": null,
       "grid_auto_columns": null,
       "grid_auto_flow": null,
       "grid_auto_rows": null,
       "grid_column": null,
       "grid_gap": null,
       "grid_row": null,
       "grid_template_areas": null,
       "grid_template_columns": null,
       "grid_template_rows": null,
       "height": null,
       "justify_content": null,
       "justify_items": null,
       "left": null,
       "margin": null,
       "max_height": null,
       "max_width": null,
       "min_height": null,
       "min_width": null,
       "object_fit": null,
       "object_position": null,
       "order": null,
       "overflow": null,
       "padding": null,
       "right": null,
       "top": null,
       "visibility": null,
       "width": null
      }
     },
     "b7cf34280e7a4cbd8026f9c105d2f9b0": {
      "model_module": "@jupyter-widgets/output",
      "model_module_version": "1.0.0",
      "model_name": "OutputModel",
      "state": {
       "_dom_classes": [],
       "_model_module": "@jupyter-widgets/output",
       "_model_module_version": "1.0.0",
       "_model_name": "OutputModel",
       "_view_count": null,
       "_view_module": "@jupyter-widgets/output",
       "_view_module_version": "1.0.0",
       "_view_name": "OutputView",
       "layout": "IPY_MODEL_8a203ff974654409bd3edc90f2d84bda",
       "msg_id": "",
       "outputs": [
        {
         "data": {
          "text/html": "<pre style=\"white-space:pre;overflow-x:auto;line-height:normal;font-family:Menlo,'DejaVu Sans Mono',consolas,'Courier New',monospace\"><span style=\"color: #008000; text-decoration-color: #008000\">🚶 </span> <span style=\"color: #008000; text-decoration-color: #008000; font-weight: bold\">Starting 'free space gaussian'...</span>\n</pre>\n",
          "text/plain": "\u001b[32m🚶 \u001b[0m \u001b[1;32mStarting 'free space gaussian'...\u001b[0m\n"
         },
         "metadata": {},
         "output_type": "display_data"
        }
       ],
       "tabbable": null,
       "tooltip": null
      }
     },
     "b8cf57996f814894bd873fa529326d4e": {
      "model_module": "@jupyter-widgets/output",
      "model_module_version": "1.0.0",
      "model_name": "OutputModel",
      "state": {
       "_dom_classes": [],
       "_model_module": "@jupyter-widgets/output",
       "_model_module_version": "1.0.0",
       "_model_name": "OutputModel",
       "_view_count": null,
       "_view_module": "@jupyter-widgets/output",
       "_view_module_version": "1.0.0",
       "_view_name": "OutputView",
       "layout": "IPY_MODEL_f5a01216f4f9413dab22cc767b5d34e0",
       "msg_id": "",
       "outputs": [
        {
         "data": {
          "text/html": "<pre style=\"white-space:pre;overflow-x:auto;line-height:normal;font-family:Menlo,'DejaVu Sans Mono',consolas,'Courier New',monospace\"><span style=\"color: #800000; text-decoration-color: #800000; font-weight: bold\">↑</span> <span style=\"color: #000080; text-decoration-color: #000080; font-weight: bold\">simulation.hdf5</span> <span style=\"color: #729c1f; text-decoration-color: #729c1f\">━━━━━━━━━━━━━━━━━━━━━━━━━━━━━━━━━━━━━━━━</span> <span style=\"color: #800080; text-decoration-color: #800080\">100.0%</span> • <span style=\"color: #008000; text-decoration-color: #008000\">98.8/98.8 kB</span> • <span style=\"color: #800000; text-decoration-color: #800000\">?</span> • <span style=\"color: #008080; text-decoration-color: #008080\">0:00:00</span>\n</pre>\n",
          "text/plain": "\u001b[1;31m↑\u001b[0m \u001b[1;34msimulation.hdf5\u001b[0m \u001b[38;2;114;156;31m━━━━━━━━━━━━━━━━━━━━━━━━━━━━━━━━━━━━━━━━\u001b[0m \u001b[35m100.0%\u001b[0m • \u001b[32m98.8/98.8 kB\u001b[0m • \u001b[31m?\u001b[0m • \u001b[36m0:00:00\u001b[0m\n"
         },
         "metadata": {},
         "output_type": "display_data"
        }
       ],
       "tabbable": null,
       "tooltip": null
      }
     },
     "c194e3917e3d4dcba2d5c2b263024e89": {
      "model_module": "@jupyter-widgets/base",
      "model_module_version": "2.0.0",
      "model_name": "LayoutModel",
      "state": {
       "_model_module": "@jupyter-widgets/base",
       "_model_module_version": "2.0.0",
       "_model_name": "LayoutModel",
       "_view_count": null,
       "_view_module": "@jupyter-widgets/base",
       "_view_module_version": "2.0.0",
       "_view_name": "LayoutView",
       "align_content": null,
       "align_items": null,
       "align_self": null,
       "border_bottom": null,
       "border_left": null,
       "border_right": null,
       "border_top": null,
       "bottom": null,
       "display": null,
       "flex": null,
       "flex_flow": null,
       "grid_area": null,
       "grid_auto_columns": null,
       "grid_auto_flow": null,
       "grid_auto_rows": null,
       "grid_column": null,
       "grid_gap": null,
       "grid_row": null,
       "grid_template_areas": null,
       "grid_template_columns": null,
       "grid_template_rows": null,
       "height": null,
       "justify_content": null,
       "justify_items": null,
       "left": null,
       "margin": null,
       "max_height": null,
       "max_width": null,
       "min_height": null,
       "min_width": null,
       "object_fit": null,
       "object_position": null,
       "order": null,
       "overflow": null,
       "padding": null,
       "right": null,
       "top": null,
       "visibility": null,
       "width": null
      }
     },
     "c73987ba4d05431082036574ca741976": {
      "model_module": "@jupyter-widgets/base",
      "model_module_version": "2.0.0",
      "model_name": "LayoutModel",
      "state": {
       "_model_module": "@jupyter-widgets/base",
       "_model_module_version": "2.0.0",
       "_model_name": "LayoutModel",
       "_view_count": null,
       "_view_module": "@jupyter-widgets/base",
       "_view_module_version": "2.0.0",
       "_view_name": "LayoutView",
       "align_content": null,
       "align_items": null,
       "align_self": null,
       "border_bottom": null,
       "border_left": null,
       "border_right": null,
       "border_top": null,
       "bottom": null,
       "display": null,
       "flex": null,
       "flex_flow": null,
       "grid_area": null,
       "grid_auto_columns": null,
       "grid_auto_flow": null,
       "grid_auto_rows": null,
       "grid_column": null,
       "grid_gap": null,
       "grid_row": null,
       "grid_template_areas": null,
       "grid_template_columns": null,
       "grid_template_rows": null,
       "height": null,
       "justify_content": null,
       "justify_items": null,
       "left": null,
       "margin": null,
       "max_height": null,
       "max_width": null,
       "min_height": null,
       "min_width": null,
       "object_fit": null,
       "object_position": null,
       "order": null,
       "overflow": null,
       "padding": null,
       "right": null,
       "top": null,
       "visibility": null,
       "width": null
      }
     },
     "ccce90b088554c57a577c2609527217a": {
      "model_module": "@jupyter-widgets/output",
      "model_module_version": "1.0.0",
      "model_name": "OutputModel",
      "state": {
       "_dom_classes": [],
       "_model_module": "@jupyter-widgets/output",
       "_model_module_version": "1.0.0",
       "_model_name": "OutputModel",
       "_view_count": null,
       "_view_module": "@jupyter-widgets/output",
       "_view_module_version": "1.0.0",
       "_view_name": "OutputView",
       "layout": "IPY_MODEL_f5e5d1a25d4a4df2bdb546f13e79845a",
       "msg_id": "",
       "outputs": [
        {
         "data": {
          "text/html": "<pre style=\"white-space:pre;overflow-x:auto;line-height:normal;font-family:Menlo,'DejaVu Sans Mono',consolas,'Courier New',monospace\"><span style=\"color: #800000; text-decoration-color: #800000; font-weight: bold\">↑</span> <span style=\"color: #000080; text-decoration-color: #000080; font-weight: bold\">simulation.hdf5</span> <span style=\"color: #729c1f; text-decoration-color: #729c1f\">━━━━━━━━━━━━━━━━━━━━━━━━━━━━━━━━━━━━━━━━</span> <span style=\"color: #800080; text-decoration-color: #800080\">100.0%</span> • <span style=\"color: #008000; text-decoration-color: #008000\">184.5/184.5 kB</span> • <span style=\"color: #800000; text-decoration-color: #800000\">?</span> • <span style=\"color: #008080; text-decoration-color: #008080\">0:00:00</span>\n</pre>\n",
          "text/plain": "\u001b[1;31m↑\u001b[0m \u001b[1;34msimulation.hdf5\u001b[0m \u001b[38;2;114;156;31m━━━━━━━━━━━━━━━━━━━━━━━━━━━━━━━━━━━━━━━━\u001b[0m \u001b[35m100.0%\u001b[0m • \u001b[32m184.5/184.5 kB\u001b[0m • \u001b[31m?\u001b[0m • \u001b[36m0:00:00\u001b[0m\n"
         },
         "metadata": {},
         "output_type": "display_data"
        }
       ],
       "tabbable": null,
       "tooltip": null
      }
     },
     "d03a1e439e6b443f9945e5d28be9d640": {
      "model_module": "@jupyter-widgets/base",
      "model_module_version": "2.0.0",
      "model_name": "LayoutModel",
      "state": {
       "_model_module": "@jupyter-widgets/base",
       "_model_module_version": "2.0.0",
       "_model_name": "LayoutModel",
       "_view_count": null,
       "_view_module": "@jupyter-widgets/base",
       "_view_module_version": "2.0.0",
       "_view_name": "LayoutView",
       "align_content": null,
       "align_items": null,
       "align_self": null,
       "border_bottom": null,
       "border_left": null,
       "border_right": null,
       "border_top": null,
       "bottom": null,
       "display": null,
       "flex": null,
       "flex_flow": null,
       "grid_area": null,
       "grid_auto_columns": null,
       "grid_auto_flow": null,
       "grid_auto_rows": null,
       "grid_column": null,
       "grid_gap": null,
       "grid_row": null,
       "grid_template_areas": null,
       "grid_template_columns": null,
       "grid_template_rows": null,
       "height": null,
       "justify_content": null,
       "justify_items": null,
       "left": null,
       "margin": null,
       "max_height": null,
       "max_width": null,
       "min_height": null,
       "min_width": null,
       "object_fit": null,
       "object_position": null,
       "order": null,
       "overflow": null,
       "padding": null,
       "right": null,
       "top": null,
       "visibility": null,
       "width": null
      }
     },
     "d91d5f0b3a274a569109fcbbcb264eba": {
      "model_module": "@jupyter-widgets/output",
      "model_module_version": "1.0.0",
      "model_name": "OutputModel",
      "state": {
       "_dom_classes": [],
       "_model_module": "@jupyter-widgets/output",
       "_model_module_version": "1.0.0",
       "_model_name": "OutputModel",
       "_view_count": null,
       "_view_module": "@jupyter-widgets/output",
       "_view_module_version": "1.0.0",
       "_view_name": "OutputView",
       "layout": "IPY_MODEL_c73987ba4d05431082036574ca741976",
       "msg_id": "",
       "outputs": [
        {
         "data": {
          "text/html": "<pre style=\"white-space:pre;overflow-x:auto;line-height:normal;font-family:Menlo,'DejaVu Sans Mono',consolas,'Courier New',monospace\"><span style=\"color: #008000; text-decoration-color: #008000; font-weight: bold\">↓</span> <span style=\"color: #000080; text-decoration-color: #000080; font-weight: bold\">monitor_data.hdf5</span> <span style=\"color: #729c1f; text-decoration-color: #729c1f\">━━━━━━━━━━━━━━━━━━━━━━━━━━━━━━━━━━━━━━━━</span> <span style=\"color: #800080; text-decoration-color: #800080\">100.0%</span> • <span style=\"color: #008000; text-decoration-color: #008000\">363.6/363.6 kB</span> • <span style=\"color: #800000; text-decoration-color: #800000\">33.0 MB/s</span> • <span style=\"color: #008080; text-decoration-color: #008080\">0:00:00</span>\n</pre>\n",
          "text/plain": "\u001b[1;32m↓\u001b[0m \u001b[1;34mmonitor_data.hdf5\u001b[0m \u001b[38;2;114;156;31m━━━━━━━━━━━━━━━━━━━━━━━━━━━━━━━━━━━━━━━━\u001b[0m \u001b[35m100.0%\u001b[0m • \u001b[32m363.6/363.6 kB\u001b[0m • \u001b[31m33.0 MB/s\u001b[0m • \u001b[36m0:00:00\u001b[0m\n"
         },
         "metadata": {},
         "output_type": "display_data"
        }
       ],
       "tabbable": null,
       "tooltip": null
      }
     },
     "d955225df80e4be791afd16039f1d5d9": {
      "model_module": "@jupyter-widgets/output",
      "model_module_version": "1.0.0",
      "model_name": "OutputModel",
      "state": {
       "_dom_classes": [],
       "_model_module": "@jupyter-widgets/output",
       "_model_module_version": "1.0.0",
       "_model_name": "OutputModel",
       "_view_count": null,
       "_view_module": "@jupyter-widgets/output",
       "_view_module_version": "1.0.0",
       "_view_name": "OutputView",
       "layout": "IPY_MODEL_87397cb68415426c97f47cc96a850d83",
       "msg_id": "",
       "outputs": [
        {
         "data": {
          "text/html": "<pre style=\"white-space:pre;overflow-x:auto;line-height:normal;font-family:Menlo,'DejaVu Sans Mono',consolas,'Courier New',monospace\">solver progress (field decay = 0.00e+00) <span style=\"color: #729c1f; text-decoration-color: #729c1f\">━━━━━━━━━━━━━━━━━━━━━━━━━━━━━━━━━━━━━━━━</span> <span style=\"color: #800080; text-decoration-color: #800080\">100%</span> <span style=\"color: #008080; text-decoration-color: #008080\">0:00:00</span>\n</pre>\n",
          "text/plain": "solver progress (field decay = 0.00e+00) \u001b[38;2;114;156;31m━━━━━━━━━━━━━━━━━━━━━━━━━━━━━━━━━━━━━━━━\u001b[0m \u001b[35m100%\u001b[0m \u001b[36m0:00:00\u001b[0m\n"
         },
         "metadata": {},
         "output_type": "display_data"
        }
       ],
       "tabbable": null,
       "tooltip": null
      }
     },
     "e06367130e8043e7a92158b3e546171e": {
      "model_module": "@jupyter-widgets/base",
      "model_module_version": "2.0.0",
      "model_name": "LayoutModel",
      "state": {
       "_model_module": "@jupyter-widgets/base",
       "_model_module_version": "2.0.0",
       "_model_name": "LayoutModel",
       "_view_count": null,
       "_view_module": "@jupyter-widgets/base",
       "_view_module_version": "2.0.0",
       "_view_name": "LayoutView",
       "align_content": null,
       "align_items": null,
       "align_self": null,
       "border_bottom": null,
       "border_left": null,
       "border_right": null,
       "border_top": null,
       "bottom": null,
       "display": null,
       "flex": null,
       "flex_flow": null,
       "grid_area": null,
       "grid_auto_columns": null,
       "grid_auto_flow": null,
       "grid_auto_rows": null,
       "grid_column": null,
       "grid_gap": null,
       "grid_row": null,
       "grid_template_areas": null,
       "grid_template_columns": null,
       "grid_template_rows": null,
       "height": null,
       "justify_content": null,
       "justify_items": null,
       "left": null,
       "margin": null,
       "max_height": null,
       "max_width": null,
       "min_height": null,
       "min_width": null,
       "object_fit": null,
       "object_position": null,
       "order": null,
       "overflow": null,
       "padding": null,
       "right": null,
       "top": null,
       "visibility": null,
       "width": null
      }
     },
     "e8af7aea4ef24054a5d21e808bc63f35": {
      "model_module": "@jupyter-widgets/output",
      "model_module_version": "1.0.0",
      "model_name": "OutputModel",
      "state": {
       "_dom_classes": [],
       "_model_module": "@jupyter-widgets/output",
       "_model_module_version": "1.0.0",
       "_model_name": "OutputModel",
       "_view_count": null,
       "_view_module": "@jupyter-widgets/output",
       "_view_module_version": "1.0.0",
       "_view_name": "OutputView",
       "layout": "IPY_MODEL_028c1008505344b7b0ec08016abbaa06",
       "msg_id": "",
       "outputs": [
        {
         "data": {
          "text/html": "<pre style=\"white-space:pre;overflow-x:auto;line-height:normal;font-family:Menlo,'DejaVu Sans Mono',consolas,'Courier New',monospace\"><span style=\"color: #800000; text-decoration-color: #800000; font-weight: bold\">↑</span> <span style=\"color: #000080; text-decoration-color: #000080; font-weight: bold\">simulation.json</span> <span style=\"color: #729c1f; text-decoration-color: #729c1f\">━━━━━━━━━━━━━━━━━━━━━━━━━━━━━━━━━━━━━━━━</span> <span style=\"color: #800080; text-decoration-color: #800080\">100.0%</span> • <span style=\"color: #008000; text-decoration-color: #008000\">8.1/8.1 kB</span> • <span style=\"color: #800000; text-decoration-color: #800000\">?</span> • <span style=\"color: #008080; text-decoration-color: #008080\">0:00:00</span>\n</pre>\n",
          "text/plain": "\u001b[1;31m↑\u001b[0m \u001b[1;34msimulation.json\u001b[0m \u001b[38;2;114;156;31m━━━━━━━━━━━━━━━━━━━━━━━━━━━━━━━━━━━━━━━━\u001b[0m \u001b[35m100.0%\u001b[0m • \u001b[32m8.1/8.1 kB\u001b[0m • \u001b[31m?\u001b[0m • \u001b[36m0:00:00\u001b[0m\n"
         },
         "metadata": {},
         "output_type": "display_data"
        }
       ],
       "tabbable": null,
       "tooltip": null
      }
     },
     "ec57740cc24b4f15a0a85d8dc0ce1741": {
      "model_module": "@jupyter-widgets/output",
      "model_module_version": "1.0.0",
      "model_name": "OutputModel",
      "state": {
       "_dom_classes": [],
       "_model_module": "@jupyter-widgets/output",
       "_model_module_version": "1.0.0",
       "_model_name": "OutputModel",
       "_view_count": null,
       "_view_module": "@jupyter-widgets/output",
       "_view_module_version": "1.0.0",
       "_view_name": "OutputView",
       "layout": "IPY_MODEL_3294af9e58fd42af8bf63b02e9b80da9",
       "msg_id": "",
       "outputs": [
        {
         "data": {
          "text/html": "<pre style=\"white-space:pre;overflow-x:auto;line-height:normal;font-family:Menlo,'DejaVu Sans Mono',consolas,'Courier New',monospace\">custom_E: status = success  <span style=\"color: #729c1f; text-decoration-color: #729c1f\">━━━━━━━━━━━━━━━━━━━━━━━━━━━━━━━━━━━━━━━━</span> <span style=\"color: #800080; text-decoration-color: #800080\">100%</span> <span style=\"color: #008080; text-decoration-color: #008080\">0:00:00</span>\ncustom_EH: status = success <span style=\"color: #729c1f; text-decoration-color: #729c1f\">━━━━━━━━━━━━━━━━━━━━━━━━━━━━━━━━━━━━━━━━</span> <span style=\"color: #800080; text-decoration-color: #800080\">100%</span> <span style=\"color: #008080; text-decoration-color: #008080\">0:00:00</span>\n</pre>\n",
          "text/plain": "custom_E: status = success  \u001b[38;2;114;156;31m━━━━━━━━━━━━━━━━━━━━━━━━━━━━━━━━━━━━━━━━\u001b[0m \u001b[35m100%\u001b[0m \u001b[36m0:00:00\u001b[0m\ncustom_EH: status = success \u001b[38;2;114;156;31m━━━━━━━━━━━━━━━━━━━━━━━━━━━━━━━━━━━━━━━━\u001b[0m \u001b[35m100%\u001b[0m \u001b[36m0:00:00\u001b[0m\n"
         },
         "metadata": {},
         "output_type": "display_data"
        }
       ],
       "tabbable": null,
       "tooltip": null
      }
     },
     "ee72fb7277734dbcbc060502f139f8fc": {
      "model_module": "@jupyter-widgets/base",
      "model_module_version": "2.0.0",
      "model_name": "LayoutModel",
      "state": {
       "_model_module": "@jupyter-widgets/base",
       "_model_module_version": "2.0.0",
       "_model_name": "LayoutModel",
       "_view_count": null,
       "_view_module": "@jupyter-widgets/base",
       "_view_module_version": "2.0.0",
       "_view_name": "LayoutView",
       "align_content": null,
       "align_items": null,
       "align_self": null,
       "border_bottom": null,
       "border_left": null,
       "border_right": null,
       "border_top": null,
       "bottom": null,
       "display": null,
       "flex": null,
       "flex_flow": null,
       "grid_area": null,
       "grid_auto_columns": null,
       "grid_auto_flow": null,
       "grid_auto_rows": null,
       "grid_column": null,
       "grid_gap": null,
       "grid_row": null,
       "grid_template_areas": null,
       "grid_template_columns": null,
       "grid_template_rows": null,
       "height": null,
       "justify_content": null,
       "justify_items": null,
       "left": null,
       "margin": null,
       "max_height": null,
       "max_width": null,
       "min_height": null,
       "min_width": null,
       "object_fit": null,
       "object_position": null,
       "order": null,
       "overflow": null,
       "padding": null,
       "right": null,
       "top": null,
       "visibility": null,
       "width": null
      }
     },
     "f2d6e0263c0d462181607be600b16e2f": {
      "model_module": "@jupyter-widgets/output",
      "model_module_version": "1.0.0",
      "model_name": "OutputModel",
      "state": {
       "_dom_classes": [],
       "_model_module": "@jupyter-widgets/output",
       "_model_module_version": "1.0.0",
       "_model_name": "OutputModel",
       "_view_count": null,
       "_view_module": "@jupyter-widgets/output",
       "_view_module_version": "1.0.0",
       "_view_name": "OutputView",
       "layout": "IPY_MODEL_369cc2ee9f224fcaa9b067b25031f75e",
       "msg_id": "",
       "outputs": [
        {
         "data": {
          "text/html": "<pre style=\"white-space:pre;overflow-x:auto;line-height:normal;font-family:Menlo,'DejaVu Sans Mono',consolas,'Courier New',monospace\"><span style=\"color: #800000; text-decoration-color: #800000; font-weight: bold\">↑</span> <span style=\"color: #000080; text-decoration-color: #000080; font-weight: bold\">simulation.hdf5</span> <span style=\"color: #729c1f; text-decoration-color: #729c1f\">━━━━━━━━━━━━━━━━━━━━━━━━━━━━━━━━━━━━━━━━</span> <span style=\"color: #800080; text-decoration-color: #800080\">100.0%</span> • <span style=\"color: #008000; text-decoration-color: #008000\">184.5/184.5 kB</span> • <span style=\"color: #800000; text-decoration-color: #800000\">?</span> • <span style=\"color: #008080; text-decoration-color: #008080\">0:00:00</span>\n</pre>\n",
          "text/plain": "\u001b[1;31m↑\u001b[0m \u001b[1;34msimulation.hdf5\u001b[0m \u001b[38;2;114;156;31m━━━━━━━━━━━━━━━━━━━━━━━━━━━━━━━━━━━━━━━━\u001b[0m \u001b[35m100.0%\u001b[0m • \u001b[32m184.5/184.5 kB\u001b[0m • \u001b[31m?\u001b[0m • \u001b[36m0:00:00\u001b[0m\n"
         },
         "metadata": {},
         "output_type": "display_data"
        }
       ],
       "tabbable": null,
       "tooltip": null
      }
     },
     "f5a01216f4f9413dab22cc767b5d34e0": {
      "model_module": "@jupyter-widgets/base",
      "model_module_version": "2.0.0",
      "model_name": "LayoutModel",
      "state": {
       "_model_module": "@jupyter-widgets/base",
       "_model_module_version": "2.0.0",
       "_model_name": "LayoutModel",
       "_view_count": null,
       "_view_module": "@jupyter-widgets/base",
       "_view_module_version": "2.0.0",
       "_view_name": "LayoutView",
       "align_content": null,
       "align_items": null,
       "align_self": null,
       "border_bottom": null,
       "border_left": null,
       "border_right": null,
       "border_top": null,
       "bottom": null,
       "display": null,
       "flex": null,
       "flex_flow": null,
       "grid_area": null,
       "grid_auto_columns": null,
       "grid_auto_flow": null,
       "grid_auto_rows": null,
       "grid_column": null,
       "grid_gap": null,
       "grid_row": null,
       "grid_template_areas": null,
       "grid_template_columns": null,
       "grid_template_rows": null,
       "height": null,
       "justify_content": null,
       "justify_items": null,
       "left": null,
       "margin": null,
       "max_height": null,
       "max_width": null,
       "min_height": null,
       "min_width": null,
       "object_fit": null,
       "object_position": null,
       "order": null,
       "overflow": null,
       "padding": null,
       "right": null,
       "top": null,
       "visibility": null,
       "width": null
      }
     },
     "f5e5d1a25d4a4df2bdb546f13e79845a": {
      "model_module": "@jupyter-widgets/base",
      "model_module_version": "2.0.0",
      "model_name": "LayoutModel",
      "state": {
       "_model_module": "@jupyter-widgets/base",
       "_model_module_version": "2.0.0",
       "_model_name": "LayoutModel",
       "_view_count": null,
       "_view_module": "@jupyter-widgets/base",
       "_view_module_version": "2.0.0",
       "_view_name": "LayoutView",
       "align_content": null,
       "align_items": null,
       "align_self": null,
       "border_bottom": null,
       "border_left": null,
       "border_right": null,
       "border_top": null,
       "bottom": null,
       "display": null,
       "flex": null,
       "flex_flow": null,
       "grid_area": null,
       "grid_auto_columns": null,
       "grid_auto_flow": null,
       "grid_auto_rows": null,
       "grid_column": null,
       "grid_gap": null,
       "grid_row": null,
       "grid_template_areas": null,
       "grid_template_columns": null,
       "grid_template_rows": null,
       "height": null,
       "justify_content": null,
       "justify_items": null,
       "left": null,
       "margin": null,
       "max_height": null,
       "max_width": null,
       "min_height": null,
       "min_width": null,
       "object_fit": null,
       "object_position": null,
       "order": null,
       "overflow": null,
       "padding": null,
       "right": null,
       "top": null,
       "visibility": null,
       "width": null
      }
     },
     "f9c2265eb0874200aacdd6686fe89687": {
      "model_module": "@jupyter-widgets/output",
      "model_module_version": "1.0.0",
      "model_name": "OutputModel",
      "state": {
       "_dom_classes": [],
       "_model_module": "@jupyter-widgets/output",
       "_model_module_version": "1.0.0",
       "_model_name": "OutputModel",
       "_view_count": null,
       "_view_module": "@jupyter-widgets/output",
       "_view_module_version": "1.0.0",
       "_view_name": "OutputView",
       "layout": "IPY_MODEL_fe7944f07e0749c7b224a2567b33d8cc",
       "msg_id": "",
       "outputs": [
        {
         "data": {
          "text/html": "<pre style=\"white-space:pre;overflow-x:auto;line-height:normal;font-family:Menlo,'DejaVu Sans Mono',consolas,'Courier New',monospace\"><span style=\"color: #800000; text-decoration-color: #800000; font-weight: bold\">↑</span> <span style=\"color: #000080; text-decoration-color: #000080; font-weight: bold\">simulation.json</span> <span style=\"color: #729c1f; text-decoration-color: #729c1f\">━━━━━━━━━━━━━━━━━━━━━━━━━━━━━━━━━━━━━━━━</span> <span style=\"color: #800080; text-decoration-color: #800080\">100.0%</span> • <span style=\"color: #008000; text-decoration-color: #008000\">8.0/8.0 kB</span> • <span style=\"color: #800000; text-decoration-color: #800000\">?</span> • <span style=\"color: #008080; text-decoration-color: #008080\">0:00:00</span>\n</pre>\n",
          "text/plain": "\u001b[1;31m↑\u001b[0m \u001b[1;34msimulation.json\u001b[0m \u001b[38;2;114;156;31m━━━━━━━━━━━━━━━━━━━━━━━━━━━━━━━━━━━━━━━━\u001b[0m \u001b[35m100.0%\u001b[0m • \u001b[32m8.0/8.0 kB\u001b[0m • \u001b[31m?\u001b[0m • \u001b[36m0:00:00\u001b[0m\n"
         },
         "metadata": {},
         "output_type": "display_data"
        }
       ],
       "tabbable": null,
       "tooltip": null
      }
     },
     "fe7944f07e0749c7b224a2567b33d8cc": {
      "model_module": "@jupyter-widgets/base",
      "model_module_version": "2.0.0",
      "model_name": "LayoutModel",
      "state": {
       "_model_module": "@jupyter-widgets/base",
       "_model_module_version": "2.0.0",
       "_model_name": "LayoutModel",
       "_view_count": null,
       "_view_module": "@jupyter-widgets/base",
       "_view_module_version": "2.0.0",
       "_view_name": "LayoutView",
       "align_content": null,
       "align_items": null,
       "align_self": null,
       "border_bottom": null,
       "border_left": null,
       "border_right": null,
       "border_top": null,
       "bottom": null,
       "display": null,
       "flex": null,
       "flex_flow": null,
       "grid_area": null,
       "grid_auto_columns": null,
       "grid_auto_flow": null,
       "grid_auto_rows": null,
       "grid_column": null,
       "grid_gap": null,
       "grid_row": null,
       "grid_template_areas": null,
       "grid_template_columns": null,
       "grid_template_rows": null,
       "height": null,
       "justify_content": null,
       "justify_items": null,
       "left": null,
       "margin": null,
       "max_height": null,
       "max_width": null,
       "min_height": null,
       "min_width": null,
       "object_fit": null,
       "object_position": null,
       "order": null,
       "overflow": null,
       "padding": null,
       "right": null,
       "top": null,
       "visibility": null,
       "width": null
      }
     },
     "ff3b09a66fb94702bf59d33ae2fcfd96": {
      "model_module": "@jupyter-widgets/base",
      "model_module_version": "2.0.0",
      "model_name": "LayoutModel",
      "state": {
       "_model_module": "@jupyter-widgets/base",
       "_model_module_version": "2.0.0",
       "_model_name": "LayoutModel",
       "_view_count": null,
       "_view_module": "@jupyter-widgets/base",
       "_view_module_version": "2.0.0",
       "_view_name": "LayoutView",
       "align_content": null,
       "align_items": null,
       "align_self": null,
       "border_bottom": null,
       "border_left": null,
       "border_right": null,
       "border_top": null,
       "bottom": null,
       "display": null,
       "flex": null,
       "flex_flow": null,
       "grid_area": null,
       "grid_auto_columns": null,
       "grid_auto_flow": null,
       "grid_auto_rows": null,
       "grid_column": null,
       "grid_gap": null,
       "grid_row": null,
       "grid_template_areas": null,
       "grid_template_columns": null,
       "grid_template_rows": null,
       "height": null,
       "justify_content": null,
       "justify_items": null,
       "left": null,
       "margin": null,
       "max_height": null,
       "max_width": null,
       "min_height": null,
       "min_width": null,
       "object_fit": null,
       "object_position": null,
       "order": null,
       "overflow": null,
       "padding": null,
       "right": null,
       "top": null,
       "visibility": null,
       "width": null
      }
     }
    },
    "version_major": 2,
    "version_minor": 0
   }
  }
 },
 "nbformat": 4,
 "nbformat_minor": 5
}<|MERGE_RESOLUTION|>--- conflicted
+++ resolved
@@ -5,11 +5,7 @@
    "id": "0667fa3c",
    "metadata": {},
    "source": [
-<<<<<<< HEAD
-    "# Defining complex, spatially-varying sources\n",
-=======
     "# Defining spatially-varying sources\n",
->>>>>>> b6a0d8b9
     "\n",
     "In this example we illustrate how to incorporate a source with a custom spatial dependence in a Tidy3D simulation. We will illustrate this both using data taken from a monitor from another Tidy3D simulation and using a simple array defined from scratch. This notebook will cover both custom \"field\" sources and custom \"current\" sources.\n",
     "\n",
@@ -98,11 +94,7 @@
    "id": "635a5b42",
    "metadata": {},
    "source": [
-<<<<<<< HEAD
     "We will use monitors to record the fields at the beam waist along the propagation direction, and inject those in another simulation using a [CustomFieldSource](../_autosummary/tidy3d.CustomFieldSource.html). The best way to achieve this is to take into account the numerical grid used in the FDTD algorithm. Specifically, we need to record the raw fields at their Yee grid locations in order to achieve the highest accuracy in injecting the recorded data. For this purpose, we need to set `colocate=False` in the monitor definition. Furthermore, it is best to set a slightly nonzero size in the propagation direction. A monitor with a zero size will interpolate the fields to the exact monitor location along the zero-size dimension, which loses a bit of information. On the other hand, a monitor with a small but nonzero size along the propagation direction will store the fields exactly as they are in the simulation. We will illustrate the difference in the results below."
-=======
-    "We will use monitors to record the fields at the beam waist along the propagation direction, and inject those in another simulation using a [CustomFieldSource](../_autosummary/tidy3d.CustomFieldSource.html). The best way to achieve this is to use a monitor with a slightly nonzero size in the propagation direction. This is because of the details associated with the Yee grid used in the FDTD algorithm. A monitor with a zero size will interpolate the fields to the exact monitor location along the zero-size dimension, which loses a bit of information related to the numerical grid. On the other hand, a monitor with a small but nonzero size along the propagation direction will store the fields exactly as they are in the simulation. We will illustrate the difference in the results below."
->>>>>>> b6a0d8b9
    ]
   },
   {
@@ -135,20 +127,12 @@
     "\n",
     "# Monitor to be used as custom source, 0D along x\n",
     "mnt_yz_1 = td.FieldMonitor(\n",
-<<<<<<< HEAD
     "    center=(-src_pos, 0, 0), size=(0, 8, 8), freqs=[freq0], colocate=False, name=\"yz_zero_size_x\"\n",
-=======
-    "    center=(-src_pos, 0, 0), size=(0, 8, 8), freqs=[freq0], name=\"yz_zero_size_x\"\n",
->>>>>>> b6a0d8b9
     ")\n",
     "\n",
     "# Monitor to be used as custom source, small nonzero along x\n",
     "mnt_yz_2 = td.FieldMonitor(\n",
-<<<<<<< HEAD
     "    center=(-src_pos, 0, 0), size=(1e-5, 8, 8), freqs=[freq0], colocate=False, name=\"yz_nonzero_size_x\"\n",
-=======
-    "    center=(-src_pos, 0, 0), size=(1e-5, 8, 8), freqs=[freq0], name=\"yz_nonzero_size_x\"\n",
->>>>>>> b6a0d8b9
     ")\n"
    ]
   },
@@ -2126,11 +2110,58 @@
    "name": "python",
    "nbconvert_exporter": "python",
    "pygments_lexer": "ipython3",
-<<<<<<< HEAD
-   "version": "3.9.12"
-=======
-   "version": "3.10.12"
->>>>>>> b6a0d8b9
+   "version": "3.9.123.10.0"
+  },
+  "nbdime-conflicts": {
+   "local_diff": [
+    {
+     "diff": [
+      {
+       "diff": [
+        {
+         "key": 0,
+         "length": 1,
+         "op": "removerange"
+        }
+       ],
+       "key": "version",
+       "op": "patch"
+      }
+     ],
+     "key": "language_info",
+     "op": "patch"
+    }
+   ],
+   "remote_diff": [
+    {
+     "diff": [
+      {
+       "diff": [
+        {
+         "diff": [
+          {
+           "key": 5,
+           "op": "addrange",
+           "valuelist": "12"
+          },
+          {
+           "key": 5,
+           "length": 1,
+           "op": "removerange"
+          }
+         ],
+         "key": 0,
+         "op": "patch"
+        }
+       ],
+       "key": "version",
+       "op": "patch"
+      }
+     ],
+     "key": "language_info",
+     "op": "patch"
+    }
+   ]
   },
   "title": "Defining Spatially-varying Sources in Tidy3D | Flexcompute",
   "widgets": {
